import Foundation

// MARK: - SargonOS + SargonOSProtocol
extension SargonOS: SargonOSProtocol {
	public var os: SargonOS { self }
}

// MARK: SargonOSProtocol Conformance
extension SargonOS {
	@discardableResult
	public func createAccount(
		factorSource: FactorSource,
		networkId: NetworkID?,
		name: DisplayName
	) async throws -> Account {
		try await createAndSaveNewAccountWithFactorSource(factorSource: factorSource, networkId: networkId ?? currentNetworkID, name: name)
	}

	@discardableResult
	public func createAccountWithBDFS(
		networkId: NetworkID?,
		name: DisplayName
	) async throws -> Account {
<<<<<<< HEAD
		try await createAndSaveNewAccountWithBdfs(networkId: networkId ?? currentNetworkID, name: name)
=======
		try await createAndSaveNewAccountWithMainBdfs(networkId: networkId ?? currentNetworkID, name: name)
>>>>>>> 22a4d574
	}

	public func createPersona(
		factorSource: FactorSource,
		name: DisplayName,
		personaData: PersonaData?
	) async throws -> Persona {
		try await createAndSaveNewPersonaWithFactorSource(factorSource: factorSource, networkId: currentNetworkID, name: name, personaData: personaData)
	}

	public func createPersonaWithBDFS(
		name: DisplayName,
		personaData: PersonaData?
	) async throws -> Persona {
<<<<<<< HEAD
		try await createAndSaveNewPersonaWithBdfs(networkId: currentNetworkID, name: name, personaData: personaData)
=======
		try await createAndSaveNewPersonaWithMainBdfs(networkId: currentNetworkID, name: name, personaData: personaData)
>>>>>>> 22a4d574
	}
}<|MERGE_RESOLUTION|>--- conflicted
+++ resolved
@@ -21,11 +21,7 @@
 		networkId: NetworkID?,
 		name: DisplayName
 	) async throws -> Account {
-<<<<<<< HEAD
-		try await createAndSaveNewAccountWithBdfs(networkId: networkId ?? currentNetworkID, name: name)
-=======
 		try await createAndSaveNewAccountWithMainBdfs(networkId: networkId ?? currentNetworkID, name: name)
->>>>>>> 22a4d574
 	}
 
 	public func createPersona(
@@ -40,10 +36,6 @@
 		name: DisplayName,
 		personaData: PersonaData?
 	) async throws -> Persona {
-<<<<<<< HEAD
-		try await createAndSaveNewPersonaWithBdfs(networkId: currentNetworkID, name: name, personaData: personaData)
-=======
 		try await createAndSaveNewPersonaWithMainBdfs(networkId: currentNetworkID, name: name, personaData: personaData)
->>>>>>> 22a4d574
 	}
 }