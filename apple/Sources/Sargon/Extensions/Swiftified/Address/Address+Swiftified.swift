--- conflicted
+++ resolved
@@ -16,11 +16,7 @@
 }
 
 public func == (lhs: Address, rhs: some AddressProtocol) -> Bool {
-<<<<<<< HEAD
-	lhs == rhs.embed()
-=======
 	lhs == rhs.asGeneral
->>>>>>> 79973b9c
 }
 
 public func == (lhs: some AddressProtocol, rhs: Address) -> Bool {
