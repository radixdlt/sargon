import SargonUniFFI

extension IdentityAddress {
	public init(validatingAddress bech32String: String) throws {
		self = try newIdentityAddress(bech32: bech32String)
	}

	public init(publicKey: PublicKey, networkID: NetworkID) {
		self = newIdentityAddressFrom(
			publicKey: publicKey,
			networkId: networkID
		)
	}
    
    public func formatted(_ format: AddressFormat = .default) -> String {
        identityAddressFormatted(address: self, format: format)
    }

	/// The bech32 encoded string for this address.
	public var address: String {
		identityAddressBech32Address(address: self)
	}

	public var networkID: NetworkId {
		identityAddressNetworkId(address: self)
	}
	
<<<<<<< HEAD
	public func embed() -> Address {
		.identity(self)
	}
=======

>>>>>>> 79973b9c
}

#if DEBUG
extension IdentityAddress {
	
	public static func random(networkID: NetworkID) -> Self {
		newIdentityAddressRandom(networkId: networkID)
	}
	
	public func mapTo(networkID: NetworkID) -> Self {
		identityAddressMapToNetwork(address: self, networkId: networkID)
	}
}
#endif // DEBUG<|MERGE_RESOLUTION|>--- conflicted
+++ resolved
@@ -25,13 +25,7 @@
 		identityAddressNetworkId(address: self)
 	}
 	
-<<<<<<< HEAD
-	public func embed() -> Address {
-		.identity(self)
-	}
-=======
 
->>>>>>> 79973b9c
 }
 
 #if DEBUG
