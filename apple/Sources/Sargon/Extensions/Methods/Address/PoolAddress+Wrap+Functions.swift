--- conflicted
+++ resolved
@@ -22,14 +22,7 @@
 	public var poolKind: PoolKind {
 		poolAddressKind(address: self)
 	}
-<<<<<<< HEAD
-	
-	public func embed() -> Address {
-		.pool(self)
-	}
-=======
 
->>>>>>> 79973b9c
 }
 
 #if DEBUG
