import SargonUniFFI

extension AccessControllerAddress {
	public init(validatingAddress bech32String: String) throws {
		self = try newAccessControllerAddress(bech32: bech32String)
	}
    
    public func formatted(_ format: AddressFormat = .default) -> String {
        accessControllerAddressFormatted(address: self, format: format)
    }

	/// The bech32 encoded string for this address.
	public var address: String {
		accessControllerAddressBech32Address(address: self)
	}

	public var networkID: NetworkId {
		accessControllerAddressNetworkId(address: self)
	}
	
<<<<<<< HEAD
	public func embed() -> Address {
		.accessController(self)
	}
=======
>>>>>>> 79973b9c
}

#if DEBUG
extension AccessControllerAddress {
	
	public static func random(networkID: NetworkID) -> Self {
		newAccessControllerAddressRandom(networkId: networkID)
	}
	
	public func mapTo(networkID: NetworkID) -> Self {
		accessControllerAddressMapToNetwork(address: self, networkId: networkID)
	}
}
#endif // DEBUG<|MERGE_RESOLUTION|>--- conflicted
+++ resolved
@@ -18,12 +18,6 @@
 		accessControllerAddressNetworkId(address: self)
 	}
 	
-<<<<<<< HEAD
-	public func embed() -> Address {
-		.accessController(self)
-	}
-=======
->>>>>>> 79973b9c
 }
 
 #if DEBUG
