import Foundation
import SargonUniFFI

extension DappToWalletInteractionUnvalidated {
    public func toJSONString() -> String {
<<<<<<< HEAD
        dappToWalletInteractionUnvalidatedToJsonString(dappToWalletInteractionUnvalidated: self)
	}

    public init(jsonString: String) throws {
        self = try newDappToWalletInteractionUnvalidatedFromJsonString(jsonString: jsonString)
=======
        dappToWalletInteractionUnvalidatedToJsonString(interactionUnvalidated: self)
	}

    public init(jsonString: String) throws {
        self = try newDappToWalletInteractionUnvalidatedFromJsonString(jsonStr: jsonString)
>>>>>>> fe438880
	}
}<|MERGE_RESOLUTION|>--- conflicted
+++ resolved
@@ -3,18 +3,10 @@
 
 extension DappToWalletInteractionUnvalidated {
     public func toJSONString() -> String {
-<<<<<<< HEAD
-        dappToWalletInteractionUnvalidatedToJsonString(dappToWalletInteractionUnvalidated: self)
-	}
-
-    public init(jsonString: String) throws {
-        self = try newDappToWalletInteractionUnvalidatedFromJsonString(jsonString: jsonString)
-=======
         dappToWalletInteractionUnvalidatedToJsonString(interactionUnvalidated: self)
 	}
 
     public init(jsonString: String) throws {
         self = try newDappToWalletInteractionUnvalidatedFromJsonString(jsonStr: jsonString)
->>>>>>> fe438880
 	}
 }