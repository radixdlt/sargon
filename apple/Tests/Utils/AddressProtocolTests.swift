--- conflicted
+++ resolved
@@ -143,13 +143,8 @@
 	
 	func test_asymmetric_type_equality() {
 		SUT.allCases.forEach {
-<<<<<<< HEAD
-			XCTAssertTrue($0.embed() == $0)
-			XCTAssertTrue($0 == $0.embed())
-=======
 			XCTAssertTrue($0.asGeneral == $0)
 			XCTAssertTrue($0 == $0.asGeneral)
->>>>>>> 79973b9c
 		}
 	}
 	
