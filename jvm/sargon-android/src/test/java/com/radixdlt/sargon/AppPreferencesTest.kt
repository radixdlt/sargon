--- conflicted
+++ resolved
@@ -21,12 +21,7 @@
                     isCurrencyAmountVisible = true,
                     fiatCurrencyPriceTarget = FiatCurrency.USD
                 ),
-<<<<<<< HEAD
-                gateways = Gateways.default,
-=======
                 gateways = SavedGateways.default,
-                p2pLinks = P2pLinks.init(),
->>>>>>> 862e61ce
                 security = Security(
                     isCloudProfileSyncEnabled = true,
                     isDeveloperModeEnabled = false,
