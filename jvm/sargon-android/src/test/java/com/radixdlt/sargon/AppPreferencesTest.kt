--- conflicted
+++ resolved
@@ -1,7 +1,6 @@
 package com.radixdlt.sargon
 
 import com.radixdlt.sargon.extensions.default
-import com.radixdlt.sargon.extensions.init
 import com.radixdlt.sargon.extensions.toDecimal192
 import com.radixdlt.sargon.samples.Sample
 import com.radixdlt.sargon.samples.sample
@@ -22,10 +21,6 @@
                     fiatCurrencyPriceTarget = FiatCurrency.USD
                 ),
                 gateways = SavedGateways.default,
-<<<<<<< HEAD
-=======
-                p2pLinks = listOf(),
->>>>>>> d5847677
                 security = Security(
                     isCloudProfileSyncEnabled = true,
                     isDeveloperModeEnabled = false,
