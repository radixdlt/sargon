--- conflicted
+++ resolved
@@ -1,11 +1,7 @@
 [package]
 name = "sargon-uniffi"
 # Don't forget to update version in crates/sargon/Cargo.toml
-<<<<<<< HEAD
-version = "1.1.57"
-=======
-version = "1.1.61"
->>>>>>> 9967cf21
+version = "1.1.62"
 edition = "2021"
 build = "build.rs"
 
