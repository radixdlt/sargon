--- conflicted
+++ resolved
@@ -819,10 +819,6 @@
     #[error("Failed to encode transaction preview v2 - '{underlying}'")]
     FailedToEncodeTransactionPreviewV2 { underlying: String } = 10229,
 
-<<<<<<< HEAD
-    #[error("Unknown response status code: {status_code}")]
-    ArculusCSDKUnknownResponseStatusCode { status_code: i32 } = 10230,
-=======
     #[error("Could not validate signature for the given input.")]
     InvalidHDSignature = 10230,
 
@@ -875,7 +871,9 @@
 
     #[error("SecurityStateAccessController address mismatch")]
     SecurityStateAccessControllerAddressMismatch = 10244,
->>>>>>> 2052423b
+
+    #[error("Unknown response status code: {status_code}")]
+    ArculusCSDKUnknownResponseStatusCode { status_code: i32 } = 10245,
 }
 
 #[uniffi::export]
