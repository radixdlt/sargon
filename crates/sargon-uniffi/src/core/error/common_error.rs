--- conflicted
+++ resolved
@@ -689,25 +689,6 @@
     ReservedInstructionsNotAllowedInManifest { reserved_instructions: String } =
         10192,
 
-<<<<<<< HEAD
-    #[error("Index Not Hardened {bad_value}")]
-    IndexNotHardened { bad_value: u32 } = 10193,
-
-    #[error("Index Securified expected Unsecurified")]
-    IndexSecurifiedExpectedUnsecurified = 10194,
-
-    #[error("Index Unsecurified expected Securified")]
-    IndexUnsecurifiedExpectedSecurified = 10195,
-
-    #[error("Index In Global Key Space Is Lower Than Offset")]
-    IndexInGlobalKeySpaceIsLowerThanOffset = 10196,
-
-    #[error("Index Overflow")]
-    IndexOverflow = 10197,
-
-    #[error("Cannot Add To Index Since It Would Change KeySpace")]
-    CannotAddMoreToIndexSinceItWouldChangeKeySpace = 10198,
-=======
     #[error("Invalid Transaction Manifest, failed to decompile, reason: '{underlying}'")]
     InvalidManifestFailedToDecompile { underlying: String } = 10193,
 
@@ -723,7 +704,24 @@
 
     #[error("Failed to generate manifest summary")]
     FailedToGenerateManifestSummary = 10197,
->>>>>>> 42fbbe90
+
+    #[error("Index Not Hardened {bad_value}")]
+    IndexNotHardened { bad_value: u32 } = 10198,
+
+    #[error("Index Securified expected Unsecurified")]
+    IndexSecurifiedExpectedUnsecurified = 10199,
+
+    #[error("Index Unsecurified expected Securified")]
+    IndexUnsecurifiedExpectedSecurified = 10200,
+
+    #[error("Index In Global Key Space Is Lower Than Offset")]
+    IndexInGlobalKeySpaceIsLowerThanOffset = 10201,
+
+    #[error("Index Overflow")]
+    IndexOverflow = 10202,
+
+    #[error("Cannot Add To Index Since It Would Change KeySpace")]
+    CannotAddMoreToIndexSinceItWouldChangeKeySpace = 10203,
 }
 
 #[uniffi::export]
