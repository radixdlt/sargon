use crate::prelude::*;
use sargon::CommonError as InternalCommonError;

use thiserror::Error as ThisError;

#[repr(u32)]
#[derive(
    Clone, Debug, ThisError, PartialEq, InternalConversion, uniffi::Error,
)]
pub enum CommonError {
    #[error("Unknown Error")]
    Unknown = 10000,

    #[error("Failed to create Ed25519 Private key from bytes {bad_value:?}")]
    InvalidEd25519PrivateKeyFromBytes { bad_value: BagOfBytes } = 10001,

    #[error("Failed to create Ed25519 Private key from String {bad_value}.")]
    InvalidEd25519PrivateKeyFromString { bad_value: String } = 10002,

    #[error(
        "Failed to create Secp256k1 Private key from bytes {bad_value:?}."
    )]
    InvalidSecp256k1PrivateKeyFromBytes { bad_value: BagOfBytes } = 10003,

    #[error(
        "Failed to create Secp256k1 Private key from String {bad_value:?}."
    )]
    InvalidSecp256k1PrivateKeyFromString { bad_value: String } = 10004,

    #[error("Failed to create Ed25519 Public key from bytes {bad_value:?}.")]
    InvalidEd25519PublicKeyFromBytes { bad_value: BagOfBytes } = 10005,

    #[error("Failed to create Ed25519 Public key from String {bad_value}.")]
    InvalidEd25519PublicKeyFromString { bad_value: String } = 10006,

    #[error("Failed to create Secp256k1 Public key from bytes {bad_value:?}.")]
    InvalidSecp256k1PublicKeyFromBytes { bad_value: BagOfBytes } = 10007,

    #[error("Failed to create Secp256k1 Public key from String {bad_value}.")]
    InvalidSecp256k1PublicKeyFromString { bad_value: String } = 10008,

    #[error(
        "Failed to create Secp256k1 Public key, invalid point, not on curve."
    )]
    InvalidSecp256k1PublicKeyPointNotOnCurve = 10009,

    #[error(
        "Failed to create Ed25519 Public key, invalid point, not on curve."
    )]
    InvalidEd25519PublicKeyPointNotOnCurve = 10010,

    #[error("String not hex {bad_value}")]
    StringNotHex { bad_value: String } = 10011,

    #[error("Invalid byte count, expected {expected}, found: {found}")]
    InvalidByteCount { expected: u64, found: u64 } = 10012,

    #[error("Invalid BIP32 path '{bad_value}'.")]
    InvalidBIP32Path { bad_value: String } = 10013,

    #[error("Invalid depth of BIP44 Path, expected {expected}, found {found}")]
    InvalidDepthOfBIP44Path { expected: u64, found: u64 } = 10014,

    #[error("Invalid BIP44Like Path, account was not hardened")]
    InvalidBIP44LikePathAccountWasNotHardened = 10015,

    #[error(
        "Invalid BIP44Like Path, 'change' component was unexpectedly hardened"
    )]
    InvalidBIP44LikePathChangeWasUnexpectedlyHardened = 10016,

    #[error(
        "Invalid depth of CAP26 Path, (expected {expected}, found {found})"
    )]
    InvalidDepthOfCAP26Path { expected: u64, found: u64 } = 10018,

    #[error("Found non hardened components in path, invalid!")]
    NotAllComponentsAreHardened = 10019,

    #[error("Did not find 44H, found value: '{bad_value}'")]
    BIP44PurposeNotFound { bad_value: u32 } = 10020,

    #[error("Did not find cointype 1022H, found value: '{bad_value}'")]
    CoinTypeNotFound { bad_value: u32 } = 10021,

    #[error("Network ID exceeds limit of 255, will never be valid, at index 3, found value: '{bad_value}', known network IDs: [1 (mainnet), 2 (stokenet)]")]
    InvalidNetworkIDExceedsLimit { bad_value: u32 } = 10022,

    #[error(
        "InvalidEntityKind, got: '{bad_value}', expected any of: [525H, 618H]."
    )]
    InvalidEntityKind { bad_value: u32 } = 10023,

    #[error("Wrong entity kind, (expected {expected}, found {found})")]
    WrongEntityKind {
        expected: CAP26EntityKind,
        found: CAP26EntityKind,
    } = 10024,

    #[error(
        "InvalidKeyKind, got: '{bad_value}', expected any of: [1460H, 1678H, 1391H]."
    )]
    InvalidKeyKind { bad_value: u32 } = 10025,

    #[error("Unsupported NetworkID, found value: '{bad_value}', known network IDs: [1 (mainnet), 2 (stokenet)]")]
    UnsupportedNetworkID { bad_value: u8 } = 10026,

    #[error(
        "Invalid GetID path, last component was not 365' but {bad_value}'"
    )]
    InvalidGetIDPath { bad_value: u32 } = 10027,

    #[error("Unknown BIP39 word.")]
    UnknownBIP39Word = 10028,

    #[error("Invalid mnemonic phrase.")]
    InvalidMnemonicPhrase = 10029,

    #[error("Invalid bip39 word count: '{bad_value}', valid values are: 12-24 with multiples of 3.")]
    InvalidBIP39WordCount { bad_value: u64 } = 10030,

    #[error("Appearance id not recognized {bad_value}")]
    InvalidAppearanceID { bad_value: u8 } = 10031,

    #[error("Invalid Account Address '{bad_value}'.")]
    InvalidAccountAddress { bad_value: String } = 10032,

    #[error("Unsupported engine entity type.")]
    UnsupportedEntityType = 10033,

    #[error("Failed to decode address from bech32 {bad_value}.")]
    FailedToDecodeAddressFromBech32 { bad_value: String } = 10034,

    #[error("Failed to decode address mismatching entity type")]
    MismatchingEntityTypeWhileDecodingAddress = 10035,

    #[error("Failed to decode address mismatching HRP")]
    MismatchingHRPWhileDecodingAddress = 10036,

    #[error("Unknown network ID '{bad_value}'")]
    UnknownNetworkID { bad_value: u8 } = 10037,

    #[error("Failed to parse InvalidNonFungibleGlobalID from {bad_value}.")]
    InvalidNonFungibleGlobalID { bad_value: String } = 10038,

    #[error("Supported SLIP10 curves in FactorSource crypto parameters is either empty or contains more elements than allowed.")]
    FactorSourceCryptoParametersSupportedCurvesInvalidSize = 10039,

    #[error("Failed to convert FactorInstance into HierarchicalDeterministicFactorInstance, badge is not virtual HD.")]
    BadgeIsNotVirtualHierarchicalDeterministic = 10040,

    #[error("Failed to create FactorSourceIDFromHash from FactorSourceID")]
    FactorSourceIDNotFromHash = 10041,

    #[error("Expected AccountPath but got something else.")]
    ExpectedAccountPathButGotSomethingElse = 10042,

    #[error("Wrong entity kind in path of FactorInstance")]
    WrongEntityKindOfInFactorInstancesPath = 10043,

    #[error("Wrong key kind of FactorInstance - expected transaction signing")]
    WrongKeyKindOfTransactionSigningFactorInstance = 10044,

    #[error(
        "Wrong key kind of FactorInstance - expected authentication signing"
    )]
    WrongKeyKindOfAuthenticationSigningFactorInstance = 10045,

    #[error("Expected DeviceFactorSource")]
    ExpectedDeviceFactorSourceGotSomethingElse = 10046,

    #[error("Expected LedgerHardwareWalletFactorSource")]
    ExpectedLedgerHardwareWalletFactorSourceGotSomethingElse = 10047,

    #[error("No network found with name: '{bad_value}'")]
    UnknownNetworkWithName { bad_value: String } = 10048,

    #[error("No network found with id: '{bad_value}'")]
    UnknownNetworkForID { bad_value: u8 } = 10049,

    #[error("Gateway discrepancy, 'other' should not contain 'current'.")]
    GatewaysDiscrepancyOtherShouldNotContainCurrent = 10050,

    #[error(
        "Gateways discrepancy, invalid JSON, current not found amongst saved."
    )]
    InvalidGatewaysJSONCurrentNotFoundAmongstSaved = 10051,

    #[error("Invalid URL: '{bad_value}'")]
    InvalidURL { bad_value: String } = 10052,

    #[error(
        "Accounts on different networks, expected: {expected}, found: {found}"
    )]
    AccountOnWrongNetwork {
        expected: NetworkID,
        found: NetworkID,
    } = 10053,

    #[error("FactorSources must not be empty.")]
    FactorSourcesMustNotBeEmpty = 10054,

    #[error("Failed to update FactorSource, error while mutating.")]
    UpdateFactorSourceMutateFailed = 10055,

    #[error("Failed to cast factor source, wrong kind, , expected: {expected}, found: {found}")]
    CastFactorSourceWrongKind {
        expected: FactorSourceKind,
        found: FactorSourceKind,
    } = 10056,

    #[error("Length check failed, expected: {expected}, found: {found}, data: {data:?}")]
    InvalidLength {
        expected: u64,
        found: u64,
        data: BagOfBytes,
    } = 10057,

    #[error("Invalid NonFungibleLocalID::String")]
    InvalidNonFungibleLocalIDString = 10058,

    #[error("Invalid NonFungibleLocalID::Bytes")]
    InvalidNonFungibleLocalIDBytes = 10059,

    #[error("Invalid Decimal")]
    DecimalError = 10060,

    #[error("Invalid BIP39 Index {bad_value}")]
    InvalidBIP39Index { bad_value: u16 } = 10061,

    #[error("Invalid DisplayName cannot be empty.")]
    InvalidDisplayNameEmpty = 10062,

    #[error("Failed to access secure storage due to \"{error_message}\" for key {} ", secure_storage_key_identifier(key))]
    SecureStorageAccessError {
        key: SecureStorageKey,
        error_kind: SecureStorageAccessErrorKind,
        error_message: String,
    } = 10063,

    #[error("Invalid ISO8601 Time string: {bad_value}")]
    InvalidISO8601String { bad_value: String } = 10064,

    #[error("Unknown account.")]
    UnknownAccount = 10065,

    #[error("Failed to read from secure storage.")]
    SecureStorageReadError = 10066,

    #[error("Failed to load DeviceFactorSource from secure storage")]
    UnableToLoadDeviceFactorSourceFromSecureStorage = 10067,

    #[error("Failed to write to secure storage.")]
    SecureStorageWriteError = 10068,

    #[error("Failed Serialize value to JSON.")]
    FailedToSerializeToJSON = 10069,

    #[error("Failed deserialize JSON with #{json_byte_count} bytes to value of type {type_name} with error: \"{serde_message}\"")]
    FailedToDeserializeJSONToValue {
        json_byte_count: u64,
        type_name: String,
        serde_message: String,
    } = 10070,

    #[error("Failed To create ProfileID (UUID) from string: {bad_value}")]
    InvalidProfileID { bad_value: String } = 10071,

    #[error("Failed to load Profile Headers list")]
    FailedToLoadProfileHeadersList = 10072,

    #[error("FactorSource with ID not found in Profile: {bad_value:?}")]
    ProfileDoesNotContainFactorSourceWithID { bad_value: FactorSourceID } =
        10073,

    #[error("Account Already Present {bad_value}")]
    AccountAlreadyPresent { bad_value: AccountAddress } = 10074,

    #[error("Unable to acquire write lock for Profile.")]
    UnableToAcquireWriteLockForProfile = 10075,

    #[error("Failed save Mnemonic to SecureStorageDriver with FactorSourceID: {bad_value}")]
    UnableToSaveMnemonicToSecureStorage { bad_value: FactorSourceIDFromHash } =
        10076,

    #[error(
        "Failed load Mnemonic from SecureStorageDriver with FactorSourceID: {bad_value}"
    )]
    UnableToLoadMnemonicFromSecureStorage { bad_value: FactorSourceIDFromHash } =
        10077,

    #[error("Failed save FactorSource to SecureStorageDriver, FactorSourceID: {bad_value}")]
    UnableToSaveFactorSourceToProfile { bad_value: FactorSourceID } = 10078,

    #[error("Expected IdentityPath but got something else.")]
    ExpectedIdentityPathButGotSomethingElse = 10079,

    #[error("Invalid PersonaData - phone number empty")]
    PersonaDataInvalidPhoneNumberEmpty = 10080,

    #[error("Invalid email address, cannot be empty")]
    EmailAddressEmpty = 10081,

    #[error("Invalid PersonaData - family name empty ")]
    PersonaDataInvalidNameFamilyNameEmpty = 10082,

    #[error("Invalid PersonaData - given names empty")]
    PersonaDataInvalidNameGivenNamesEmpty = 10083,

    #[error("Invalid UUID (v4), got: {bad_value}")]
    InvalidUUIDv4 { bad_value: String } = 10084,

    #[error("Unrecognized Locale Identifier: {bad_value}")]
    UnrecognizedLocaleIdentifier { bad_value: String } = 10085,

    #[error("Failed to create Address (via RetAddress) from node_id (hex): {node_id_as_hex}, network_id: {network_id}")]
    FailedToCreateAddressViaRetAddressFromNodeIdAndNetworkID {
        node_id_as_hex: String,
        network_id: NetworkID,
    } = 10086,

    #[error("Invalid Olympia address string: {bad_value}")]
    InvalidOlympiaAddressString { bad_value: String } = 10087,

    #[error(
        "Invalid Transaction Manifest Instructions String: '{underlying}'"
    )]
    InvalidInstructionsString { underlying: String } = 10088,

    #[error(
        "Failed to get execution summary from TransactionManifest using RET {underlying}"
    )]
    ExecutionSummaryFail { underlying: String } = 10089,

    #[error("Failed to get TransactionReceipt from engine toolkit bytes.")]
    FailedToDecodeEngineToolkitReceipt = 10090,

    #[error("Invalid byte count, was empty")]
    BytesEmpty = 10091,

    #[error("Invalid byte count, expected at most {max}, found: {found}")]
    TooManyBytes { max: u64, found: u64 } = 10092,

    #[error("Invalid Manifest Instructions String, found network in instructions {found_in_instructions}, but specified to constructor: {specified_to_instructions_ctor}")]
    InvalidInstructionsWrongNetwork {
        found_in_instructions: NetworkID,
        specified_to_instructions_ctor: NetworkID,
    } = 10093,

    #[error(
        "Failed to UniFFI decode bytes into Transaction Manifest Instructions"
    )]
    FailedToDecodeBytesToManifestInstructions = 10094,

    #[error("Failed to decode Transaction Hash, value: {bad_value}")]
    FailedToDecodeTransactionHash { bad_value: String } = 10095,

    #[error("Failed to hash transaction intent")]
    FailedToHashIntent = 10096,

    #[error("Encrypted Messages are not yet supported")]
    EncryptedMessagesAreNotYetSupported = 10097,

    #[error("Failed to Bech32 decode transaction Hash after having tested all Network IDs, from: {bad_value}")]
    FailedToBech32DecodeTransactionHashAfterHavingTestedAllNetworkID {
        bad_value: String,
    } = 10098,

    #[error("Failed to parse Signature from {bad_value}")]
    FailedToParseSignatureFromString { bad_value: String } = 10099,

    #[error(
        "Invalid IntentSignatures for Intent some didn't validate IntentHash"
    )]
    InvalidSignaturesForIntentSomeDidNotValidateIntentHash = 10100,

    #[error("Failed to decompile bytes into NotarizedTransaction")]
    FailedToDecompileBytesIntoNotarizedTransaction = 10101,

    #[error("Failed to recover secp256k1 PublicKey from signature")]
    FailedToRecoverSecp256k1PublicKeyFromSignature = 10102,

    #[error("Fungible ResourceAddress in NonFungible context is not allowed.")]
    FungibleResourceAddressNotAcceptedInNonFungibleContext = 10103,

    #[error("Failed to convert to Decimal192 from f32 due to overflow, value: {bad_value}")]
    DecimalOverflow { bad_value: String } = 10104,

    #[error("Invalid Olympia address, not mainnet: {bad_value}")]
    InvalidAddressNotOlympiaMainnet { bad_value: String } = 10105,

    #[error("Failed to parse Signature from {bad_value}")]
    FailedToParseSignatureFromBytes { bad_value: String } = 10106,

    #[error(
        "Invalid Transaction Intent, failed to encode, reason: '{underlying}'"
    )]
    InvalidIntentFailedToEncode { underlying: String } = 10107,

    #[error(
        "Invalid Instructions, failed to decompile, reason: '{underlying}'"
    )]
    InvalidInstructionsFailedToDecompile { underlying: String } = 10108,

    #[error("Invalid Transaction, max SBOR depth exceeded: '{max}'")]
    InvalidTransactionMaxSBORDepthExceeded { max: u16 } = 10109,

    #[error("Invalid Signed Intent, failed to encode, reason: '{underlying}'")]
    InvalidSignedIntentFailedToEncode { underlying: String } = 10110,

    #[error(
        "Invalid Notarized Intent, failed to encode, reason: '{underlying}'"
    )]
    InvalidNotarizedIntentFailedToEncode { underlying: String } = 10111,

    #[error("Networking response bad code: {code}")]
    NetworkResponseBadCode { code: u16 } = 10112,

    #[error("Networking response body was empty")]
    NetworkResponseEmptyBody = 10113,

    #[error("Networking response fail json deserialize into {into_type}")]
    NetworkResponseJSONDeserialize { into_type: String } = 10114,

    #[error("Networking request invalid url {bad_value}")]
    NetworkRequestInvalidUrl { bad_value: String } = 10115,

    #[error("Networking request failed, reason: '{underlying}'")]
    NetworkRequestGenericFailure { underlying: String } = 10116,

    #[error("Submitted transaction was duplicate.")]
    GatewaySubmitDuplicateTX { intent_hash: String } = 10117,

    #[error("SupportedCurves must not be empty.")]
    SupportedCurvesMustNotBeEmpty = 10118,

    #[error("Networks must not be empty")]
    ProfileNetworksMustNotBeEmpty = 10119,

    #[error("Unknown SLIP10 Curve '{bad_value}'")]
    UnknownSLIP10Curve { bad_value: String } = 10120,

    #[error("AES Decryption failed")]
    AESDecryptionFailed = 10121,

    #[error("Invalid AES Sealedbox, too few bytes expected at least: {expected_at_least}, found: {found}.")]
    InvalidAESBytesTooShort { expected_at_least: u64, found: u64 } = 10122,

    #[error("Invalid Factor Source kind, bad value: {bad_value}")]
    InvalidFactorSourceKind { bad_value: String } = 10123,

    #[error("Invalid LedgerHardwareWalletModel, bad value: {bad_value}")]
    InvalidLedgerHardwareWalletModel { bad_value: String } = 10124,

    #[error("RadixConnectMobile invalid URL, bad value: {bad_value}")]
    RadixConnectMobileInvalidRequestUrl { bad_value: String } = 10125,

    #[error("RadixConnectMobile invalid origin, bad value: {bad_value}")]
    RadixConnectMobileInvalidOrigin { bad_value: String } = 10126,

    #[error("Failed to create Session (UUID) from string: {bad_value}")]
    RadixConnectMobileInvalidSessionID { bad_value: String } = 10127,

    #[error("Failed to create InteractionID (UUID) from string: {bad_value}")]
    RadixMobileInvalidInteractionID { bad_value: String } = 10128,

    #[error("Network discrepancy, expected : {expected}, actual: {actual}")]
    NetworkDiscrepancy {
        expected: NetworkID,
        actual: NetworkID,
    } = 10129,

    #[error("Discrepancy, Authorized Dapp references Persona which does not exist {address}")]
    DiscrepancyAuthorizedDappReferencedPersonaWhichDoesNotExist {
        address: IdentityAddress,
    } = 10130,

    #[error("Discrepancy, Authorized Dapp references Account which does not exist {address}")]
    DiscrepancyAuthorizedDappReferencedAccountWhichDoesNotExist {
        address: AccountAddress,
    } = 10131,

    #[error("AuthorizedDapp references field id that does not exist")]
    AuthorizedDappReferencesFieldIDThatDoesNotExist = 10132,

    #[error("Item identified by ID {id} does not exist")]
    ElementDoesNotExist { id: String } = 10133,

    #[error("Item identified by ID {id} already exist")]
    IdentifiableItemAlreadyExist { id: String } = 10134,

    #[error("Invalid RadixConnectPurpose, bad value: {bad_value}")]
    InvalidRadixConnectPurpose { bad_value: String } = 10135,

    #[error(
        "Transaction Guarantee's 'instruction_index' is out of bounds, the provided manifest contains #{count}, but an 'instruction_index' of {index} was specified."
    )]
    TXGuaranteeIndexOutOfBounds { index: u64, count: u64 } = 10136,

    #[error("Failed to create KeyAgreementPublicKey from hex: {bad_value}")]
    InvalidKeyAgreementPublicKeyFromHex { bad_value: String } = 10137,

    #[error(
        "Failed to create KeyAgreementPublicKey from bytes: {bad_value:?}"
    )]
    InvalidKeyAgreementPublicKeyFromBytes { bad_value: BagOfBytes } = 10138,

    #[error(
        "Failed to create KeyAgreementPrivateKey from bytes: {bad_value:?}"
    )]
    InvalidKeyAgreementPrivateKeyFromBytes { bad_value: BagOfBytes } = 10139,

    #[error("RadixConnectMobileSession not found, session id: {session_id}")]
    RadixConnectMobileSessionNotFound { session_id: SessionID } = 10140,

    #[error("RadixConnectMobileDappRequest not found, interaction id: {interaction_id}")]
    RadixConnectMobileDappRequestNotFound {
        interaction_id: WalletInteractionId,
    } = 10141,

    #[error("RadixConnectMobileDappCallbackPath not found, origin: {origin}")]
    RadixConnectMobileDappCallbackPathNotFound { origin: Url } = 10142,

    #[error("Failed to create Ed25519 Signature from String {bad_value}.")]
    InvalidEd25519SignatureFromString { bad_value: String } = 10143,

    #[error("Radix Connect Mobile dApp public key does not match the session's dApp public key")]
    RadixConnectMobileDappPublicKeyMismatch = 10144,

    #[error("Radix Connect Mobile dApp identity not match the session's dApp identity")]
    RadixConnectMobileDappIdentityMismatch = 10145,

    #[error(
        "Radix Connect Mobile dApp origin not match the session's dApp origin"
    )]
    RadixConnectMobileDappOriginMismatch = 10146,

    #[error("Radix Connect Mobile dApp sent an invalid signature")]
    RadixConnectMobileInvalidDappSignature = 10147,

    #[error("Radix Connect Mobile dApp sent an invalid signature")]
    RadixConnectMobileInvalidRequestFormat = 10148,

    #[error("Radix Connect Mobile failed to create new in flight session")]
    RadixConnectMobileFailedToCreateNewSession = 10149,

    #[error("Deferred Deep Link invalid value format {bad_value}.")]
    DeferredDeepLinkInvalidValueFormat { bad_value: String } = 10150,

    #[error("Failed updating home cards")]
    FailedUpdatingHomeCards = 10151,

    #[error("Entity not found")]
    EntityNotFound = 10152,

    #[error("Home cards not found")]
    HomeCardsNotFound = 10153,

    #[error("Failed saving home cards")]
    FailedSavingHomeCards = 10154,

    #[error(
        "Failed to load Profile from secure storage, profile id: {profile_id}"
    )]
    UnableToLoadProfileFromSecureStorage { profile_id: ProfileID } = 10155,

    #[error("Failed to save HostId to secure storage")]
    UnableToSaveHostIdToSecureStorage = 10156,

    #[error("Unable to acquire read lock for profile")]
    UnableToAcquireReadLockForProfile = 10157,

    #[error("Failed to read from unsafe storage.")]
    UnsafeStorageReadError = 10158,

    #[error("Failed to write to unsafe storage.")]
    UnsafeStorageWriteError = 10159,

    #[error("Failed to create file path from string: '{bad_value}'")]
    FailedToCreateFilePathFromString { bad_value: String } = 10160,

    #[error("Expected collection to not be empty")]
    ExpectedNonEmptyCollection = 10161,

    #[error("Failed to add all entities, found duplicated entity.")]
    UnableToAddAllEntitiesDuplicatesFound = 10162,

    #[error("Profile last used on other device {other_device_id} (this device: {this_device_id})")]
    ProfileUsedOnOtherDevice {
        other_device_id: DeviceID,
        this_device_id: DeviceID,
    } = 10163,

    #[error("Failed To create DeviceID (UUID) from string: {bad_value}")]
    InvalidDeviceID { bad_value: String } = 10164,

    #[error("Tried to replace profile with one with a different ProfileID than the current one. Use `import_profile` instead.")]
    TriedToUpdateProfileWithOneWithDifferentID = 10165,

    #[error("Invalid path, bad value: '{bad_value}'")]
    InvalidPath { bad_value: String } = 10166,

    #[error("Failed to save file: '{path}'")]
    FailedToSaveFile { path: String } = 10167,

    #[error("Failed to load file: '{path}'")]
    FailedToLoadFile { path: String } = 10168,

    #[error("Failed to delete file: '{path}'")]
    FailedToDeleteFile { path: String } = 10169,

    #[error("Not permission enough to access file: '{path}'")]
    NotPermissionToAccessFile { path: String } = 10170,

    #[error("Invalid Arculus Card Model")]
    InvalidArculusCardModel { bad_value: String } = 10171,

    #[error("Expected ArculusCard factor source got something else")]
    ExpectedArculusCardFactorSourceGotSomethingElse = 10172,

    #[error("Failed to Derive Key after max attempts")]
    FailedToDeriveKeyAfterMaxAttempts = 10173,

    #[error("Failed to decrypt sealed mnemonic")]
    FailedToDecryptSealedMnemonic = 10174,

    #[error("Answers to Security Questions cannot be empty")]
    AnswersToSecurityQuestionsCannotBeEmpty = 10175,

    #[error("Integrity Violation, mutation of FactorSource is not allowed to mutate its ID")]
    IntegrityViolationMutationOfFactorSourceIsNotAllowedToMutateItsID = 10176,

    #[error("Invalid SecurityStructureID, bad value: '{bad_value}'")]
    InvalidSecurityStructureID { bad_value: String } = 10177,

    #[error(
        "Invalid SecurityStructure, it references Factors not in profile, FactorSourceID {bad_value}."
    )]
    StructureReferencesUnknownFactorSource { bad_value: String } = 10178,

    #[error("Invalid Questions and Answers count, expected: {expected}, found: {found}")]
    InvalidQuestionsAndAnswersCount { expected: u16, found: u16 } = 10179,

    #[error("No Profile is yet loaded. Current state is: {current_state}")]
    ProfileStateNotLoaded { current_state: String } = 10180,

    #[error("Failed to create Address from global_address (hex): {global_address_as_hex}, network_id: {network_id}")]
    FailedToCreateAddressFromGlobalAddressAndNetworkID {
        global_address_as_hex: String,
        network_id: NetworkID,
    } = 10181,

    #[error(
        "The provided entities do not derive from the given factor source"
    )]
    EntitiesNotDerivedByFactorSource = 10182,

    #[error("The network {network_id} does not exist in profile")]
    NoNetworkInProfile { network_id: NetworkID } = 10183,

    #[error("Empty FactorSources list")]
    FactorSourcesOfKindEmptyFactors = 10184,

    #[error("Expected Passphrase factor source got something else")]
    ExpectedPassphraseFactorSourceGotSomethingElse = 10185,

    #[error("Unknown persona.")]
    UnknownPersona = 10186,

    #[error("Invalid security structure. Threshold ({}) cannot exceed threshold factors ({}).", threshold, factors)]
    InvalidSecurityStructureThresholdExceedsFactors {
        threshold: u8,
        factors: u8,
    } = 10187,

    #[error("Invalid security structure. A factor must not be present in both threshold and override list.")]
    InvalidSecurityStructureFactorInBothThresholdAndOverride = 10188,

    #[error("One of the receiving accounts does not allow deposits")]
    OneOfReceivingAccountsDoesNotAllowDeposits = 10189,

    #[error("Failed transaction preview with status: {error_message}")]
    FailedTransactionPreview { error_message: String } = 10190,

    #[error("Failed to extract radix engine toolkit receipt bytes")]
    FailedToExtractTransactionReceiptBytes = 10191,

    #[error("Transaction Manifest contains forbidden instructions: {reserved_instructions}")]
    ReservedInstructionsNotAllowedInManifest { reserved_instructions: String } =
        10192,

    #[error("Failed to decompile bytes into TransactionIntent")]
    FailedToDecompileBytesIntoTransactionIntent = 10193,

    #[error("Invalid Transaction Manifest, failed to decompile, reason: '{underlying}'")]
    InvalidManifestFailedToDecompile { underlying: String } = 10194,

    #[error("Invalid SignedPartialTransaction, failed to decompile")]
    InvalidSignedPartialTransactionFailedToCompile = 10195,

    #[error("Invalid SignedPartialTransaction, failed to decompile")]
    InvalidSignedPartialTransactionFailedToDecompile = 10196,

    #[error("Invalid Signed Partial Transaction, failed to encode, reason: '{underlying}'")]
    InvalidSignedPartialTransactionFailedToEncode { underlying: String } =
        10197,

    #[error("Failed to generate manifest summary, reason: '{underlying}'")]
    FailedToGenerateManifestSummary { underlying: String } = 10198,

    #[error("Index Securified expected Unsecurified")]
    IndexSecurifiedExpectedUnsecurified = 10199,

    #[error("Index Unsecurified expected Securified")]
    IndexUnsecurifiedExpectedSecurified = 10200,

    #[error("Index In Global Key Space Is Lower Than Offset")]
    IndexInGlobalKeySpaceIsLowerThanOffset = 10201,

    #[error("Index Overflow")]
    IndexOverflow = 10202,

    #[error("Cannot Add To Index Since It Would Change KeySpace")]
    CannotAddMoreToIndexSinceItWouldChangeKeySpace = 10203,

    #[error("Index Not Hardened {bad_value}")]
    IndexNotHardened { bad_value: u32 } = 10204,

    #[error("Failed to decompile bytes into Subintent")]
    FailedToDecompileBytesIntoSubintent = 10205,

    #[error("Subintent has already expired")]
    SubintentExpired = 10206,

    #[error("Unable to make {amount} transfers in one single transaction")]
    MaxTransfersPerTransactionReached { amount: u64 } = 10207,

    #[error("Transaction Manifest class is reserved: {class}")]
<<<<<<< HEAD
    ReservedManifestClass { class: DetailedManifestClassKind } = 10209,

    #[error("FactorInstancesProvider did not derive enough factors")]
    FactorInstancesProviderDidNotDeriveEnoughFactors = 10210,

    #[error("FactorInstancesCache already contains FactorInstance")]
    CacheAlreadyContainsFactorInstance { derivation_path: String } = 10211,

    #[error("Expected Persona but Got Account, address of account {address}")]
    ExpectedPersonaButGotAccount { address: String } = 10212,

    #[error(
        "Account not securified, but was expected to be, address {address}"
    )]
    AccountNotSecurified { address: String } = 10213,

    #[error(
        "Account not securified, but was expected to be, address {address}"
    )]
    PersonaNotSecurified { address: String } = 10214,

    #[error(
        "Entity of kind {entity_kind}, on wrong network: {wrong_network}, expected: {expected_network}"
    )]
    EntityOnWrongNetwork {
        entity_kind: String,
        wrong_network: NetworkID,
        expected_network: NetworkID,
    } = 10215,

    #[error("SecurityState not securified")]
    SecurityStateNotSecurified = 10216,

    #[error("SecurityState securified but expected unsecurified")]
    SecurityStateSecurifiedButExpectedUnsecurified = 10217,

    #[error("Failed to add all personas, found duplicated persona.")]
    UnableToAddAllPersonasDuplicatesFound = 10218,

    #[error("Missing Factor Mapping Instances Into RoleWithFactors.")]
    MissingFactorMappingInstancesIntoRole = 10219,

    #[error("FactorSource Discrepancy")]
    FactorSourceDiscrepancy = 10220,

    #[error("Expected Account but Got Persona, address of persona {address}")]
    ExpectedAccountButGotPersona { address: String } = 10221,

    #[error("Invalid FactorSourceIDFromHash String, wrong component count, expected: {expected}, found: {found}")]
    InvalidFactorSourceIDFromHashStringWrongComponentCount {
        expected: u64,
        found: u64,
    } = 10222,

    #[error("File already exists, path: {path}")]
    FileAlreadyExists { path: String } = 10223,

    #[error("Failed to canonicalize path: {path}")]
    FailedToCanonicalize { path: String } = 10224,

    #[error("Factor Instances discrepancy in address_of_entity1: {address_of_entity1}, address_of_entity2: {address_of_entity2}, factor source id: {factor_source_id}")]
    FactorInstancesDiscrepancy {
        address_of_entity1: String,
        address_of_entity2: String,
        factor_source_id: String,
    } = 10225,

    #[error("Failed to add all accounts, found duplicated accounts.")]
    UnableToAddAllAccountsDuplicatesFound = 10226,
=======
    ReservedManifestClass { class: DetailedManifestClass } = 10208,
>>>>>>> 7c45fb4c
}

#[uniffi::export]
pub fn error_message_from_error(error: &CommonError) -> String {
    error.to_string()
}

impl CommonError {
    pub fn error_code(&self) -> u32 {
        core::intrinsics::discriminant_value(self)
    }

    pub fn is_safe_to_show_error_message(&self) -> bool {
        matches!(self, CommonError::FailedToDeserializeJSONToValue { .. })
    }
}

#[uniffi::export]
pub fn error_code_from_error(error: &CommonError) -> u32 {
    error.error_code()
}

#[uniffi::export]
pub fn is_safe_to_show_error_message_from_error(error: &CommonError) -> bool {
    error.is_safe_to_show_error_message()
}<|MERGE_RESOLUTION|>--- conflicted
+++ resolved
@@ -732,11 +732,14 @@
     #[error("Subintent has already expired")]
     SubintentExpired = 10206,
 
+    #[error("UNKNOWN ERROR (FREE_TO_USE)")]
+    #[allow(non_camel_case_types)]
+    FREE_TO_USE = 10207,
+
     #[error("Unable to make {amount} transfers in one single transaction")]
-    MaxTransfersPerTransactionReached { amount: u64 } = 10207,
+    MaxTransfersPerTransactionReached { amount: u64 } = 10208,
 
     #[error("Transaction Manifest class is reserved: {class}")]
-<<<<<<< HEAD
     ReservedManifestClass { class: DetailedManifestClassKind } = 10209,
 
     #[error("FactorInstancesProvider did not derive enough factors")]
@@ -806,9 +809,6 @@
 
     #[error("Failed to add all accounts, found duplicated accounts.")]
     UnableToAddAllAccountsDuplicatesFound = 10226,
-=======
-    ReservedManifestClass { class: DetailedManifestClass } = 10208,
->>>>>>> 7c45fb4c
 }
 
 #[uniffi::export]
