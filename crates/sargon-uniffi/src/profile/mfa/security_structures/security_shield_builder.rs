--- conflicted
+++ resolved
@@ -29,11 +29,7 @@
     #[uniffi::constructor]
     pub fn new() -> Arc<Self> {
         Arc::new(Self {
-<<<<<<< HEAD
-            wrapped: Arc::new(sargon::SecurityShieldBuilder::new()),
-=======
-            wrapped: RwLock::new(sargon::SecurityShieldBuilder::lenient()),
->>>>>>> 4870dd82
+            wrapped: Arc::new(sargon::SecurityShieldBuilder::lenient()),
         })
     }
 }
