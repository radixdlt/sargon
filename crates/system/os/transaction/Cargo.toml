[package]
name = "sargon-os-transaction"
version = "1.1.139"
edition = "2021"

[dependencies]
# === SARGON CRATES ===
<<<<<<< HEAD
prelude = { workspace = true }
sargon-os = { workspace = true }
transaction-models = { workspace = true }
manifests = { workspace = true }
signing-traits = { workspace = true }
radix-connect-models = { workspace = true }
signatures-collector = { workspace = true }
=======
>>>>>>> 6de59187
entity-by-address = { workspace = true }
gateway-client-and-api = { workspace = true }
manifests = { workspace = true }
prelude = { workspace = true }
profile = { workspace = true }
<<<<<<< HEAD
profile-logic = { workspace = true }
sargon-os-factors = { workspace = true }
profile-account-or-persona = { workspace = true }
gateway-client-and-api = { workspace = true }
profile-supporting-types = { workspace = true }
=======
profile-account-or-persona = { workspace = true }
radix-connect-models = { workspace = true }
sargon-os = { path = "../../../system/os/os" }
sargon-os-factors = { workspace = true }
signatures-collector = { workspace = true }
signing-traits = { workspace = true }
transaction-models = { workspace = true }
>>>>>>> 6de59187

# ==== RADIX DEPENDENCIES ====
radix-common = { workspace = true }
radix-engine-interface = { workspace = true }
radix-engine-toolkit-common = { workspace = true }

# ==== EXTERNAL DEPENDENCIES ====
actix-rt = { workspace = true }
async-std = { workspace = true }
async-trait = { workspace = true }
derive_more = { workspace = true }
enum-as-inner = { workspace = true }
itertools = { workspace = true }
log = { workspace = true }
paste = { workspace = true }
preinterpret = { workspace = true }
pretty_assertions = { workspace = true }
serde = { workspace = true }
serde_json = { workspace = true }
serde_with = { workspace = true }<|MERGE_RESOLUTION|>--- conflicted
+++ resolved
@@ -5,28 +5,11 @@
 
 [dependencies]
 # === SARGON CRATES ===
-<<<<<<< HEAD
-prelude = { workspace = true }
-sargon-os = { workspace = true }
-transaction-models = { workspace = true }
-manifests = { workspace = true }
-signing-traits = { workspace = true }
-radix-connect-models = { workspace = true }
-signatures-collector = { workspace = true }
-=======
->>>>>>> 6de59187
 entity-by-address = { workspace = true }
 gateway-client-and-api = { workspace = true }
 manifests = { workspace = true }
 prelude = { workspace = true }
 profile = { workspace = true }
-<<<<<<< HEAD
-profile-logic = { workspace = true }
-sargon-os-factors = { workspace = true }
-profile-account-or-persona = { workspace = true }
-gateway-client-and-api = { workspace = true }
-profile-supporting-types = { workspace = true }
-=======
 profile-account-or-persona = { workspace = true }
 radix-connect-models = { workspace = true }
 sargon-os = { path = "../../../system/os/os" }
@@ -34,7 +17,6 @@
 signatures-collector = { workspace = true }
 signing-traits = { workspace = true }
 transaction-models = { workspace = true }
->>>>>>> 6de59187
 
 # ==== RADIX DEPENDENCIES ====
 radix-common = { workspace = true }
