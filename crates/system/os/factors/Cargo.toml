[package]
name = "sargon-os-factors"
version = "1.1.138"
edition = "2021"

[dependencies]
# === SARGON CRATES ===
prelude = { workspace = true }
sargon-os = { path = "../../../system/os/os" }
error = { workspace = true }
profile = { workspace = true }
interactors = { workspace = true }
drivers = { workspace = true }
clients = { workspace = true }
profile-logic = { workspace = true }
factor-instances-provider = { workspace = true }
key-derivation-traits = { workspace = true }
radix-connect = { workspace = true }
transaction-models = { workspace = true }
manifests = { workspace = true }

# ==== RADIX DEPENDENCIES ====
# None

# ==== EXTERNAL DEPENDENCIES ====
actix-rt = { workspace = true }
async-trait = { workspace = true }
derive_more = { workspace = true }
enum-as-inner = { workspace = true }
log = { workspace = true }
preinterpret = { workspace = true }
pretty_assertions = { workspace = true }
serde = { workspace = true }
serde_json = { workspace = true }
<<<<<<< HEAD
rand = { workspace = true }
=======
futures = { workspace = true }
>>>>>>> 9e0b9ede
<|MERGE_RESOLUTION|>--- conflicted
+++ resolved
@@ -32,8 +32,5 @@
 pretty_assertions = { workspace = true }
 serde = { workspace = true }
 serde_json = { workspace = true }
-<<<<<<< HEAD
-rand = { workspace = true }
-=======
 futures = { workspace = true }
->>>>>>> 9e0b9ede
+rand = { workspace = true }