[package]
name = "sargon-os-factors"
version = "1.2.1"
edition = "2021"

[dependencies]
# === SARGON CRATES ===
prelude = { workspace = true }
sargon-os = { workspace = true }
error = { workspace = true }
addresses = { workspace = true }
profile = { workspace = true }
interactors = { workspace = true }
drivers = { workspace = true }
clients = { workspace = true }
profile-logic = { workspace = true }
factor-instances-provider = { workspace = true }
key-derivation-traits = { workspace = true }
radix-connect = { workspace = true }
transaction-models = { workspace = true }
manifests = { workspace = true }

# ==== RADIX DEPENDENCIES ====
# None

# ==== EXTERNAL DEPENDENCIES ====
actix-rt = { workspace = true }
async-trait = { workspace = true }
derive_more = { workspace = true }
enum-as-inner = { workspace = true }
futures = { workspace = true }
log = { workspace = true }
paste = { workspace = true }
preinterpret = { workspace = true }
pretty_assertions = { workspace = true }
serde = { workspace = true }
serde_json = { workspace = true }
<<<<<<< HEAD
futures = { workspace = true }
rand = { workspace = true }
=======
serde_with = { workspace = true }
>>>>>>> 4576ccc8

[dev-dependencies]
radix-common = { workspace = true }<|MERGE_RESOLUTION|>--- conflicted
+++ resolved
@@ -33,14 +33,10 @@
 paste = { workspace = true }
 preinterpret = { workspace = true }
 pretty_assertions = { workspace = true }
+rand = { workspace = true }
 serde = { workspace = true }
 serde_json = { workspace = true }
-<<<<<<< HEAD
-futures = { workspace = true }
-rand = { workspace = true }
-=======
 serde_with = { workspace = true }
->>>>>>> 4576ccc8
 
 [dev-dependencies]
 radix-common = { workspace = true }