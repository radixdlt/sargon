use crate::prelude::*;

#[async_trait::async_trait]
pub trait OsSecurityStructuresQuerying {
    fn security_structures_of_factor_sources(
        &self,
    ) -> Result<SecurityStructuresOfFactorSources>;

    fn security_structures_of_factor_source_ids(
        &self,
    ) -> Result<SecurityStructuresOfFactorSourceIDs>;

    fn security_structure_of_factor_source_ids_by_security_structure_id(
        &self,
        shield_id: SecurityStructureID,
    ) -> Result<SecurityStructureOfFactorSourceIDs>;

    fn security_structure_of_factor_sources_from_security_structure_id(
        &self,
        shield_id: SecurityStructureID,
    ) -> Result<SecurityStructureOfFactorSources> {
        let shield_id_level = self
            .security_structure_of_factor_source_ids_by_security_structure_id(
                shield_id,
            )?;
        self.security_structure_of_factor_sources_from_security_structure_of_factor_source_ids(&shield_id_level)
    }

    fn security_structure_of_factor_sources_from_security_structure_of_factor_source_ids(
        &self,
        structure_of_ids: &SecurityStructureOfFactorSourceIDs,
    ) -> Result<SecurityStructureOfFactorSources>;

    async fn add_security_structure_of_factor_source_ids(
<<<<<<< HEAD
        &self,
        structure_of_ids: &SecurityStructureOfFactorSourceIDs,
    ) -> Result<bool> {
        let shield_of_sources = self.security_structure_of_factor_sources_from_security_structure_of_factor_source_ids(structure_of_ids)?;
        self.add_security_structure_of_factor_sources(&shield_of_sources)
            .await
    }

    async fn add_security_structure_of_factor_sources(
=======
>>>>>>> 51d850fc
        &self,
        structure_ids: &SecurityStructureOfFactorSourceIDs,
    ) -> Result<bool>;
}

#[async_trait::async_trait]
impl OsSecurityStructuresQuerying for SargonOS {
    /// Returns all the SecurityStructuresOfFactorSources,
    /// by trying to map FactorSourceID level -> FactorSource Level
    fn security_structures_of_factor_sources(
        &self,
    ) -> Result<SecurityStructuresOfFactorSources> {
        self.profile()
            .and_then(|p| p.security_structures_of_factor_sources())
    }

    /// Returns all the `SecurityStructuresOfFactorSourceIDs` which are stored
    /// in profile.
    fn security_structures_of_factor_source_ids(
        &self,
    ) -> Result<SecurityStructuresOfFactorSourceIDs> {
        self.profile().map(|p| {
            p.app_preferences
                .security
                .security_structures_of_factor_source_ids
                .clone()
        })
    }

    /// Returns all the `SecurityStructuresOfFactorSourceIDs` which are stored
    /// in profile.
    fn security_structure_of_factor_sources_from_security_structure_of_factor_source_ids(
        &self,
        structure_of_ids: &SecurityStructureOfFactorSourceIDs,
    ) -> Result<SecurityStructureOfFactorSources> {
        self.profile().and_then(|p| {
            SecurityStructureOfFactorSources::try_from((
                structure_of_ids,
                &p.factor_sources,
            ))
        })
    }

<<<<<<< HEAD
    fn security_structure_of_factor_source_ids_by_security_structure_id(
        &self,
        shield_id: SecurityStructureID,
    ) -> Result<SecurityStructureOfFactorSourceIDs> {
        self.profile().and_then(|p| {
            p.app_preferences
                .security
                .security_structures_of_factor_source_ids
                .get_id(shield_id)
                .ok_or(CommonError::UnknownSecurityStructureID {
                    id: shield_id.to_string(),
                })
                .cloned()
        })
    }

    /// Adds the `SecurityStructureOfFactorSources` to Profile if none with the
=======
    /// Adds the `SecurityStructureOfFactorSourceIDs` to Profile if none with the
>>>>>>> 51d850fc
    /// same ID already exists, and if all factors it references are found in Profile.
    ///
    /// If `structure` references a FactorSource by ID which is unknown to Profile,
    /// `Err(CommonError::StructureReferencesUnknownFactorSource)` is returned.
    ///
    /// If Profile already contains a structure with the same ID, `Ok(false)` is
    /// returned **without** modifying the existing one.
    ///
    /// # Emits Events
    /// Emits `Event::ProfileSaved` after having successfully written the JSON
    /// of the active profile to secure storage.
    ///
    /// And also emits `Event::ProfileModified { change: EventProfileModified::SecurityStructureAdded { id } }`
    async fn add_security_structure_of_factor_source_ids(
        &self,
        structure_ids: &SecurityStructureOfFactorSourceIDs,
    ) -> Result<bool> {
        let id = structure_ids.metadata.id;
        let ids_of_factors_in_profile = self.factor_source_ids()?;
        let ids_in_structure = structure_ids
            .all_factors()
            .into_iter()
            .cloned()
            .collect::<HashSet<FactorSourceID>>();

        let factors_only_in_structure =
            ids_in_structure.difference(&ids_of_factors_in_profile);

        // If `structure` references factors by ID which are not present in Profile
        let ids_of_missing_factors = factors_only_in_structure.collect_vec();

        if let Some(unknown_factor_source_id) = ids_of_missing_factors.first() {
            return Err(CommonError::StructureReferencesUnknownFactorSource {
                bad_value: unknown_factor_source_id.to_string(),
            });
        }

        let inserted = self
            .update_profile_with(|p| {
                Ok(p.app_preferences
                    .security
                    .security_structures_of_factor_source_ids
                    .append(structure_ids.clone())
                    .0)
            })
            .await?;

        if inserted {
            self.event_bus
                .emit(EventNotification::profile_modified(
                    EventProfileModified::SecurityStructureAdded { id },
                ))
                .await;
        }
        Ok(inserted)
    }
}

pub trait OsSecurityShieldPrerequisiteStatus {
    fn security_shield_prerequisites_status(
        &self,
    ) -> Result<SecurityShieldPrerequisitesStatus>;
}

impl OsSecurityShieldPrerequisiteStatus for SargonOS {
    /// Returns the status of the prerequisites for building a Security Shield.
    ///
    /// According to [definition][doc], a Security Shield can be built if the user has, asides from
    /// the Identity factor, "2 or more factors, one of which must be Hardware"
    ///
    /// [doc]: https://radixdlt.atlassian.net/wiki/spaces/AT/pages/3758063620/MFA+Rules+for+Factors+and+Security+Shields#Factor-Prerequisites
    fn security_shield_prerequisites_status(
        &self,
    ) -> Result<SecurityShieldPrerequisitesStatus> {
        self.profile()
            .map(|p| p.security_shield_prerequisites_status())
    }
}

#[cfg(test)]
mod tests {

    use super::*;
    use actix_rt::time::timeout;

    #[allow(clippy::upper_case_acronyms)]
    type SUT = SargonOS;

    #[actix_rt::test]
    async fn add_structure() {
        // ARRANGE
        let os = SUT::fast_boot().await;
        assert_eq!(
            FactorSource::sample_security_questions().id_from_hash(),
            FactorSourceIDFromHash::sample_security_questions()
        );

        assert_eq!(
            FactorSource::sample_security_questions_other().id_from_hash(),
            FactorSourceIDFromHash::sample_security_questions_other()
        );

        os.with_timeout(|x| x.debug_add_all_sample_hd_factor_sources())
            .await
            .unwrap();

        // ACT
        let structure_factor_id_level =
            SecurityStructureOfFactorSourceIDs::sample();
        let inserted = os
            .with_timeout(|x| {
                x.add_security_structure_of_factor_source_ids(
                    &structure_factor_id_level,
                )
            })
            .await
            .unwrap();

        // ASSERT
        assert!(inserted);
        assert!(os
            .profile()
            .unwrap()
            .app_preferences
            .security
            .security_structures_of_factor_source_ids
            .contains_by_id(&structure_factor_id_level));
    }

    #[actix_rt::test]
    async fn when_adding_structure_referencing_unknown_factors_error_is_thrown()
    {
        // ARRANGE
        let os = SUT::fast_boot().await;

        // ACT
        let structure_ids = SecurityStructureOfFactorSourceIDs::sample();
        let res = os
            .with_timeout(|x| {
                x.add_security_structure_of_factor_source_ids(&structure_ids)
            })
            .await;

        // ASSERT
        assert!(matches!(
            res,
            Err(CommonError::StructureReferencesUnknownFactorSource {
                bad_value: _
            })
        ));
    }

    #[actix_rt::test]
    async fn add_when_failed_to_add_structure_no_security_structure_related_event_is_emitted(
    ) {
        // ARRANGE (and ACT)
        let event_bus_driver = RustEventBusDriver::new();
        let drivers = Drivers::with_event_bus(event_bus_driver.clone());
        let mut clients = Clients::new(Bios::new(drivers));
        clients.factor_instances_cache =
            FactorInstancesCacheClient::in_memory();
        let interactors = Interactors::new_from_clients(&clients);

        let os = timeout(
            SARGON_OS_TEST_MAX_ASYNC_DURATION,
            SUT::boot_with_clients_and_interactor(clients, interactors),
        )
        .await
        .unwrap();

        // ACT
        let structure_ids = SecurityStructureOfFactorSourceIDs::sample();
        let res = os
            .with_timeout(|x| {
                x.add_security_structure_of_factor_source_ids(&structure_ids)
            })
            .await;

        // ASSERT
        assert!(res.is_err());
        assert!(!event_bus_driver
            .recorded()
            .iter()
            .any(|e| e.event.kind() == EventKind::SecurityStructureAdded));
    }

    #[actix_rt::test]
    async fn add_structure_emits_event() {
        // ARRANGE
        let event_bus_driver = RustEventBusDriver::new();
        let drivers = Drivers::with_event_bus(event_bus_driver.clone());
        let mut clients = Clients::new(Bios::new(drivers));
        clients.factor_instances_cache =
            FactorInstancesCacheClient::in_memory();
        let interactors = Interactors::new_from_clients(&clients);

        let os = timeout(
            SARGON_OS_TEST_MAX_ASYNC_DURATION,
            SUT::boot_with_clients_and_interactor(clients, interactors),
        )
        .await
        .unwrap();
        os.with_timeout(|x| x.new_wallet(false)).await.unwrap();

        os.with_timeout(|x| x.debug_add_all_sample_hd_factor_sources())
            .await
            .unwrap();

        // ACT
        let structure_ids = SecurityStructureOfFactorSourceIDs::sample();
        let id = structure_ids.metadata.id;
        let inserted = os
            .with_timeout(|x| {
                x.add_security_structure_of_factor_source_ids(&structure_ids)
            })
            .await
            .unwrap();

        // ASSERT
        assert!(inserted);
        assert!(event_bus_driver.recorded().iter().any(|e| e.event
            == Event::ProfileModified {
                change: EventProfileModified::SecurityStructureAdded { id }
            }));
    }

    #[actix_rt::test]
    async fn get_structure_from_id() {
        // ARRANGE
        let os = SUT::fast_boot().await;

        for fs in FactorSources::sample_values_all_hd().into_iter() {
            os.add_factor_source(fs).await.unwrap();
        }

        // ACT
        let structure_source_ids_sample =
            SecurityStructureOfFactorSourceIDs::sample();
        let structure_source__ids_sample_other =
            SecurityStructureOfFactorSourceIDs::sample_other();
        let inserted = os
            .with_timeout(|x| {
                x.add_security_structure_of_factor_source_ids(
                    &structure_source_ids_sample,
                )
            })
            .await
            .unwrap();
        assert!(inserted);

        let inserted = os
            .with_timeout(|x| {
                x.add_security_structure_of_factor_source_ids(
                    &structure_source__ids_sample_other,
                )
            })
            .await
            .unwrap();
        assert!(inserted);

        let structure_id_sample = SecurityStructureOfFactorSourceIDs::from(
            structure_source_ids_sample.clone(),
        );
        let structure_id_sample_other =
            SecurityStructureOfFactorSourceIDs::from(
                structure_source__ids_sample_other.clone(),
            );

        // ASSERT
        assert_eq!(
            os.security_structures_of_factor_source_ids().unwrap(),
            SecurityStructuresOfFactorSourceIDs::from_iter([
                structure_id_sample.clone(),
                structure_id_sample_other.clone(),
            ])
        );

        let structures = os.security_structures_of_factor_sources().unwrap();

        let sample_by_lookup = os.security_structure_of_factor_sources_from_security_structure_of_factor_source_ids(
                &structure_id_sample,
            ).unwrap();

        let sample_by_lookup_other =
        os.security_structure_of_factor_sources_from_security_structure_of_factor_source_ids(
            &structure_id_sample_other,
        ).unwrap();

        let sources_by_id_lookup =
            SecurityStructuresOfFactorSources::from_iter([
                sample_by_lookup,
                sample_by_lookup_other,
            ]);

        assert_eq!(sources_by_id_lookup, structures);
    }

    #[actix_rt::test]
    async fn security_shield_prerequisites_status() {
        let os = SUT::fast_boot().await;
        let result = os.security_shield_prerequisites_status().unwrap();
        assert_eq!(result, SecurityShieldPrerequisitesStatus::HardwareRequired);
    }
}<|MERGE_RESOLUTION|>--- conflicted
+++ resolved
@@ -32,18 +32,6 @@
     ) -> Result<SecurityStructureOfFactorSources>;
 
     async fn add_security_structure_of_factor_source_ids(
-<<<<<<< HEAD
-        &self,
-        structure_of_ids: &SecurityStructureOfFactorSourceIDs,
-    ) -> Result<bool> {
-        let shield_of_sources = self.security_structure_of_factor_sources_from_security_structure_of_factor_source_ids(structure_of_ids)?;
-        self.add_security_structure_of_factor_sources(&shield_of_sources)
-            .await
-    }
-
-    async fn add_security_structure_of_factor_sources(
-=======
->>>>>>> 51d850fc
         &self,
         structure_ids: &SecurityStructureOfFactorSourceIDs,
     ) -> Result<bool>;
@@ -87,7 +75,6 @@
         })
     }
 
-<<<<<<< HEAD
     fn security_structure_of_factor_source_ids_by_security_structure_id(
         &self,
         shield_id: SecurityStructureID,
@@ -104,10 +91,7 @@
         })
     }
 
-    /// Adds the `SecurityStructureOfFactorSources` to Profile if none with the
-=======
     /// Adds the `SecurityStructureOfFactorSourceIDs` to Profile if none with the
->>>>>>> 51d850fc
     /// same ID already exists, and if all factors it references are found in Profile.
     ///
     /// If `structure` references a FactorSource by ID which is unknown to Profile,
@@ -346,7 +330,7 @@
         // ACT
         let structure_source_ids_sample =
             SecurityStructureOfFactorSourceIDs::sample();
-        let structure_source__ids_sample_other =
+        let structure_source_ids_sample_other =
             SecurityStructureOfFactorSourceIDs::sample_other();
         let inserted = os
             .with_timeout(|x| {
@@ -361,7 +345,7 @@
         let inserted = os
             .with_timeout(|x| {
                 x.add_security_structure_of_factor_source_ids(
-                    &structure_source__ids_sample_other,
+                    &structure_source_ids_sample_other,
                 )
             })
             .await
@@ -373,7 +357,7 @@
         );
         let structure_id_sample_other =
             SecurityStructureOfFactorSourceIDs::from(
-                structure_source__ids_sample_other.clone(),
+                structure_source_ids_sample_other.clone(),
             );
 
         // ASSERT
