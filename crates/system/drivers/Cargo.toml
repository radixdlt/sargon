[package]
name = "drivers"
<<<<<<< HEAD
version = "1.1.109"
=======
version = "1.1.119"
>>>>>>> 22a4d574
edition = "2021"


[features]
mock = ["mockall"]

[dependencies]
# === SARGON CRATES ===
prelude = { workspace = true }
hierarchical-deterministic = { workspace = true }
addresses = { workspace = true }
profile = { workspace = true }
profile-supporting-types = { workspace = true }
time-utils = { workspace = true }

# === RADIX DEPENDENCIES ===
# None

# === EXTERNAL DEPENDENCIES ===
async-trait = { workspace = true }
derive_more = { workspace = true }
enum-iterator = { workspace = true }
indexmap = { workspace = true }
itertools = { workspace = true }
log = { workspace = true }
pretty_env_logger = { workspace = true }
reqwest = { workspace = true }
serde = { workspace = true }
serde_json = { workspace = true }
strum = { workspace = true }
mockall = { workspace = true, optional = true }

[dev-dependencies]
actix-rt = { workspace = true }
mockall = { workspace = true }<|MERGE_RESOLUTION|>--- conflicted
+++ resolved
@@ -1,15 +1,8 @@
 [package]
 name = "drivers"
-<<<<<<< HEAD
-version = "1.1.109"
-=======
 version = "1.1.119"
->>>>>>> 22a4d574
 edition = "2021"
 
-
-[features]
-mock = ["mockall"]
 
 [dependencies]
 # === SARGON CRATES ===
@@ -35,8 +28,6 @@
 serde = { workspace = true }
 serde_json = { workspace = true }
 strum = { workspace = true }
-mockall = { workspace = true, optional = true }
 
 [dev-dependencies]
-actix-rt = { workspace = true }
-mockall = { workspace = true }+actix-rt = { workspace = true }