use std::sync::Arc;

use crate::prelude::*;

pub struct Clients {
    pub host: HostInfoClient,
    pub secure_storage: SecureStorageClient,
    pub entropy: EntropyClient,
    pub http_client: HttpClient,
    pub unsafe_storage: UnsafeStorageClient,
    pub file_system: Arc<FileSystemClient>,
    pub event_bus: EventBusClient,
    pub profile_state_change: ProfileStateChangeClient,
    pub factor_instances_cache: FactorInstancesCacheClient,
    pub arculus_wallet_client: ArculusWalletClient,
<<<<<<< HEAD
    pub access_controller_state_repository_client:
        AccessControllerStateRepositoryClient,
=======
    pub nft_prices_client: NonFungiblePricesClient,
>>>>>>> 796ed374
}

impl Clients {
    pub fn with_drivers(drivers: Arc<Drivers>) -> Self {
        let host = HostInfoClient::new(drivers.host_info.clone());
        let secure_storage =
            SecureStorageClient::new(drivers.secure_storage.clone());
        let entropy = EntropyClient::new(drivers.entropy_provider.clone());
        let http_client = HttpClient::new(drivers.networking.clone());
        let unsafe_storage =
            UnsafeStorageClient::new(drivers.unsafe_storage.clone());
        let file_system =
            Arc::new(FileSystemClient::new(drivers.file_system.clone()));
        let event_bus = EventBusClient::new(drivers.event_bus.clone());
        let profile_change = ProfileStateChangeClient::new(
            drivers.profile_state_change_driver.clone(),
        );
        let factor_instances_cache =
            FactorInstancesCacheClient::new(file_system.clone());
        let arculus_wallet_client = ArculusWalletClient::new(
            drivers.arculus_csdk_driver.clone(),
            drivers.nfc_tag_driver.clone(),
        );
<<<<<<< HEAD
        let access_controller_cache_client =
            AccessControllerDetailsCacheClient::new(file_system.clone());
        let access_controller_state_repository_client =
            AccessControllerStateRepositoryClient::new(
                http_client.clone(),
                access_controller_cache_client,
            );
=======
        let nft_prices_client = NonFungiblePricesClient::new(
            Arc::new(http_client.clone()),
            file_system.clone(),
        );
>>>>>>> 796ed374
        Self {
            host,
            secure_storage,
            entropy,
            http_client,
            unsafe_storage,
            file_system,
            event_bus,
            profile_state_change: profile_change,
            factor_instances_cache,
            arculus_wallet_client,
<<<<<<< HEAD
            access_controller_state_repository_client,
=======
            nft_prices_client,
>>>>>>> 796ed374
        }
    }
}<|MERGE_RESOLUTION|>--- conflicted
+++ resolved
@@ -13,12 +13,9 @@
     pub profile_state_change: ProfileStateChangeClient,
     pub factor_instances_cache: FactorInstancesCacheClient,
     pub arculus_wallet_client: ArculusWalletClient,
-<<<<<<< HEAD
+    pub nft_prices_client: NonFungiblePricesClient,
     pub access_controller_state_repository_client:
         AccessControllerStateRepositoryClient,
-=======
-    pub nft_prices_client: NonFungiblePricesClient,
->>>>>>> 796ed374
 }
 
 impl Clients {
@@ -42,7 +39,10 @@
             drivers.arculus_csdk_driver.clone(),
             drivers.nfc_tag_driver.clone(),
         );
-<<<<<<< HEAD
+        let nft_prices_client = NonFungiblePricesClient::new(
+            Arc::new(http_client.clone()),
+            file_system.clone(),
+        );
         let access_controller_cache_client =
             AccessControllerDetailsCacheClient::new(file_system.clone());
         let access_controller_state_repository_client =
@@ -50,12 +50,6 @@
                 http_client.clone(),
                 access_controller_cache_client,
             );
-=======
-        let nft_prices_client = NonFungiblePricesClient::new(
-            Arc::new(http_client.clone()),
-            file_system.clone(),
-        );
->>>>>>> 796ed374
         Self {
             host,
             secure_storage,
@@ -67,11 +61,8 @@
             profile_state_change: profile_change,
             factor_instances_cache,
             arculus_wallet_client,
-<<<<<<< HEAD
+            nft_prices_client,
             access_controller_state_repository_client,
-=======
-            nft_prices_client,
->>>>>>> 796ed374
         }
     }
 }