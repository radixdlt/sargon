use crate::prelude::*;

use crate::threshold::Threshold;
use FactorListKind::*;

pub type PrimaryRoleBuilder = RoleBuilder<{ ROLE_PRIMARY }>;
pub type RecoveryRoleBuilder = RoleBuilder<{ ROLE_RECOVERY }>;
pub type ConfirmationRoleBuilder = RoleBuilder<{ ROLE_CONFIRMATION }>;

#[cfg(test)]
impl RecoveryRoleWithFactorSourceIds {
    pub(crate) fn override_only(
        override_factors: impl IntoIterator<Item = FactorSourceID>,
    ) -> Self {
        Self::with_factors_and_threshold_kind(
            Threshold::All,
            vec![],
            override_factors,
        )
    }
}

#[cfg(test)]
impl ConfirmationRoleWithFactorSourceIds {
    pub(crate) fn override_only(
        override_factors: impl IntoIterator<Item = FactorSourceID>,
    ) -> Self {
        Self::with_factors_and_threshold_kind(
            Threshold::All,
            vec![],
            override_factors,
        )
    }
}

#[derive(Debug, Clone, Copy, PartialEq, Eq, Hash, thiserror::Error)]
pub enum RoleBuilderValidation {
    #[error("Basic violation: {0}")]
    BasicViolation(#[from] BasicViolation),

    #[error("Forever invalid: {0}")]
    ForeverInvalid(#[from] ForeverInvalidReason),

    #[error("Not yet valid: {0}")]
    NotYetValid(#[from] NotYetValidReason),
}
use RoleBuilderValidation::*;

#[derive(Debug, Clone, Copy, PartialEq, Eq, Hash, thiserror::Error)]
pub enum BasicViolation {
    /// e.g. tried to remove a factor source which was not found.
    #[error("FactorSourceID not found")]
    FactorSourceNotFound,

    #[error("Recovery cannot set threshold")]
    RecoveryCannotSetThreshold,

    #[error("Confirmation cannot set threshold")]
    ConfirmationCannotSetThreshold,
}

#[derive(Debug, Clone, Copy, PartialEq, Eq, Hash, thiserror::Error)]
pub enum NotYetValidReason {
    #[error("Role must have at least one factor")]
    RoleMustHaveAtLeastOneFactor,

    #[error(
        "Primary role with password in threshold list must have another factor"
    )]
    PrimaryRoleWithPasswordInThresholdListMustHaveAnotherFactor,

    #[error(
        "Primary role with threshold factors cannot have a threshold of zero"
    )]
    PrimaryRoleWithThresholdFactorsCannotHaveAThresholdValueOfZero,

    #[error("Primary role with password in threshold list must have threshold greater than one")]
    PrimaryRoleWithPasswordInThresholdListMustThresholdGreaterThanOne,

    #[error("Threshold higher than threshold factors len")]
    ThresholdHigherThanThresholdFactorsLen,
}

#[derive(Debug, Clone, Copy, PartialEq, Eq, Hash, thiserror::Error)]
pub enum ForeverInvalidReason {
    #[error("Factor source already present")]
    FactorSourceAlreadyPresent,

    #[error("Primary role cannot have multiple devices")]
    PrimaryCannotHaveMultipleDevices,

    #[error("Primary role cannot have password in override list")]
    PrimaryCannotHavePasswordInOverrideList,

    #[error("Primary role cannot contain Security Questions")]
    PrimaryCannotContainSecurityQuestions,

    #[error("Primary role cannot contain Trusted Contact")]
    PrimaryCannotContainTrustedContact,

    #[error("Recovery role Security Questions not supported")]
    RecoveryRoleSecurityQuestionsNotSupported,

    #[error("Recovery role password not supported")]
    RecoveryRolePasswordNotSupported,

    #[error("Confirmation role cannot contain Trusted Contact")]
    ConfirmationRoleTrustedContactNotSupported,
}

pub(crate) trait FromForeverInvalid {
    fn forever_invalid(reason: ForeverInvalidReason) -> Self;
}
impl<T> FromForeverInvalid for std::result::Result<T, RoleBuilderValidation> {
    fn forever_invalid(reason: ForeverInvalidReason) -> Self {
        Err(ForeverInvalid(reason))
    }
}

pub(crate) trait FromNotYetValid {
    fn not_yet_valid(reason: NotYetValidReason) -> Self;
}
impl<T> FromNotYetValid for std::result::Result<T, RoleBuilderValidation> {
    fn not_yet_valid(reason: NotYetValidReason) -> Self {
        Err(NotYetValid(reason))
    }
}

pub(crate) trait FromBasicViolation {
    fn basic_violation(reason: BasicViolation) -> Self;
}
impl<T> FromBasicViolation for std::result::Result<T, RoleBuilderValidation> {
    fn basic_violation(reason: BasicViolation) -> Self {
        Err(BasicViolation(reason))
    }
}

impl BasicViolation {
    pub(crate) fn threshold_list_not_supported_for_role(
        role: RoleKind,
    ) -> Self {
        match role {
            RoleKind::Recovery => Self::RecoveryCannotSetThreshold,
            RoleKind::Confirmation => Self::ConfirmationCannotSetThreshold,
            RoleKind::Primary => {
                unreachable!("Primary role DOES support threshold list. This is programmer error.")
            }
        }
    }
}

#[derive(Debug, Clone, PartialEq, Eq, Hash)]
pub struct FactorSourceInRoleBuilderValidationStatus {
    pub role: RoleKind,
    pub factor_source_id: FactorSourceID,
    pub validation: RoleBuilderMutateResult,
}

impl FactorSourceInRoleBuilderValidationStatus {
    pub(crate) fn new(
        role: RoleKind,
        factor_source_id: FactorSourceID,
        validation: RoleBuilderMutateResult,
    ) -> Self {
        Self {
            role,
            factor_source_id,
            validation,
        }
    }
}

#[cfg(test)]
impl FactorSourceInRoleBuilderValidationStatus {
    pub(crate) fn ok(role: RoleKind, factor_source_id: FactorSourceID) -> Self {
        Self::new(role, factor_source_id, Ok(()))
    }

    pub(crate) fn forever_invalid(
        role: RoleKind,
        factor_source_id: FactorSourceID,
        reason: ForeverInvalidReason,
    ) -> Self {
        Self::new(
            role,
            factor_source_id,
            RoleBuilderMutateResult::forever_invalid(reason),
        )
    }

    pub(crate) fn not_yet_valid(
        role: RoleKind,
        factor_source_id: FactorSourceID,
        reason: NotYetValidReason,
    ) -> Self {
        Self::new(
            role,
            factor_source_id,
            RoleBuilderMutateResult::not_yet_valid(reason),
        )
    }
}

use BasicViolation::*;
use ForeverInvalidReason::*;
use NotYetValidReason::*;
use RoleKind::*;

pub type RoleBuilderMutateResult = Result<(), RoleBuilderValidation>;

// When `generic_const_exprs` feature is complete
// we can specify that this is only for ROLE_PRIMARY
impl<const ROLE: u8> RoleBuilder<ROLE> {
    /// ```ignore
    /// If Ok | Err(NotYetValid) => self is mutated
    /// If Err(ForeverInvalid) => self is NOT mutated
    /// ```
    ///
    /// Also sets the threshold to 1 this is the first factor set and if
    /// the threshold was 0.
    pub(crate) fn add_factor_source_to_threshold(
        &mut self,
        factor_source_id: FactorSourceID,
    ) -> RoleBuilderMutateResult {
        assert_eq!(ROLE, ROLE_PRIMARY);
        self.add_factor_source_to_threshold_with_mode(
            factor_source_id,
            SecurityShieldBuilderMode::Strict,
        )
    }

    pub(crate) fn add_factor_source_to_threshold_with_mode(
        &mut self,
        factor_source_id: FactorSourceID,
        mode: SecurityShieldBuilderMode,
    ) -> RoleBuilderMutateResult {
<<<<<<< HEAD
=======
        assert_eq!(ROLE, ROLE_PRIMARY);
        let should_set_threshold_to_one = self.get_threshold() == 0
            && self.get_threshold_factors().is_empty();
>>>>>>> f98db7f6
        self._add_factor_source_to_list(factor_source_id, Threshold, mode)
    }

    /// If we would add a factor of kind `factor_source_kind` to the list of kind `Threshold`
    /// what would be the validation status?
    pub(crate) fn validation_for_addition_of_factor_source_of_kind_to_threshold(
        &self,
        factor_source_kind: FactorSourceKind,
    ) -> RoleBuilderMutateResult {
        assert_eq!(ROLE, ROLE_PRIMARY);
        self.validation_for_addition_of_factor_source_of_kind_to_threshold_with_mode(factor_source_kind, SecurityShieldBuilderMode::Strict)
    }

    pub(crate) fn validation_for_addition_of_factor_source_of_kind_to_threshold_with_mode(
        &self,
        factor_source_kind: FactorSourceKind,
        mode: SecurityShieldBuilderMode,
    ) -> RoleBuilderMutateResult {
        assert_eq!(ROLE, ROLE_PRIMARY);
        self._validation_add(factor_source_kind, Threshold, mode)
    }

    #[cfg(test)]
    pub(crate) fn validation_for_addition_of_factor_source_of_kind_to_list(
        &self,
        factor_source_kind: FactorSourceKind,
        list: FactorListKind,
    ) -> RoleBuilderMutateResult {
        assert_eq!(ROLE, ROLE_PRIMARY);
        self._validation_add(
            factor_source_kind,
            list,
            SecurityShieldBuilderMode::Strict,
        )
    }
}

/// When `generic_const_exprs` feature is complete
// we can specify that this is NOT for ROLE_PRIMARY
impl<const ROLE: u8> RoleBuilder<ROLE> {
    /// ```ignore
    /// Ok | Err(NotYetValid) => self is mutated
    /// Err(ForeverInvalid) => self is NOT mutated
    /// ```
    pub(crate) fn add_factor_source(
        &mut self,
        factor_source_id: FactorSourceID,
    ) -> RoleBuilderMutateResult {
        assert_ne!(ROLE, ROLE_PRIMARY);
        self.add_factor_source_to_override(factor_source_id)
    }
}

impl<const ROLE: u8> RoleBuilder<ROLE> {
    /// ```ignore
    /// Ok | Err(NotYetValid) => self is mutated
    /// Err(ForeverInvalid) => self is NOT mutated
    /// ```
    pub(crate) fn add_factor_source_to_override(
        &mut self,
        factor_source_id: FactorSourceID,
    ) -> RoleBuilderMutateResult {
        self.add_factor_source_to_override_with_mode(
            factor_source_id,
            SecurityShieldBuilderMode::Strict,
        )
    }

    pub(crate) fn add_factor_source_to_override_with_mode(
        &mut self,
        factor_source_id: FactorSourceID,
        mode: SecurityShieldBuilderMode,
    ) -> RoleBuilderMutateResult {
        self._add_factor_source_to_list(factor_source_id, Override, mode)
    }

    /// ```ignore
    /// Ok | Err(NotYetValid) => self is mutated
    /// Err(ForeverInvalid) => self is NOT mutated
    /// ```
    fn _add_factor_source_to_list(
        &mut self,
        factor_source_id: FactorSourceID,
        factor_list_kind: FactorListKind,
        mode: SecurityShieldBuilderMode,
    ) -> RoleBuilderMutateResult {
        let validation = self.validation_for_addition_of_factor_source_to_list(
            &factor_source_id,
            factor_list_kind,
            mode,
        );
        match validation.as_ref() {
            Ok(()) | Err(NotYetValid(_)) => {
                self.unchecked_add_factor_source_to_list(
                    factor_source_id,
                    factor_list_kind,
                );
            }
            Err(ForeverInvalid(_)) | Err(BasicViolation(_)) => {}
        }
        validation
    }

    /// If we would add a factor of kind `factor_source_kind` to the list of kind `Override`
    /// what would be the validation status?
    pub(crate) fn validation_for_addition_of_factor_source_of_kind_to_override(
        &self,
        factor_source_kind: FactorSourceKind,
    ) -> RoleBuilderMutateResult {
        self.validation_for_addition_of_factor_source_of_kind_to_override_with_mode(factor_source_kind, SecurityShieldBuilderMode::Strict)
    }

    pub(crate) fn validation_for_addition_of_factor_source_of_kind_to_override_with_mode(
        &self,
        factor_source_kind: FactorSourceKind,
        mode: SecurityShieldBuilderMode,
    ) -> RoleBuilderMutateResult {
        self._validation_add(factor_source_kind, Override, mode)
    }

    /// If we would add a factor of kind `factor_source_kind` to the list of kind `factor_list_kind`
    /// what would be the validation status?
    fn _validation_add(
        &self,
        factor_source_kind: FactorSourceKind,
        factor_list_kind: FactorListKind,
        mode: SecurityShieldBuilderMode,
    ) -> RoleBuilderMutateResult {
        match self.role() {
            RoleKind::Primary => {
                self.validation_for_addition_of_factor_source_of_kind_to_list_for_primary_with_mode(
                    factor_source_kind,
                    factor_list_kind,
                    mode
                )
            }
            RoleKind::Recovery | RoleKind::Confirmation => match factor_list_kind {
                Threshold => {
                    Result::basic_violation(
                        BasicViolation::threshold_list_not_supported_for_role(self.role()),
                    )
                }
                Override => {
                    self.validation_for_addition_of_factor_source_of_kind_to_override_for_non_primary_role(
                        factor_source_kind,
                        mode
                    )
                }
            },
        }
    }
}

impl<const ROLE: u8> RoleBuilder<ROLE> {
    pub(crate) fn build(
        &self,
    ) -> Result<RoleWithFactorSourceIds<ROLE>, RoleBuilderValidation> {
        self.validate().map(|_| {
            RoleWithFactorSourceIds::with_factors_and_threshold_kind(
                self.get_threshold(),
                self.get_threshold_factors().clone(),
                self.get_override_factors().clone(),
            )
        })
    }

    pub(crate) fn set_specific_threshold(
        &mut self,
        threshold: u8,
    ) -> RoleBuilderMutateResult {
        self.set_threshold(Threshold::Specific(threshold))
    }

    pub(crate) fn set_threshold(
        &mut self,
        threshold: Threshold,
    ) -> RoleBuilderMutateResult {
        match self.role() {
            Primary => {
                self.unchecked_set_threshold(threshold);
                self.validate()
            }
            Recovery => RoleBuilderMutateResult::basic_violation(
                RecoveryCannotSetThreshold,
            ),
            Confirmation => RoleBuilderMutateResult::basic_violation(
                ConfirmationCannotSetThreshold,
            ),
        }
    }

    fn override_contains_factor_source(
        &self,
        factor_source_id: &FactorSourceID,
    ) -> bool {
        self.get_override_factors().contains(factor_source_id)
    }

    fn threshold_contains_factor_source(
        &self,
        factor_source_id: &FactorSourceID,
    ) -> bool {
        self.get_threshold_factors().contains(factor_source_id)
    }

    fn override_contains_factor_source_of_kind(
        &self,
        factor_source_kind: FactorSourceKind,
    ) -> bool {
        self.get_override_factors()
            .iter()
            .any(|f| f.get_factor_source_kind() == factor_source_kind)
    }

    fn threshold_contains_factor_source_of_kind(
        &self,
        factor_source_kind: FactorSourceKind,
    ) -> bool {
        self.get_threshold_factors()
            .iter()
            .any(|f| f.get_factor_source_kind() == factor_source_kind)
    }

    pub(crate) fn check_threshold_for_primary(
        &self,
    ) -> Option<NotYetValidReason> {
        if self.get_threshold_factors().len()
            < self.get_threshold_value() as usize
        {
            return Some(
                NotYetValidReason::ThresholdHigherThanThresholdFactorsLen,
            );
        }
        if self.get_threshold_value() == 0
            && !self.get_threshold_factors().is_empty()
        {
            return Some(
                NotYetValidReason::PrimaryRoleWithThresholdFactorsCannotHaveAThresholdValueOfZero,
            );
        }
        None
    }

    pub(crate) fn validate_threshold_for_primary(
        &self,
    ) -> RoleBuilderMutateResult {
        if let Some(not_yet_valid) = self.check_threshold_for_primary() {
            return Err(RoleBuilderValidation::NotYetValid(not_yet_valid));
        }
        Ok(())
    }

    fn validate_threshold_factors_only(
        &self,
        simulation: &mut RoleBuilder<ROLE>,
    ) -> RoleBuilderMutateResult {
        for f in self.get_threshold_factors() {
            let validation = simulation._add_factor_source_to_list(
                *f,
                Threshold,
                SecurityShieldBuilderMode::Strict,
            );
            match validation.as_ref() {
                Ok(()) | Err(NotYetValid(_)) => continue,
                Err(ForeverInvalid(_)) | Err(BasicViolation(_)) => {
                    return validation
                }
            }
        }

        Ok(())
    }

    fn validate_addition_of_password_and_minimum_factor_count(
        &self,
    ) -> RoleBuilderMutateResult {
        if self.threshold_contains_factor_source_of_kind(
            FactorSourceKind::Password,
        ) {
            self.validation_for_addition_of_password_to_primary(Threshold)?;
        }

        if self.all_factors().is_empty() {
            return RoleBuilderMutateResult::not_yet_valid(
                RoleMustHaveAtLeastOneFactor,
            );
        }

        Ok(())
    }

    /// Validates `self` by "replaying" the addition of each factor source in `self` to a
    /// "simulation" (clone). If the simulation is valid, then `self` is valid.
    pub(crate) fn validate(&self) -> RoleBuilderMutateResult {
        let mut simulation = Self::new();

        // Validate override factors
        for f in self.get_override_factors() {
            let validation = simulation.add_factor_source_to_override(*f);
            match validation.as_ref() {
                Ok(()) | Err(NotYetValid(_)) => continue,
                Err(ForeverInvalid(_)) | Err(BasicViolation(_)) => {
                    return validation
                }
            }
        }

        // Validate threshold factors
        self.validate_threshold_factors_only(&mut simulation)?;

        // Validate threshold count
        if self.role() == RoleKind::Primary {
            self.validate_threshold_for_primary()?;
        } else if self.get_threshold_value() != 0 {
            match self.role() {
                Primary => unreachable!(
                    "Primary role should have been handled earlier"
                ),
                Recovery => {
                    return RoleBuilderMutateResult::basic_violation(
                        RecoveryCannotSetThreshold,
                    )
                }
                Confirmation => {
                    return RoleBuilderMutateResult::basic_violation(
                        ConfirmationCannotSetThreshold,
                    )
                }
            }
        }

        self.validate_addition_of_password_and_minimum_factor_count()?;

        Ok(())
    }

    /// Validates `self` by "replaying" the addition of each threshold factor source in self` to a
    /// "simulation" (clone). If the simulation is valid, then `self` is valid.
    pub(crate) fn validate_threshold_factors(&self) -> RoleBuilderMutateResult {
        let mut simulation = Self::new();

        // Validate threshold factors
        self.validate_threshold_factors_only(&mut simulation)?;

        self.validate_addition_of_password_and_minimum_factor_count()
    }

    fn validation_for_addition_of_factor_source_of_kind_to_override_for_non_primary_role(
        &self,
        factor_source_kind: FactorSourceKind,
        mode: SecurityShieldBuilderMode,
    ) -> RoleBuilderMutateResult {
        match self.role() {
            RoleKind::Primary => {
                unreachable!("Should have branched to 'primary' earlier, this is programmer error.")
            }
            RoleKind::Confirmation => self
                .validation_for_addition_of_factor_source_of_kind_to_override_for_confirmation(
                    factor_source_kind, mode
                ),
            RoleKind::Recovery => self
                .validation_for_addition_of_factor_source_of_kind_to_override_for_recovery(
                    factor_source_kind, mode
                ),
        }
    }

    /// For each factor source in the given set, return a validation status
    /// for adding it to factor list of the given kind (`factor_list_kind`)
    #[allow(dead_code)]
    #[cfg(test)]
    pub(crate) fn validation_for_addition_of_factor_source_for_each(
        &self,
        factor_list_kind: FactorListKind,
        factor_sources: &IndexSet<FactorSourceID>,
    ) -> IndexSet<FactorSourceInRoleBuilderValidationStatus> {
        self.validation_for_addition_of_factor_source_for_each_with_mode(
            factor_list_kind,
            factor_sources,
            SecurityShieldBuilderMode::Strict,
        )
    }

    /// For each factor source in the given set, return a validation status
    /// for adding it to factor list of the given kind (`factor_list_kind`)
    pub(crate) fn validation_for_addition_of_factor_source_for_each_with_mode(
        &self,
        factor_list_kind: FactorListKind,
        factor_sources: &IndexSet<FactorSourceID>,
        mode: SecurityShieldBuilderMode,
    ) -> IndexSet<FactorSourceInRoleBuilderValidationStatus> {
        factor_sources
            .iter()
            .map(|factor_source_id| {
                let validation_status = self
                    .validation_for_addition_of_factor_source_to_list(
                        factor_source_id,
                        factor_list_kind,
                        mode,
                    );
                FactorSourceInRoleBuilderValidationStatus::new(
                    self.role(),
                    *factor_source_id,
                    validation_status,
                )
            })
            .collect()
    }

    fn validation_for_addition_of_factor_source_to_list(
        &self,
        factor_source_id: &FactorSourceID,
        factor_list_kind: FactorListKind,
        mode: SecurityShieldBuilderMode,
    ) -> RoleBuilderMutateResult {
        let duplicates_err = RoleBuilderMutateResult::forever_invalid(
            FactorSourceAlreadyPresent,
        );

        match mode {
            SecurityShieldBuilderMode::Strict => {
                if self.contains_factor_source(factor_source_id) {
                    return duplicates_err;
                }
            }
            SecurityShieldBuilderMode::Lenient => {
                match factor_list_kind {
                    Override => {
                        if self
                            .override_contains_factor_source(factor_source_id)
                        {
                            return duplicates_err;
                        }
                        // but if threshold contains it, we're good (since mode is lenient)
                    }
                    Threshold => {
                        if self
                            .threshold_contains_factor_source(factor_source_id)
                        {
                            return duplicates_err;
                        }
                    } // but if override contains it, we're good (since mode is lenient)
                }
            }
        }
        let factor_source_kind = factor_source_id.get_factor_source_kind();
        self._validation_add(factor_source_kind, factor_list_kind, mode)
    }

    fn contains_factor_source(
        &self,
        factor_source_id: &FactorSourceID,
    ) -> bool {
        self.override_contains_factor_source(factor_source_id)
            || self.threshold_contains_factor_source(factor_source_id)
    }

    fn contains_factor_source_of_kind(
        &self,
        factor_source_kind: FactorSourceKind,
    ) -> bool {
        self.override_contains_factor_source_of_kind(factor_source_kind)
            || self.threshold_contains_factor_source_of_kind(factor_source_kind)
    }

    /// Removes a factor source from the list of `factor_list_kind`.
    ///
    /// Lowers the threshold if the deleted factor source is in the `factor_list_kind` list
    /// and if after removal of `factor_source_id` `self.threshold > self.threshold_factors.len()`
    ///
    /// Returns `Ok` if `factor_source_id` was found and deleted. However, does not call `self.validate()`,
    /// So state might still be invalid, i.e. we return the result of the action of removal, not the
    /// state validation status.
    pub(crate) fn remove_factor_source(
        &mut self,
        factor_source_id: &FactorSourceID,
        factor_list_kind: FactorListKind,
    ) -> RoleBuilderMutateResult {
        let remove = |xs: &mut Vec<FactorSourceID>| {
            let index = xs.iter().position(|f| f == factor_source_id);
            if let Some(index) = index {
                xs.remove(index);
                Ok(())
            } else {
                RoleBuilderMutateResult::basic_violation(FactorSourceNotFound)
            }
        };

        match factor_list_kind {
            Threshold => {
                remove(self.mut_threshold_factors())?;

                if let Threshold::Specific(_) = self.get_threshold() {
                    let threshold_factors_len =
                        self.get_threshold_factors().len() as u8;
                    if threshold_factors_len == 0 {
                        self.unchecked_set_threshold(Threshold::All);
                    } else if self.get_threshold_value() > threshold_factors_len
                    {
                        self.unchecked_set_threshold(Threshold::Specific(
                            threshold_factors_len,
                        ));
                    }
                }
            }
            Override => {
                remove(self.mut_override_factors())?;
            }
        }

        Ok(())
    }

    #[allow(dead_code)]
    fn validation_for_addition_of_factor_source_of_kind_to_list_for_primary(
        &self,
        factor_source_kind: FactorSourceKind,
        factor_list_kind: FactorListKind,
    ) -> RoleBuilderMutateResult {
        self.validation_for_addition_of_factor_source_of_kind_to_list_for_primary_with_mode(factor_source_kind, factor_list_kind, SecurityShieldBuilderMode::Strict)
    }

    fn validation_for_addition_of_factor_source_of_kind_to_list_for_primary_with_mode(
        &self,
        factor_source_kind: FactorSourceKind,
        factor_list_kind: FactorListKind,
        mode: SecurityShieldBuilderMode,
    ) -> RoleBuilderMutateResult {
        match factor_source_kind {
            FactorSourceKind::Password => {
                return self
                    .validation_for_addition_of_password_to_primary_with_mode(
                        factor_list_kind,
                        mode,
                    )
            }
            FactorSourceKind::SecurityQuestions => {
                return RoleBuilderMutateResult::forever_invalid(
                    PrimaryCannotContainSecurityQuestions,
                );
            }
            FactorSourceKind::TrustedContact => {
                return RoleBuilderMutateResult::forever_invalid(
                    PrimaryCannotContainTrustedContact,
                );
            }
            FactorSourceKind::Device => match mode {
                SecurityShieldBuilderMode::Strict => {
                    if self.contains_factor_source_of_kind(
                        FactorSourceKind::Device,
                    ) {
                        return RoleBuilderMutateResult::forever_invalid(
                            PrimaryCannotHaveMultipleDevices,
                        );
                    }
                }
                SecurityShieldBuilderMode::Lenient => {}
            },
            FactorSourceKind::LedgerHQHardwareWallet
            | FactorSourceKind::ArculusCard
            | FactorSourceKind::OffDeviceMnemonic => {}
        }
        Ok(())
    }

    fn validation_for_addition_of_factor_source_of_kind_to_override_for_recovery(
        &self,
        factor_source_kind: FactorSourceKind,
        _mode: SecurityShieldBuilderMode,
    ) -> RoleBuilderMutateResult {
        assert_eq!(self.role(), RoleKind::Recovery);
        match factor_source_kind {
            FactorSourceKind::Device
            | FactorSourceKind::LedgerHQHardwareWallet
            | FactorSourceKind::ArculusCard
            | FactorSourceKind::OffDeviceMnemonic
            | FactorSourceKind::TrustedContact => Ok(()),
            FactorSourceKind::SecurityQuestions => {
                RoleBuilderMutateResult::forever_invalid(
                    RecoveryRoleSecurityQuestionsNotSupported,
                )
            }
            FactorSourceKind::Password => {
                RoleBuilderMutateResult::forever_invalid(
                    RecoveryRolePasswordNotSupported,
                )
            }
        }
    }

    fn validation_for_addition_of_factor_source_of_kind_to_override_for_confirmation(
        &self,
        factor_source_kind: FactorSourceKind,
        _mode: SecurityShieldBuilderMode,
    ) -> RoleBuilderMutateResult {
        assert_eq!(self.role(), RoleKind::Confirmation);
        match factor_source_kind {
            FactorSourceKind::Device
            | FactorSourceKind::LedgerHQHardwareWallet
            | FactorSourceKind::ArculusCard
            | FactorSourceKind::Password
            | FactorSourceKind::OffDeviceMnemonic
            | FactorSourceKind::SecurityQuestions => Ok(()),
            FactorSourceKind::TrustedContact => {
                RoleBuilderMutateResult::forever_invalid(
                    ConfirmationRoleTrustedContactNotSupported,
                )
            }
        }
    }
}

// =======================
// ======== RULES ========
// =======================
impl<const ROLE: u8> RoleBuilder<ROLE> {
    fn validation_for_addition_of_password_to_primary(
        &self,
        factor_list_kind: FactorListKind,
    ) -> RoleBuilderMutateResult {
        self.validation_for_addition_of_password_to_primary_with_mode(
            factor_list_kind,
            SecurityShieldBuilderMode::Strict,
        )
    }
    fn validation_for_addition_of_password_to_primary_with_mode(
        &self,
        factor_list_kind: FactorListKind,
        mode: SecurityShieldBuilderMode,
    ) -> RoleBuilderMutateResult {
        assert_eq!(self.role(), RoleKind::Primary);

        if factor_list_kind != Threshold {
            return RoleBuilderMutateResult::forever_invalid(
                PrimaryCannotHavePasswordInOverrideList,
            );
        }

        if mode == SecurityShieldBuilderMode::Lenient {
            return Ok(());
        }

        let factor_source_kind = FactorSourceKind::Password;

        let is_alone = self
            .factor_sources_not_of_kind_to_list_of_kind(
                factor_source_kind,
                Threshold,
            )
            .is_empty();

        if is_alone {
            return RoleBuilderMutateResult::not_yet_valid(
                PrimaryRoleWithPasswordInThresholdListMustHaveAnotherFactor,
            );
        }

        if self.get_threshold_value() < 2 {
            return RoleBuilderMutateResult::not_yet_valid(
                PrimaryRoleWithPasswordInThresholdListMustThresholdGreaterThanOne,
            );
        }

        Ok(())
    }

    pub(crate) fn factor_sources_not_of_kind_to_list_of_kind(
        &self,
        factor_source_kind: FactorSourceKind,
        factor_list_kind: FactorListKind,
    ) -> Vec<FactorSourceID> {
        let filter = |xs: &Vec<FactorSourceID>| -> Vec<FactorSourceID> {
            xs.iter()
                .filter(|f| f.get_factor_source_kind() != factor_source_kind)
                .cloned()
                .collect()
        };
        match factor_list_kind {
            Override => filter(self.get_override_factors()),
            Threshold => filter(self.get_threshold_factors()),
        }
    }
}

#[cfg(test)]
pub(crate) fn test_duplicates_not_allowed<const ROLE: u8>(
    sut: RoleBuilder<ROLE>,
    list: FactorListKind,
    factor_source_id: FactorSourceID,
) {
    // Arrange
    let mut sut = sut;

    sut._add_factor_source_to_list(
        factor_source_id,
        list,
        SecurityShieldBuilderMode::Strict,
    )
    .unwrap();

    // Act
    let res = sut._add_factor_source_to_list(
        factor_source_id, // oh no, duplicate!
        list,
        SecurityShieldBuilderMode::Strict,
    );

    // Assert
    assert!(matches!(
        res,
        RoleBuilderMutateResult::Err(ForeverInvalid(
            ForeverInvalidReason::FactorSourceAlreadyPresent
        ))
    ));
}

#[cfg(test)]
mod tests {

    use super::*;

    #[test]
    fn primary_duplicates_not_allowed() {
        test_duplicates_not_allowed(
            PrimaryRoleBuilder::new(),
            Override,
            FactorSourceID::sample_arculus(),
        );
        test_duplicates_not_allowed(
            PrimaryRoleBuilder::new(),
            Threshold,
            FactorSourceID::sample_arculus(),
        );
    }

    #[test]
    fn recovery_duplicates_not_allowed() {
        test_duplicates_not_allowed(
            RecoveryRoleBuilder::new(),
            Override,
            FactorSourceID::sample_arculus(),
        );
    }

    #[test]
    fn confirmation_duplicates_not_allowed() {
        test_duplicates_not_allowed(
            ConfirmationRoleBuilder::new(),
            Override,
            FactorSourceID::sample_arculus(),
        );
    }

    #[test]
    fn recovery_cannot_add_factors_to_threshold() {
        let mut sut = RecoveryRoleBuilder::new();
        let res = sut._add_factor_source_to_list(
            FactorSourceID::sample_ledger(),
            Threshold,
            SecurityShieldBuilderMode::Strict,
        );
        assert_eq!(
            res,
            Err(BasicViolation(BasicViolation::RecoveryCannotSetThreshold))
        );
    }

    #[test]
    fn confirmation_cannot_add_factors_to_threshold() {
        let mut sut = ConfirmationRoleBuilder::new();
        let res = sut._add_factor_source_to_list(
            FactorSourceID::sample_ledger(),
            Threshold,
            SecurityShieldBuilderMode::Strict,
        );
        assert_eq!(
            res,
            Err(BasicViolation(
                BasicViolation::ConfirmationCannotSetThreshold
            ))
        );
    }

    #[test]
    fn recovery_validation_add_is_err_for_threshold() {
        let sut = RecoveryRoleBuilder::new();
        let res = sut._validation_add(
            FactorSourceKind::Device,
            Threshold,
            SecurityShieldBuilderMode::Strict,
        );
        assert_eq!(
            res,
            RoleBuilderMutateResult::basic_violation(
                BasicViolation::threshold_list_not_supported_for_role(
                    RoleKind::Recovery
                )
            )
        );
    }

    #[test]
    fn confirmation_validation_add_is_err_for_threshold() {
        let sut = ConfirmationRoleBuilder::new();
        let res = sut._validation_add(
            FactorSourceKind::Device,
            Threshold,
            SecurityShieldBuilderMode::Strict,
        );
        assert_eq!(
            res,
            RoleBuilderMutateResult::basic_violation(
                BasicViolation::threshold_list_not_supported_for_role(
                    RoleKind::Confirmation
                )
            )
        );
    }
}<|MERGE_RESOLUTION|>--- conflicted
+++ resolved
@@ -234,12 +234,7 @@
         factor_source_id: FactorSourceID,
         mode: SecurityShieldBuilderMode,
     ) -> RoleBuilderMutateResult {
-<<<<<<< HEAD
-=======
         assert_eq!(ROLE, ROLE_PRIMARY);
-        let should_set_threshold_to_one = self.get_threshold() == 0
-            && self.get_threshold_factors().is_empty();
->>>>>>> f98db7f6
         self._add_factor_source_to_list(factor_source_id, Threshold, mode)
     }
 
