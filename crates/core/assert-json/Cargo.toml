[package]
name = "assert-json"
<<<<<<< HEAD
version = "1.2.37"
=======
version = "1.2.41"
>>>>>>> 796ed374
edition = "2021"

[dependencies]
# === SARGON CRATES ===
prelude = { workspace = true }
error = { workspace = true }

# === RADIX DEPENDENCIES ===
# None

# === EXTERNAL DEPENDENCIES ===
assert-json-diff = { workspace = true }
log = { workspace = true }
pretty_assertions = { workspace = true }
serde = { workspace = true }
serde_json = { workspace = true }
thiserror = { workspace = true }<|MERGE_RESOLUTION|>--- conflicted
+++ resolved
@@ -1,10 +1,6 @@
 [package]
 name = "assert-json"
-<<<<<<< HEAD
-version = "1.2.37"
-=======
 version = "1.2.41"
->>>>>>> 796ed374
 edition = "2021"
 
 [dependencies]
