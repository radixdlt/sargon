use crate::prelude::*;
use thiserror::Error as ThisError;

pub type Result<T, E = CommonError> = std::result::Result<T, E>;

#[repr(u32)]
#[derive(Clone, Debug, Eq, ThisError, PartialEq)]
pub enum CommonError {
    #[error("Unknown Error")]
    Unknown = 10000,

    #[error("Failed to create Ed25519 Private key from bytes {bad_value:?}")]
    InvalidEd25519PrivateKeyFromBytes { bad_value: String } = 10001,

    #[error("Failed to create Ed25519 Private key from String {bad_value}.")]
    InvalidEd25519PrivateKeyFromString { bad_value: String } = 10002,

    #[error(
        "Failed to create Secp256k1 Private key from bytes {bad_value:?}."
    )]
    InvalidSecp256k1PrivateKeyFromBytes { bad_value: String } = 10003,

    #[error(
        "Failed to create Secp256k1 Private key from String {bad_value:?}."
    )]
    InvalidSecp256k1PrivateKeyFromString { bad_value: String } = 10004,

    #[error("Failed to create Ed25519 Public key from bytes {bad_value:?}.")]
    InvalidEd25519PublicKeyFromBytes { bad_value: String } = 10005,

    #[error("Failed to create Ed25519 Public key from String {bad_value}.")]
    InvalidEd25519PublicKeyFromString { bad_value: String } = 10006,

    #[error("Failed to create Secp256k1 Public key from bytes {bad_value:?}.")]
    InvalidSecp256k1PublicKeyFromBytes { bad_value: String } = 10007,

    #[error("Failed to create Secp256k1 Public key from String {bad_value}.")]
    InvalidSecp256k1PublicKeyFromString { bad_value: String } = 10008,

    #[error(
        "Failed to create Secp256k1 Public key, invalid point, not on curve."
    )]
    InvalidSecp256k1PublicKeyPointNotOnCurve = 10009,

    #[error(
        "Failed to create Ed25519 Public key, invalid point, not on curve."
    )]
    InvalidEd25519PublicKeyPointNotOnCurve = 10010,

    #[error("String not hex {bad_value}")]
    StringNotHex { bad_value: String } = 10011,

    #[error("Invalid byte count, expected {expected}, found: {found}")]
    InvalidByteCount { expected: u64, found: u64 } = 10012,

    #[error("Invalid BIP32 path '{bad_value}'.")]
    InvalidBIP32Path { bad_value: String } = 10013,

    #[error("Invalid depth of BIP44 Path, expected {expected}, found {found}")]
    InvalidDepthOfBIP44Path { expected: u64, found: u64 } = 10014,

    #[error("Invalid BIP44Like Path, account was not hardened")]
    InvalidBIP44LikePathAccountWasNotHardened = 10015,

    #[error(
        "Invalid BIP44Like Path, 'change' component was unexpectedly hardened"
    )]
    InvalidBIP44LikePathChangeWasUnexpectedlyHardened = 10016,

    #[error(
        "Invalid depth of CAP26 Path, (expected {expected}, found {found})"
    )]
    InvalidDepthOfCAP26Path { expected: u64, found: u64 } = 10018,

    #[error("Found non hardened components in path, invalid!")]
    NotAllComponentsAreHardened = 10019,

    #[error("Did not find 44H, found value: '{bad_value}'")]
    BIP44PurposeNotFound { bad_value: u32 } = 10020,

    #[error("Did not find cointype 1022H, found value: '{bad_value}'")]
    CoinTypeNotFound { bad_value: u32 } = 10021,

    #[error("Network ID exceeds limit of 255, will never be valid, at index 3, found value: '{bad_value}', known network IDs: [1 (mainnet), 2 (stokenet)]")]
    InvalidNetworkIDExceedsLimit { bad_value: u32 } = 10022,

    #[error(
        "InvalidEntityKind, got: '{bad_value}', expected any of: [525H, 618H]."
    )]
    InvalidEntityKind { bad_value: u32 } = 10023,

    #[error("Wrong entity kind, (expected {expected}, found {found})")]
    WrongEntityKind { expected: String, found: String } = 10024,

    #[error(
        "InvalidKeyKind, got: '{bad_value}', expected any of: [1460H, 1678H, 1391H]."
    )]
    InvalidKeyKind { bad_value: u32 } = 10025,

    #[error("Unsupported NetworkID, found value: '{bad_value}', known network IDs: [1 (mainnet), 2 (stokenet)]")]
    UnsupportedNetworkID { bad_value: u8 } = 10026,

    #[error(
        "Invalid GetID path, last component was not 365' but {bad_value}'"
    )]
    InvalidGetIDPath { bad_value: u32 } = 10027,

    #[error("Unknown BIP39 word.")]
    UnknownBIP39Word = 10028,

    #[error("Invalid mnemonic phrase.")]
    InvalidMnemonicPhrase = 10029,

    #[error("Invalid bip39 word count: '{bad_value}', valid values are: 12-24 with multiples of 3.")]
    InvalidBIP39WordCount { bad_value: u64 } = 10030,

    #[error("Appearance id not recognized {bad_value}")]
    InvalidAppearanceID { bad_value: u8 } = 10031,

    #[error("Invalid Account Address '{bad_value}'.")]
    InvalidAccountAddress { bad_value: String } = 10032,

    #[error("Unsupported engine entity type.")]
    UnsupportedEntityType = 10033,

    #[error("Failed to decode address from bech32 {bad_value}.")]
    FailedToDecodeAddressFromBech32 { bad_value: String } = 10034,

    #[error("Failed to decode address mismatching entity type")]
    MismatchingEntityTypeWhileDecodingAddress = 10035,

    #[error("Failed to decode address mismatching HRP")]
    MismatchingHRPWhileDecodingAddress = 10036,

    #[error("Unknown network ID '{bad_value}'")]
    UnknownNetworkID { bad_value: u8 } = 10037,

    #[error("Failed to parse InvalidNonFungibleGlobalID from {bad_value}.")]
    InvalidNonFungibleGlobalID { bad_value: String } = 10038,

    #[error("Supported SLIP10 curves in FactorSource crypto parameters is either empty or contains more elements than allowed.")]
    FactorSourceCryptoParametersSupportedCurvesInvalidSize = 10039,

    #[error("Failed to convert FactorInstance into HierarchicalDeterministicFactorInstance, badge is not virtual HD.")]
    BadgeIsNotVirtualHierarchicalDeterministic = 10040,

    #[error("Failed to create FactorSourceIDFromHash from FactorSourceID")]
    FactorSourceIDNotFromHash = 10041,

    #[error("Expected AccountPath but got something else.")]
    ExpectedAccountPathButGotSomethingElse = 10042,

    #[error("Wrong entity kind in path of FactorInstance")]
    WrongEntityKindOfInFactorInstancesPath = 10043,

    #[error("Wrong key kind of FactorInstance - expected transaction signing")]
    WrongKeyKindOfTransactionSigningFactorInstance = 10044,

    #[error(
        "Wrong key kind of FactorInstance - expected authentication signing"
    )]
    WrongKeyKindOfAuthenticationSigningFactorInstance = 10045,

    #[error("Expected DeviceFactorSource")]
    ExpectedDeviceFactorSourceGotSomethingElse = 10046,

    #[error("Expected LedgerHardwareWalletFactorSource")]
    ExpectedLedgerHardwareWalletFactorSourceGotSomethingElse = 10047,

    #[error("No network found with name: '{bad_value}'")]
    UnknownNetworkWithName { bad_value: String } = 10048,

    #[error("No network found with id: '{bad_value}'")]
    UnknownNetworkForID { bad_value: u8 } = 10049,

    #[error("Gateway discrepancy, 'other' should not contain 'current'.")]
    GatewaysDiscrepancyOtherShouldNotContainCurrent = 10050,

    #[error(
        "Gateways discrepancy, invalid JSON, current not found amongst saved."
    )]
    InvalidGatewaysJSONCurrentNotFoundAmongstSaved = 10051,

    #[error("Invalid URL: '{bad_value}'")]
    InvalidURL { bad_value: String } = 10052,

    #[error(
        "Accounts on different networks, expected: {expected}, found: {found}"
    )]
    AccountOnWrongNetwork { expected: String, found: String } = 10053,

    #[error("FactorSources must not be empty.")]
    FactorSourcesMustNotBeEmpty = 10054,

    #[error("Failed to update FactorSource, error while mutating.")]
    UpdateFactorSourceMutateFailed = 10055,

    #[error("Failed to cast factor source, wrong kind, , expected: {expected}, found: {found}")]
    CastFactorSourceWrongKind { expected: String, found: String } = 10056,

    #[error("Length check failed, expected: {expected}, found: {found}, data: {data:?}")]
    InvalidLength {
        expected: u64,
        found: u64,
        data: String,
    } = 10057,

    #[error("Invalid NonFungibleLocalID::String")]
    InvalidNonFungibleLocalIDString = 10058,

    #[error("Invalid NonFungibleLocalID::Bytes")]
    InvalidNonFungibleLocalIDBytes = 10059,

    #[error("Invalid Decimal")]
    DecimalError = 10060,

    #[error("Invalid BIP39 Index {bad_value}")]
    InvalidBIP39Index { bad_value: u16 } = 10061,

    #[error("Invalid DisplayName cannot be empty.")]
    InvalidDisplayNameEmpty = 10062,

    #[error("Failed to access secure storage due to \"{error_message}\" for key {} ", key)]
    SecureStorageAccessError {
        key: String,
        error_kind: SecureStorageAccessErrorKind,
        error_message: String,
    } = 10063,

    #[error("Invalid ISO8601 Time string: {bad_value}")]
    InvalidISO8601String { bad_value: String } = 10064,

    #[error("Unknown account.")]
    UnknownAccount = 10065,

    #[error("Failed to read from secure storage.")]
    SecureStorageReadError = 10066,

    #[error("Failed to load DeviceFactorSource from secure storage")]
    UnableToLoadDeviceFactorSourceFromSecureStorage = 10067,

    #[error("Failed to write to secure storage.")]
    SecureStorageWriteError = 10068,

    #[error("Failed Serialize value to JSON.")]
    FailedToSerializeToJSON = 10069,

    #[error("Failed deserialize JSON with #{json_byte_count} bytes to value of type {type_name} with error: \"{serde_message}\"")]
    FailedToDeserializeJSONToValue {
        json_byte_count: u64,
        type_name: String,
        serde_message: String,
    } = 10070,

    #[error("Failed To create ProfileID (UUID) from string: {bad_value}")]
    InvalidProfileID { bad_value: String } = 10071,

    #[error("Failed to load Profile Headers list")]
    FailedToLoadProfileHeadersList = 10072,

    #[error("FactorSource with ID not found in Profile: {bad_value:?}")]
    ProfileDoesNotContainFactorSourceWithID { bad_value: String } = 10073,

    #[error("Account Already Present {bad_value}")]
    AccountAlreadyPresent { bad_value: String } = 10074,

    #[error("Unable to acquire write lock for Profile.")]
    UnableToAcquireWriteLockForProfile = 10075,

    #[error("Failed save Mnemonic to SecureStorageDriver with FactorSourceID: {bad_value}")]
    UnableToSaveMnemonicToSecureStorage { bad_value: String } = 10076,

    #[error(
        "Failed load Mnemonic from SecureStorageDriver with FactorSourceID: {bad_value}"
    )]
    UnableToLoadMnemonicFromSecureStorage { bad_value: String } = 10077,

    #[error("Failed save FactorSource to SecureStorageDriver, FactorSourceID: {bad_value}")]
    UnableToSaveFactorSourceToProfile { bad_value: String } = 10078,

    #[error("Expected IdentityPath but got something else.")]
    ExpectedIdentityPathButGotSomethingElse = 10079,

    #[error("Invalid PersonaData - phone number empty")]
    PersonaDataInvalidPhoneNumberEmpty = 10080,

    #[error("Invalid email address, cannot be empty")]
    EmailAddressEmpty = 10081,

    #[error("Invalid PersonaData - family name empty ")]
    PersonaDataInvalidNameFamilyNameEmpty = 10082,

    #[error("Invalid PersonaData - given names empty")]
    PersonaDataInvalidNameGivenNamesEmpty = 10083,

    #[error("Invalid UUID (v4), got: {bad_value}")]
    InvalidUUIDv4 { bad_value: String } = 10084,

    #[error("Unrecognized Locale Identifier: {bad_value}")]
    UnrecognizedLocaleIdentifier { bad_value: String } = 10085,

    #[error("Failed to create Address (via RetAddress) from node_id (hex): {node_id_as_hex}, network_id: {network_id}")]
    FailedToCreateAddressViaRetAddressFromNodeIdAndNetworkID {
        node_id_as_hex: String,
        network_id: String,
    } = 10086,

    #[error("Invalid Olympia address string: {bad_value}")]
    InvalidOlympiaAddressString { bad_value: String } = 10087,

    #[error(
        "Invalid Transaction Manifest Instructions String: '{underlying}'"
    )]
    InvalidInstructionsString { underlying: String } = 10088,

    #[error(
        "Failed to get execution summary from TransactionManifest using RET {underlying}"
    )]
    ExecutionSummaryFail { underlying: String } = 10089,

    #[error("Failed to get TransactionReceipt from engine toolkit bytes.")]
    FailedToDecodeEngineToolkitReceipt = 10090,

    #[error("Invalid byte count, was empty")]
    BytesEmpty = 10091,

    #[error("Invalid byte count, expected at most {max}, found: {found}")]
    TooManyBytes { max: u64, found: u64 } = 10092,

    #[error("Invalid Manifest Instructions String, found network in instructions {found_in_instructions}, but specified to constructor: {specified_to_instructions_ctor}")]
    InvalidInstructionsWrongNetwork {
        found_in_instructions: String,
        specified_to_instructions_ctor: String,
    } = 10093,

    #[error("Failed to decode bytes into Transaction Manifest Instructions")]
    FailedToDecodeBytesToManifestInstructions = 10094,

    #[error("Failed to decode Transaction Hash, value: {bad_value}")]
    FailedToDecodeTransactionHash { bad_value: String } = 10095,

    #[error("Failed to hash transaction intent")]
    FailedToHashIntent = 10096,

    #[error("Encrypted Messages are not yet supported")]
    EncryptedMessagesAreNotYetSupported = 10097,

    #[error("Failed to Bech32 decode transaction Hash after having tested all Network IDs, from: {bad_value}")]
    FailedToBech32DecodeTransactionHashAfterHavingTestedAllNetworkID {
        bad_value: String,
    } = 10098,

    #[error("Failed to parse Signature from {bad_value}")]
    FailedToParseSignatureFromString { bad_value: String } = 10099,

    #[error(
        "Invalid IntentSignatures for Intent some didn't validate IntentHash"
    )]
    InvalidSignaturesForIntentSomeDidNotValidateIntentHash = 10100,

    #[error("Failed to decompile bytes into NotarizedTransaction")]
    FailedToDecompileBytesIntoNotarizedTransaction = 10101,

    #[error("Failed to recover secp256k1 PublicKey from signature")]
    FailedToRecoverSecp256k1PublicKeyFromSignature = 10102,

    #[error("Fungible ResourceAddress in NonFungible context is not allowed.")]
    FungibleResourceAddressNotAcceptedInNonFungibleContext = 10103,

    #[error("Failed to convert to Decimal192 from f32 due to overflow, value: {bad_value}")]
    DecimalOverflow { bad_value: String } = 10104,

    #[error("Invalid Olympia address, not mainnet: {bad_value}")]
    InvalidAddressNotOlympiaMainnet { bad_value: String } = 10105,

    #[error("Failed to parse Signature from {bad_value}")]
    FailedToParseSignatureFromBytes { bad_value: String } = 10106,

    #[error(
        "Invalid Transaction Intent, failed to encode, reason: '{underlying}'"
    )]
    InvalidIntentFailedToEncode { underlying: String } = 10107,

    #[error(
        "Invalid Instructions, failed to decompile, reason: '{underlying}'"
    )]
    InvalidInstructionsFailedToDecompile { underlying: String } = 10108,

    #[error("Invalid Transaction, max SBOR depth exceeded: '{max}'")]
    InvalidTransactionMaxSBORDepthExceeded { max: u16 } = 10109,

    #[error("Invalid Signed Intent, failed to encode, reason: '{underlying}'")]
    InvalidSignedIntentFailedToEncode { underlying: String } = 10110,

    #[error(
        "Invalid Notarized Intent, failed to encode, reason: '{underlying}'"
    )]
    InvalidNotarizedIntentFailedToEncode { underlying: String } = 10111,

    #[error("Networking response bad code: {code}")]
    NetworkResponseBadCode { code: u16 } = 10112,

    #[error("Networking response body was empty")]
    NetworkResponseEmptyBody = 10113,

    #[error("Networking response fail json deserialize into {into_type}")]
    NetworkResponseJSONDeserialize { into_type: String } = 10114,

    #[error("Networking request invalid url {bad_value}")]
    NetworkRequestInvalidUrl { bad_value: String } = 10115,

    #[error("Networking request failed, reason: '{underlying}'")]
    NetworkRequestGenericFailure { underlying: String } = 10116,

    #[error("Submitted transaction was duplicate.")]
    GatewaySubmitDuplicateTX { intent_hash: String } = 10117,

    #[error("SupportedCurves must not be empty.")]
    SupportedCurvesMustNotBeEmpty = 10118,

    #[error("Networks must not be empty")]
    ProfileNetworksMustNotBeEmpty = 10119,

    #[error("Unknown SLIP10 Curve '{bad_value}'")]
    UnknownSLIP10Curve { bad_value: String } = 10120,

    #[error("AES Decryption failed")]
    AESDecryptionFailed = 10121,

    #[error("Invalid AES Sealedbox, too few bytes expected at least: {expected_at_least}, found: {found}.")]
    InvalidAESBytesTooShort { expected_at_least: u64, found: u64 } = 10122,

    #[error("Invalid Factor Source kind, bad value: {bad_value}")]
    InvalidFactorSourceKind { bad_value: String } = 10123,

    #[error("Invalid LedgerHardwareWalletModel, bad value: {bad_value}")]
    InvalidLedgerHardwareWalletModel { bad_value: String } = 10124,

    #[error("RadixConnectMobile invalid URL, bad value: {bad_value}")]
    RadixConnectMobileInvalidRequestUrl { bad_value: String } = 10125,

    #[error("RadixConnectMobile invalid origin, bad value: {bad_value}")]
    RadixConnectMobileInvalidOrigin { bad_value: String } = 10126,

    #[error("Failed to create Session (UUID) from string: {bad_value}")]
    RadixConnectMobileInvalidSessionID { bad_value: String } = 10127,

    #[error("Failed to create InteractionID (UUID) from string: {bad_value}")]
    RadixMobileInvalidInteractionID { bad_value: String } = 10128,

    #[error("Network discrepancy, expected : {expected}, actual: {actual}")]
    NetworkDiscrepancy { expected: String, actual: String } = 10129,

    #[error("Discrepancy, Authorized Dapp references Persona which does not exist {address}")]
    DiscrepancyAuthorizedDappReferencedPersonaWhichDoesNotExist {
        address: String,
    } = 10130,

    #[error("Discrepancy, Authorized Dapp references Account which does not exist {address}")]
    DiscrepancyAuthorizedDappReferencedAccountWhichDoesNotExist {
        address: String,
    } = 10131,

    #[error("AuthorizedDapp references field id that does not exist")]
    AuthorizedDappReferencesFieldIDThatDoesNotExist = 10132,

    #[error("Item identified by ID {id} does not exist")]
    ElementDoesNotExist { id: String } = 10133,

    #[error("Item identified by ID {id} already exist")]
    IdentifiableItemAlreadyExist { id: String } = 10134,

    #[error("Invalid RadixConnectPurpose, bad value: {bad_value}")]
    InvalidRadixConnectPurpose { bad_value: String } = 10135,

    #[error(
        "Transaction Guarantee's 'instruction_index' is out of bounds, the provided manifest contains #{count}, but an 'instruction_index' of {index} was specified."
    )]
    TXGuaranteeIndexOutOfBounds { index: u64, count: u64 } = 10136,

    #[error("Failed to create KeyAgreementPublicKey from hex: {bad_value}")]
    InvalidKeyAgreementPublicKeyFromHex { bad_value: String } = 10137,

    #[error(
        "Failed to create KeyAgreementPublicKey from bytes: {bad_value:?}"
    )]
    InvalidKeyAgreementPublicKeyFromBytes { bad_value: String } = 10138,

    #[error(
        "Failed to create KeyAgreementPrivateKey from bytes: {bad_value:?}"
    )]
    InvalidKeyAgreementPrivateKeyFromBytes { bad_value: String } = 10139,

    #[error("RadixConnectMobileSession not found, session id: {session_id}")]
    RadixConnectMobileSessionNotFound { session_id: String } = 10140,

    #[error("RadixConnectMobileDappRequest not found, interaction id: {interaction_id}")]
    RadixConnectMobileDappRequestNotFound { interaction_id: String } = 10141,

    #[error("RadixConnectMobileDappCallbackPath not found, origin: {origin}")]
    RadixConnectMobileDappCallbackPathNotFound { origin: String } = 10142,

    #[error("Failed to create Ed25519 Signature from String {bad_value}.")]
    InvalidEd25519SignatureFromString { bad_value: String } = 10143,

    #[error("Radix Connect Mobile dApp public key does not match the session's dApp public key")]
    RadixConnectMobileDappPublicKeyMismatch = 10144,

    #[error("Radix Connect Mobile dApp identity not match the session's dApp identity")]
    RadixConnectMobileDappIdentityMismatch = 10145,

    #[error(
        "Radix Connect Mobile dApp origin not match the session's dApp origin"
    )]
    RadixConnectMobileDappOriginMismatch = 10146,

    #[error("Radix Connect Mobile dApp sent an invalid signature")]
    RadixConnectMobileInvalidDappSignature = 10147,

    #[error("Radix Connect Mobile dApp sent an invalid signature")]
    RadixConnectMobileInvalidRequestFormat = 10148,

    #[error("Radix Connect Mobile failed to create new in flight session")]
    RadixConnectMobileFailedToCreateNewSession = 10149,

    #[error("Deferred Deep Link invalid value format {bad_value}.")]
    DeferredDeepLinkInvalidValueFormat { bad_value: String } = 10150,

    #[error("Failed updating home cards")]
    FailedUpdatingHomeCards = 10151,

    #[error("Entity not found")]
    EntityNotFound = 10152,

    #[error("Home cards not found")]
    HomeCardsNotFound = 10153,

    #[error("Failed saving home cards")]
    FailedSavingHomeCards = 10154,

    #[error(
        "Failed to load Profile from secure storage, profile id: {profile_id}"
    )]
    UnableToLoadProfileFromSecureStorage { profile_id: String } = 10155,

    #[error("Failed to save HostId to secure storage")]
    UnableToSaveHostIdToSecureStorage = 10156,

    #[error("Unable to acquire read lock for profile")]
    UnableToAcquireReadLockForProfile = 10157,

    #[error("Failed to read from unsafe storage.")]
    UnsafeStorageReadError = 10158,

    #[error("Failed to write to unsafe storage.")]
    UnsafeStorageWriteError = 10159,

    #[error("Failed to create file path from string: '{bad_value}'")]
    FailedToCreateFilePathFromString { bad_value: String } = 10160,

    #[error("Expected collection to not be empty")]
    ExpectedNonEmptyCollection = 10161,

    #[error("Failed to add all entities, found duplicated entity.")]
    UnableToAddAllEntitiesDuplicatesFound = 10162,

    #[error("Profile last used on other device {other_device_id} (this device: {this_device_id})")]
    ProfileUsedOnOtherDevice {
        other_device_id: String,
        this_device_id: String,
    } = 10163,

    #[error("Failed To create DeviceID (UUID) from string: {bad_value}")]
    InvalidDeviceID { bad_value: String } = 10164,

    #[error("Tried to replace profile with one with a different ProfileID than the current one. Use `import_profile` instead.")]
    TriedToUpdateProfileWithOneWithDifferentID = 10165,

    #[error("Invalid path, bad value: '{bad_value}'")]
    InvalidPath { bad_value: String } = 10166,

    #[error("Failed to save file: '{path}'")]
    FailedToSaveFile { path: String } = 10167,

    #[error("Failed to load file: '{path}'")]
    FailedToLoadFile { path: String } = 10168,

    #[error("Failed to delete file: '{path}'")]
    FailedToDeleteFile { path: String } = 10169,

    #[error("Not permission enough to access file: '{path}'")]
    NotPermissionToAccessFile { path: String } = 10170,

    #[error("Invalid Arculus Card Model")]
    InvalidArculusCardModel { bad_value: String } = 10171,

    #[error("Expected ArculusCard factor source got something else")]
    ExpectedArculusCardFactorSourceGotSomethingElse = 10172,

    #[error("Failed to Derive Key after max attempts")]
    FailedToDeriveKeyAfterMaxAttempts = 10173,

    #[error("Failed to decrypt sealed mnemonic")]
    FailedToDecryptSealedMnemonic = 10174,

    #[error("Answers to Security Questions cannot be empty")]
    AnswersToSecurityQuestionsCannotBeEmpty = 10175,

    #[error("Integrity Violation, mutation of FactorSource is not allowed to mutate its ID")]
    IntegrityViolationMutationOfFactorSourceIsNotAllowedToMutateItsID = 10176,

    #[error("Invalid SecurityStructureID, bad value: '{bad_value}'")]
    InvalidSecurityStructureID { bad_value: String } = 10177,

    #[error(
        "Invalid SecurityStructure, it references Factors not in profile, FactorSourceID {bad_value}."
    )]
    StructureReferencesUnknownFactorSource { bad_value: String } = 10178,

    #[error("Invalid Questions and Answers count, expected: {expected}, found: {found}")]
    InvalidQuestionsAndAnswersCount { expected: u16, found: u16 } = 10179,

    #[error("No Profile is yet loaded. Current state is: {current_state}")]
    ProfileStateNotLoaded { current_state: String } = 10180,

    #[error("Failed to create Address from manifest address (hex): {manifest_address}, network_id: {network_id}")]
    FailedToCreateAddressFromManifestAddressAndNetworkID {
        manifest_address: String,
        network_id: String,
    } = 10181,

    #[error(
        "The provided entities do not derive from the given factor source"
    )]
    EntitiesNotDerivedByFactorSource = 10182,

    #[error("The network {network_id} does not exist in profile")]
    NoNetworkInProfile { network_id: String } = 10183,

    #[error("Empty FactorSources list")]
    FactorSourcesOfKindEmptyFactors = 10184,

    #[error("Expected Password factor source got something else")]
    ExpectedPasswordFactorSourceGotSomethingElse = 10185,

    #[error("Unknown persona.")]
    UnknownPersona = 10186,

    #[error("Invalid security structure. Threshold ({}) cannot exceed threshold factors ({}).", threshold, factors)]
    InvalidSecurityStructureThresholdExceedsFactors {
        threshold: u8,
        factors: u8,
    } = 10187,

    #[error("Invalid security structure. A factor must not be present in both threshold and override list.")]
    InvalidSecurityStructureFactorInBothThresholdAndOverride = 10188,

    #[error("One of the receiving accounts does not allow deposits")]
    OneOfReceivingAccountsDoesNotAllowDeposits = 10189,

    #[error("Failed transaction preview with status: {error_message}")]
    FailedTransactionPreview { error_message: String } = 10190,

    #[error("Failed to extract radix engine toolkit receipt bytes")]
    FailedToExtractTransactionReceiptBytes = 10191,

    #[error("Transaction Manifest contains forbidden instructions: {reserved_instructions}")]
    ReservedInstructionsNotAllowedInManifest { reserved_instructions: String } =
        10192,

    #[error("Failed to decompile bytes into TransactionIntent")]
    FailedToDecompileBytesIntoTransactionIntent = 10193,

    #[error("Invalid Transaction Manifest, failed to decompile, reason: '{underlying}'")]
    InvalidManifestFailedToDecompile { underlying: String } = 10194,

    #[error("Invalid SignedPartialTransaction, failed to decompile")]
    InvalidSignedPartialTransactionFailedToCompile = 10195,

    #[error("Invalid SignedPartialTransaction, failed to decompile")]
    InvalidSignedPartialTransactionFailedToDecompile = 10196,

    #[error("Invalid Signed Partial Transaction, failed to encode, reason: '{underlying}'")]
    InvalidSignedPartialTransactionFailedToEncode { underlying: String } =
        10197,

    #[error("Failed to generate manifest summary, reason: '{underlying}'")]
    FailedToGenerateManifestSummary { underlying: String } = 10198,

    #[error("Index Securified expected Unsecurified")]
    IndexSecurifiedExpectedUnsecurified = 10199,

    #[error("Index Unsecurified expected Securified")]
    IndexUnsecurifiedExpectedSecurified = 10200,

    #[error("Index In Global Key Space Is Lower Than Offset")]
    IndexInGlobalKeySpaceIsLowerThanOffset = 10201,

    #[error("Index Overflow")]
    IndexOverflow = 10202,

    #[error("Cannot Add To Index Since It Would Change KeySpace")]
    CannotAddMoreToIndexSinceItWouldChangeKeySpace = 10203,

    #[error("Index Not Hardened {bad_value}")]
    IndexNotHardened { bad_value: u32 } = 10204,

    #[error("Failed to decompile bytes into Subintent")]
    FailedToDecompileBytesIntoSubintent = 10205,

    #[error("Subintent has already expired")]
    SubintentExpired = 10206,

    #[error("UNKNOWN ERROR (FREE_TO_USE)")]
    #[allow(non_camel_case_types)]
    FREE_TO_USE = 10207,

    #[error("Unable to make {amount} transfers in one single transaction")]
    MaxTransfersPerTransactionReached { amount: u64 } = 10208,

    #[error("Transaction Manifest class is reserved: {class}")]
    ReservedManifestClass { class: String } = 10209,

    #[error("FactorInstancesProvider did not derive enough factors")]
    FactorInstancesProviderDidNotDeriveEnoughFactors = 10210,

    #[error("FactorInstancesCache already contains FactorInstance")]
    CacheAlreadyContainsFactorInstance { derivation_path: String } = 10211,

    #[error("Expected Persona but Got Account, address of account {address}")]
    ExpectedPersonaButGotAccount { address: String } = 10212,

    #[error(
        "Account not securified, but was expected to be, address {address}"
    )]
    AccountNotSecurified { address: String } = 10213,

    #[error(
        "Account not securified, but was expected to be, address {address}"
    )]
    PersonaNotSecurified { address: String } = 10214,

    #[error(
        "Entity of kind {entity_kind}, on wrong network: {wrong_network}, expected: {expected_network}"
    )]
    EntityOnWrongNetwork {
        entity_kind: String,
        wrong_network: String,
        expected_network: String,
    } = 10215,

    #[error("SecurityState not securified")]
    SecurityStateNotSecurified = 10216,

    #[error("SecurityState securified but expected unsecurified")]
    SecurityStateSecurifiedButExpectedUnsecurified = 10217,

    #[error("Failed to add all personas, found duplicated persona.")]
    UnableToAddAllPersonasDuplicatesFound = 10218,

    #[error("Missing Factor Mapping Instances Into RoleWithFactors.")]
    MissingFactorMappingInstancesIntoRole = 10219,

    #[error("FactorSource Discrepancy")]
    FactorSourceDiscrepancy = 10220,

    #[error("Expected Account but Got Persona, address of persona {address}")]
    ExpectedAccountButGotPersona { address: String } = 10221,

    #[error("Invalid FactorSourceIDFromHash String, wrong component count, expected: {expected}, found: {found}")]
    InvalidFactorSourceIDFromHashStringWrongComponentCount {
        expected: u64,
        found: u64,
    } = 10222,

    #[error("File already exists, path: {path}")]
    FileAlreadyExists { path: String } = 10223,

    #[error("Failed to canonicalize path: {path}")]
    FailedToCanonicalize { path: String } = 10224,

    #[error("Factor Instances discrepancy in address_of_entity1: {address_of_entity1}, address_of_entity2: {address_of_entity2}, factor source id: {factor_source_id}")]
    FactorInstancesDiscrepancy {
        address_of_entity1: String,
        address_of_entity2: String,
        factor_source_id: String,
    } = 10225,

    #[error("Failed to add all accounts, found duplicated accounts.")]
    UnableToAddAllAccountsDuplicatesFound = 10226,

    #[error("Invalid Index Agnostic Path, wrong length")]
    InvalidIndexAgnosticPathWrongLength = 10227,

    #[error("Invalid Index Agnostic Path, does not end with suffix")]
    InvalidIndexAgnosticPathDoesNotEndWithSuffix = 10228,

    #[error("Failed to encode transaction preview v2 - '{underlying}'")]
    FailedToEncodeTransactionPreviewV2 { underlying: String } = 10229,

    #[error("Could not validate signature for the given input.")]
    InvalidHDSignature = 10230,

    #[error("Could not validate signature for the given rola challenge.")]
    InvalidSignatureForRolaChallenge = 10231,

    #[error("User aborted the interaction with sargon on host.")]
    HostInteractionAborted = 10232,

    #[error("Failed to automatically build shield, reason: '{underlying}'")]
    AutomaticShieldBuildingFailure { underlying: String } = 10233,

    #[error("No Transaction Signing Factor")]
    NoTransactionSigningFactorInstance = 10234,

    #[error("Authentication Signing FactorInstance not securified")]
    AuthenticationSigningFactorInstanceNotSecurified = 10235,

    #[error("SecurityEntityControl has no QueuedTransaction, unable to mark it as cancelled")]
    SecurityEntityControlHasNoProvisionallyQueuedTransaction = 10236,

    #[error("SecurityEntityControl has derived instances, which would be lost if discarded. Implement a way to put them back in the cache.")]
    SecurityEntityControlCannotChangeProvisionalAlreadyDerivedInstances = 10237,

    #[error("SecurityEntityControl has QueuedTransaction, unable override it, use `cancel_queued_transaction`")]
    SecurityEntityControlCannotChangeProvisionalAlreadyHasQueuedTransaction =
        10238,

    #[error(
        "Entity kind of FactorInstances does not match EntityKind of entity"
    )]
    SecurityStructureOfFactorInstancesEntityDiscrepancyInEntityKind {
        entity_kind_of_entity: String,
        entity_kind_of_factor_instances: String,
    } = 10239,

    #[error(
        "Cannot securify entity it is already securified according to profile"
    )]
    CannotSecurifyEntityItIsAlreadySecurifiedAccordingToProfile = 10240,

    #[error("Cannot securify entity that has provisional security config")]
    CannotSecurifyEntityHasProvisionalSecurityConfig = 10241,

    #[error("Too few FactorInstances derived")]
    TooFewFactorInstancesDerived = 10242,

    #[error("Missing Authentication Signing FactorInstance mapping SecurityStructureOfFactorSources into SecurityStructureOfFactorInstances.")]
    MissingRolaKeyForSecurityStructureOfFactorInstances = 10243,

    #[error("SecurityStateAccessController address mismatch")]
    SecurityStateAccessControllerAddressMismatch = 10244,

    #[error("Not all signatures are produced with the same factor source.")]
    FactorOutcomeSignedFactorSourceIDMismatch = 10245,

    #[error("Unknown response status code: {status_code}")]
    ArculusCSDKUnknownResponseStatusCode { status_code: i32 } = 10246,

    #[error("Unknown response status code: {status_code}")]
    ArculusCSDKBadStatusCode { status_code: i32 } = 10247,

    #[error("Arculus card created invalid mnemonic words")]
    ArculusCardInvalidNonUtf8MnemonicPhrase = 10248,

    #[error("Arculus card wrong PIN")]
    ArculusCardWrongPIN = 10249,

    #[error("Arculus card failed to create select wallet request")]
    ArculusCSDKFailedToCreateSelectWalletRequest = 10250,

    #[error("Arculus card failed to create select wallet response")]
    ArculusCSDKFailedToCreateSelectWalletResponse = 10251,

    #[error("Arculus card failed to create get pub key by path request")]
    ArculusCSDKFailedToCreateGetPublicKeyByPathRequest = 10252,

    #[error("Arculus card failed to create get pub key by path response")]
    ArculusCSDKFailedToCreateGetPublicKeyByPathResponse = 10253,

    #[error("Arculus card failed to create get GGUID request")]
    ArculusCSDKFailedToCreateGetGGUIDRequest = 10254,

    #[error("Arculus card failed to create get GGUID response")]
    ArculusCSDKFailedToCreateGetGGUIDResponse = 10255,

    #[error("Arculus card failed to create get firmware version request")]
    ArculusCSDKFailedToCreateGetFirmwareVersionRequest = 10256,

    #[error("Arculus card failed to create get firmware version response")]
    ArculusCSDKFailedToCreateGetFirmwareVersionResponse = 10257,

    #[error("Arculus card failed to create store data PIN request")]
    ArculusCSDKFailedToCreateStoreDataPINRequest = 10258,

    #[error("Arculus card failed to create verify PIN request")]
    ArculusCSDKFailedToCreateVerifyPINRequest = 10259,

    #[error("Arculus card failed to create init encrypted session request")]
    ArculusCSDKFailedToCreateaInitEncryptedSessionRequest = 10260,

    #[error("Arculus card failed to create wallet seed request")]
    ArculusCSDKFailedToCreateWalletSeedRequest = 10261,

    #[error("Arculus card failed to create wallet seed response")]
    ArculusCSDKFailedToCreateWalletSeedResponse = 10262,

    #[error("Arculus card failed to create reset wallet request")]
    ArculusCSDKFailedToCreateResetWalletRequest = 10263,

    #[error("Arculus card failed to create inint recover wallet request")]
    ArculusCSDKFailedToCreateInitRecoverWalletRequest = 10264,

    #[error("Arculus card failed to create finish recover wallet request")]
    ArculusCSDKFailedToCreateFinishRecoverWalletRequest = 10265,

    #[error("Arculus card failed to create sign hash path request")]
    ArculusCSDKFailedToCreateSignHashPathRequest = 10266,

    #[error("Arculus card failed to create sign hash path response")]
    ArculusCSDKFailedToCreateSignHashPathResponse = 10267,

    #[error("Arculus card failed to create seed phrase from mnemonic")]
    ArculusCSDKFailedToCreateSeedPhraseFromMnemonicSentence = 10268,

    #[error("Arculus card failed to init wallet")]
    ArculusCSDKFailedToInitWallet = 10269,

    #[error("Unknown SecurityStructureID {id}")]
    UnknownSecurityStructureID { id: String } = 10270,

    #[error("Arculus Card FactorSourceID missmatch")]
    ArculusCardFactorSourceIdMissmatch = 10271,

    #[error("NFC Session was cancelled either by user or by system after being inactive")]
    NFCSessionCancelled = 10272,

    #[error("NFC Session lost the connection with the tag")]
    NFCSessionLostTagConnection = 10273,

    #[error("NFC Session detected an unknown tag")]
    NFCSessionUnknownTag = 10274,

    #[error("Arculus Card not configured")]
    ArculusCardNotConfigured = 10275,

    #[error("Signing failed due to too many factor sources were neglected.")]
    SigningFailedTooManyFactorSourcesNeglected = 10276,

    #[error(
        "SecurityStructure already exists in profile, FactorSourceID {bad_value}."
    )]
<<<<<<< HEAD
    StructureAlreadyExists { bad_value: String } = 10277,
=======
    StructureAlreadyExists { bad_value: String } = 10248,

    #[error(
        "Tried to create {address_kind}Address with wrong entity type: {entity_type}, for node id: {node_id_as_hex}"
    )]
    AddressInvalidEntityType {
        address_kind: String,
        entity_type: u8,
        node_id_as_hex: String,
    } = 10249,

    #[error(
        "Tried to create an Address with node id: {node_id_as_hex} which does not have entity type"
    )]
    AddressNodeIdNoEntityType { node_id_as_hex: String } = 10250,

    #[error(
        "Failed to find network id from Bech32m string: {bech32m_encoded_address}"
    )]
    FailedToFindNetworkIdFromBech32mString { bech32m_encoded_address: String } =
        10251,

    #[error("Invalid NodeId length: {actual}, expected: {expected}")]
    InvalidNodeIdLength { expected: usize, actual: usize } = 10252,

    #[error("No entity found with AccessController address {bad_value}")]
    NoEntityFoundWithAccessControllerAddress { bad_value: String } = 10253,

    #[error("Failed to cast Address to specific type '{expected_specific_type}', from value: '{got_value}'")]
    FailedToMapAddressToSpecificType {
        expected_specific_type: String,
        got_value: String,
    } = 10254,

    #[error("Payer cannot be in batch of entities applying shield")]
    PayerCannotBeInBatchOfEntitiesApplyingShield = 10255,

    #[error("No XRD balance fetched for entity applying shield (or XRD Vault of AC), address {address}")]
    NoXrdBalanceFetchedForEntityApplyingShieldOrItsVault { address: String } =
        10256,

    #[error("No XRD balance fetched for payer of application of shield, address_of_payer {address_of_payer}")]
    NoXrdBalanceFetchedForPayerOfApplicationOfShield {
        address_of_payer: String,
    } = 10257,

    #[error("Unable to contribute to AccessControllers Xrd Vault, insufficient balance of payer {payer}, vault of entity {vault_of_entity}, payer balance {payer_balance}, needed balance {needed_balance}")]
    UnableContributeToAcXrdVaultInsufficientBalanceOfPayer {
        payer: String,
        vault_of_entity: String,
        payer_balance: String,
        needed_balance: String,
    } = 10258,

    #[error("Unable to contribute to AccessControllers Xrd Vault, persona requires payer")]
    UnableContributeToAcXrdVaultPersonaRequiresPayer = 10259,

    #[error("Unable to top up Xrd Vault, payer is entity applying shield: {payer_is_entity_applying_shield}, can exercise primary role: {can_exercise_primary_role} for entity owning AccessController: {entity_owning_access_controller}")]
    UnableToTopUpXrdVault {
        entity_owning_access_controller: String,
        payer_is_entity_applying_shield: bool,
        can_exercise_primary_role: bool,
    } = 10260,

    #[error("Unsecurified Personas require an account fee payer, but none was provided, for persona with address: {identity_address}")]
    UnsecurifiedPersonasRequireAnAccountFeePayerButNoneWasProvided {
        identity_address: String,
    } = 10261,

    #[error("Named addresses are not supported")]
    NamedAddressesAreNotSupported = 10262,

    #[error("Entity has no provisional security config set")]
    EntityHasNoProvisionalSecurityConfigSet = 10263,

    #[error("Entity's provisional config is wrong. It is expected to be in instances derived state.")]
    ProvisionalConfigInWrongStateExpectedInstancesDerived = 10264,

    #[error("Entity {entity_bech32m_encoded_address} is not controller by access controller on ledger")]
    EntityIsNotControlledByAnAccessControllerOnLedger {
        entity_bech32m_encoded_address: String,
    } = 10265,

    #[error("Invalid mnemonic words")]
    InvalidMnemonicWords { indices_in_mnemonic: Vec<usize> } = 10266,

    #[error("Factor source already exists")]
    FactorSourceAlreadyExists = 10267,

    #[error("Missing NFT Data field {field}")]
    MissingNFTDataField { field: String } = 10268,

    #[error("Unexpected NFT Data format")]
    UnexpectedNFTDataFormat = 10269,

    #[error("Invalid RNS domain")]
    RnsInvalidDomain = 10270,

    #[error("Unauthentic RNS domain: {reason}")]
    RnsUnauthenticDomain { reason: String } = 10271,

    #[error("Invalid RNS domain configuration: {reason}")]
    RnsInvalidDomainConfiguration { reason: String } = 10272,

    #[error("RNS unsupported network: {network}")]
    RnsUnsupportedNetwork { network: u8 } = 10273,

    #[error("Invalid RNS record context: {context}")]
    RnsInvalidRecordContext { context: String } = 10274,

    #[error("Gw missing response item: {item}")]
    GWMissingResponseItem { item: String } = 10275,
>>>>>>> 836ea721
}

impl CommonError {
    pub fn error_code(&self) -> u32 {
        core::intrinsics::discriminant_value(self)
    }

    pub fn is_safe_to_show_error_message(&self) -> bool {
        matches!(self, CommonError::FailedToDeserializeJSONToValue { .. })
    }
}

#[cfg(test)]
mod tests {
    use crate::prelude::*;

    #[test]
    fn error_message() {
        let sut = CommonError::UnknownNetworkForID { bad_value: 0 };
        assert_eq!(sut.to_string(), "No network found with id: '0'");
    }

    #[test]
    fn error_code() {
        let sut = CommonError::UnknownNetworkForID { bad_value: 0 };
        assert_eq!(sut.error_code(), 10049);
    }

    #[test]
    fn is_safe_to_show_error_message() {
        let sut = CommonError::FailedToDeserializeJSONToValue {
            json_byte_count: 100,
            type_name: "TypeName".to_string(),
            serde_message: "message".to_string(),
        };
        assert!(sut.is_safe_to_show_error_message());
    }

    #[test]
    fn is_not_safe_to_show_error_message() {
        let sut = CommonError::UnknownNetworkForID { bad_value: 0 };
        assert!(!sut.is_safe_to_show_error_message());
    }
}<|MERGE_RESOLUTION|>--- conflicted
+++ resolved
@@ -950,10 +950,7 @@
     #[error(
         "SecurityStructure already exists in profile, FactorSourceID {bad_value}."
     )]
-<<<<<<< HEAD
     StructureAlreadyExists { bad_value: String } = 10277,
-=======
-    StructureAlreadyExists { bad_value: String } = 10248,
 
     #[error(
         "Tried to create {address_kind}Address with wrong entity type: {entity_type}, for node id: {node_id_as_hex}"
@@ -962,42 +959,42 @@
         address_kind: String,
         entity_type: u8,
         node_id_as_hex: String,
-    } = 10249,
+    } = 10278,
 
     #[error(
         "Tried to create an Address with node id: {node_id_as_hex} which does not have entity type"
     )]
-    AddressNodeIdNoEntityType { node_id_as_hex: String } = 10250,
+    AddressNodeIdNoEntityType { node_id_as_hex: String } = 10279,
 
     #[error(
         "Failed to find network id from Bech32m string: {bech32m_encoded_address}"
     )]
     FailedToFindNetworkIdFromBech32mString { bech32m_encoded_address: String } =
-        10251,
+        10280,
 
     #[error("Invalid NodeId length: {actual}, expected: {expected}")]
-    InvalidNodeIdLength { expected: usize, actual: usize } = 10252,
+    InvalidNodeIdLength { expected: usize, actual: usize } = 10281,
 
     #[error("No entity found with AccessController address {bad_value}")]
-    NoEntityFoundWithAccessControllerAddress { bad_value: String } = 10253,
+    NoEntityFoundWithAccessControllerAddress { bad_value: String } = 10282,
 
     #[error("Failed to cast Address to specific type '{expected_specific_type}', from value: '{got_value}'")]
     FailedToMapAddressToSpecificType {
         expected_specific_type: String,
         got_value: String,
-    } = 10254,
+    } = 10283,
 
     #[error("Payer cannot be in batch of entities applying shield")]
-    PayerCannotBeInBatchOfEntitiesApplyingShield = 10255,
+    PayerCannotBeInBatchOfEntitiesApplyingShield = 10284,
 
     #[error("No XRD balance fetched for entity applying shield (or XRD Vault of AC), address {address}")]
     NoXrdBalanceFetchedForEntityApplyingShieldOrItsVault { address: String } =
-        10256,
+        10285,
 
     #[error("No XRD balance fetched for payer of application of shield, address_of_payer {address_of_payer}")]
     NoXrdBalanceFetchedForPayerOfApplicationOfShield {
         address_of_payer: String,
-    } = 10257,
+    } = 10286,
 
     #[error("Unable to contribute to AccessControllers Xrd Vault, insufficient balance of payer {payer}, vault of entity {vault_of_entity}, payer balance {payer_balance}, needed balance {needed_balance}")]
     UnableContributeToAcXrdVaultInsufficientBalanceOfPayer {
@@ -1005,7 +1002,7 @@
         vault_of_entity: String,
         payer_balance: String,
         needed_balance: String,
-    } = 10258,
+    } = 10287,
 
     #[error("Unable to contribute to AccessControllers Xrd Vault, persona requires payer")]
     UnableContributeToAcXrdVaultPersonaRequiresPayer = 10259,
@@ -1015,57 +1012,56 @@
         entity_owning_access_controller: String,
         payer_is_entity_applying_shield: bool,
         can_exercise_primary_role: bool,
-    } = 10260,
+    } = 10288,
 
     #[error("Unsecurified Personas require an account fee payer, but none was provided, for persona with address: {identity_address}")]
     UnsecurifiedPersonasRequireAnAccountFeePayerButNoneWasProvided {
         identity_address: String,
-    } = 10261,
+    } = 10289,
 
     #[error("Named addresses are not supported")]
-    NamedAddressesAreNotSupported = 10262,
+    NamedAddressesAreNotSupported = 10290,
 
     #[error("Entity has no provisional security config set")]
-    EntityHasNoProvisionalSecurityConfigSet = 10263,
+    EntityHasNoProvisionalSecurityConfigSet = 10291,
 
     #[error("Entity's provisional config is wrong. It is expected to be in instances derived state.")]
-    ProvisionalConfigInWrongStateExpectedInstancesDerived = 10264,
+    ProvisionalConfigInWrongStateExpectedInstancesDerived = 10292,
 
     #[error("Entity {entity_bech32m_encoded_address} is not controller by access controller on ledger")]
     EntityIsNotControlledByAnAccessControllerOnLedger {
         entity_bech32m_encoded_address: String,
-    } = 10265,
+    } = 10293,
 
     #[error("Invalid mnemonic words")]
-    InvalidMnemonicWords { indices_in_mnemonic: Vec<usize> } = 10266,
+    InvalidMnemonicWords { indices_in_mnemonic: Vec<usize> } = 10294,
 
     #[error("Factor source already exists")]
-    FactorSourceAlreadyExists = 10267,
+    FactorSourceAlreadyExists = 10295,
 
     #[error("Missing NFT Data field {field}")]
-    MissingNFTDataField { field: String } = 10268,
+    MissingNFTDataField { field: String } = 10296,
 
     #[error("Unexpected NFT Data format")]
-    UnexpectedNFTDataFormat = 10269,
+    UnexpectedNFTDataFormat = 10297,
 
     #[error("Invalid RNS domain")]
-    RnsInvalidDomain = 10270,
+    RnsInvalidDomain = 10298,
 
     #[error("Unauthentic RNS domain: {reason}")]
-    RnsUnauthenticDomain { reason: String } = 10271,
+    RnsUnauthenticDomain { reason: String } = 10299,
 
     #[error("Invalid RNS domain configuration: {reason}")]
-    RnsInvalidDomainConfiguration { reason: String } = 10272,
+    RnsInvalidDomainConfiguration { reason: String } = 10300,
 
     #[error("RNS unsupported network: {network}")]
-    RnsUnsupportedNetwork { network: u8 } = 10273,
+    RnsUnsupportedNetwork { network: u8 } = 10301,
 
     #[error("Invalid RNS record context: {context}")]
-    RnsInvalidRecordContext { context: String } = 10274,
+    RnsInvalidRecordContext { context: String } = 10302,
 
     #[error("Gw missing response item: {item}")]
-    GWMissingResponseItem { item: String } = 10275,
->>>>>>> 836ea721
+    GWMissingResponseItem { item: String } = 10303,
 }
 
 impl CommonError {
