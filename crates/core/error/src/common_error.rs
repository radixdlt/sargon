--- conflicted
+++ resolved
@@ -891,10 +891,6 @@
     #[error("Named addresses are not supported")]
     NamedAddressesAreNotSupported = 10253,
 
-<<<<<<< HEAD
-    #[error("Factor source already exists")]
-    FactorSourceAlreadyExists = 10254,
-=======
     #[error("Entity has no provisional security config set")]
     EntityHasNoProvisionalSecurityConfigSet = 10254,
 
@@ -905,7 +901,9 @@
     EntityIsNotControlledByAnAccessControllerOnLedger {
         entity_bech32m_encoded_address: String,
     } = 10256,
->>>>>>> 6ddbc962
+
+    #[error("Factor source already exists")]
+    FactorSourceAlreadyExists = 10257,
 }
 
 impl CommonError {
