--- conflicted
+++ resolved
@@ -888,13 +888,11 @@
     #[error("Invalid NodeId length: {actual}, expected: {expected}")]
     InvalidNodeIdLength { expected: usize, actual: usize } = 10252,
 
-<<<<<<< HEAD
-    #[error("Factor source already exists")]
-    FactorSourceAlreadyExists = 10253,
-=======
     #[error("Named addresses are not supported")]
     NamedAddressesAreNotSupported = 10253,
->>>>>>> 9e0b9ede
+
+    #[error("Factor source already exists")]
+    FactorSourceAlreadyExists = 10254,
 }
 
 impl CommonError {
