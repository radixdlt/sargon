--- conflicted
+++ resolved
@@ -888,7 +888,6 @@
     #[error("Invalid NodeId length: {actual}, expected: {expected}")]
     InvalidNodeIdLength { expected: usize, actual: usize } = 10252,
 
-<<<<<<< HEAD
     #[error("No entity found with AccessController address {bad_value}")]
     NoEntityFoundWithAccessControllerAddress { bad_value: String } = 10253,
 
@@ -932,10 +931,9 @@
     UnsecurifiedPersonasRequireAnAccountFeePayerButNoneWasProvided {
         identity_address: String,
     } = 10261,
-=======
+
     #[error("Named addresses are not supported")]
-    NamedAddressesAreNotSupported = 10253,
->>>>>>> 037513b8
+    NamedAddressesAreNotSupported = 10262,
 }
 
 impl CommonError {
