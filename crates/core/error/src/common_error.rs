use crate::prelude::*;
use thiserror::Error as ThisError;

pub type Result<T, E = CommonError> = std::result::Result<T, E>;

#[repr(u32)]
#[derive(Clone, Debug, Eq, ThisError, PartialEq)]
pub enum CommonError {
    #[error("Unknown Error")]
    Unknown = 10000,

    #[error("Failed to create Ed25519 Private key from bytes {bad_value:?}")]
    InvalidEd25519PrivateKeyFromBytes { bad_value: String } = 10001,

    #[error("Failed to create Ed25519 Private key from String {bad_value}.")]
    InvalidEd25519PrivateKeyFromString { bad_value: String } = 10002,

    #[error(
        "Failed to create Secp256k1 Private key from bytes {bad_value:?}."
    )]
    InvalidSecp256k1PrivateKeyFromBytes { bad_value: String } = 10003,

    #[error(
        "Failed to create Secp256k1 Private key from String {bad_value:?}."
    )]
    InvalidSecp256k1PrivateKeyFromString { bad_value: String } = 10004,

    #[error("Failed to create Ed25519 Public key from bytes {bad_value:?}.")]
    InvalidEd25519PublicKeyFromBytes { bad_value: String } = 10005,

    #[error("Failed to create Ed25519 Public key from String {bad_value}.")]
    InvalidEd25519PublicKeyFromString { bad_value: String } = 10006,

    #[error("Failed to create Secp256k1 Public key from bytes {bad_value:?}.")]
    InvalidSecp256k1PublicKeyFromBytes { bad_value: String } = 10007,

    #[error("Failed to create Secp256k1 Public key from String {bad_value}.")]
    InvalidSecp256k1PublicKeyFromString { bad_value: String } = 10008,

    #[error(
        "Failed to create Secp256k1 Public key, invalid point, not on curve."
    )]
    InvalidSecp256k1PublicKeyPointNotOnCurve = 10009,

    #[error(
        "Failed to create Ed25519 Public key, invalid point, not on curve."
    )]
    InvalidEd25519PublicKeyPointNotOnCurve = 10010,

    #[error("String not hex {bad_value}")]
    StringNotHex { bad_value: String } = 10011,

    #[error("Invalid byte count, expected {expected}, found: {found}")]
    InvalidByteCount { expected: u64, found: u64 } = 10012,

    #[error("Invalid BIP32 path '{bad_value}'.")]
    InvalidBIP32Path { bad_value: String } = 10013,

    #[error("Invalid depth of BIP44 Path, expected {expected}, found {found}")]
    InvalidDepthOfBIP44Path { expected: u64, found: u64 } = 10014,

    #[error("Invalid BIP44Like Path, account was not hardened")]
    InvalidBIP44LikePathAccountWasNotHardened = 10015,

    #[error(
        "Invalid BIP44Like Path, 'change' component was unexpectedly hardened"
    )]
    InvalidBIP44LikePathChangeWasUnexpectedlyHardened = 10016,

    #[error(
        "Invalid depth of CAP26 Path, (expected {expected}, found {found})"
    )]
    InvalidDepthOfCAP26Path { expected: u64, found: u64 } = 10018,

    #[error("Found non hardened components in path, invalid!")]
    NotAllComponentsAreHardened = 10019,

    #[error("Did not find 44H, found value: '{bad_value}'")]
    BIP44PurposeNotFound { bad_value: u32 } = 10020,

    #[error("Did not find cointype 1022H, found value: '{bad_value}'")]
    CoinTypeNotFound { bad_value: u32 } = 10021,

    #[error("Network ID exceeds limit of 255, will never be valid, at index 3, found value: '{bad_value}', known network IDs: [1 (mainnet), 2 (stokenet)]")]
    InvalidNetworkIDExceedsLimit { bad_value: u32 } = 10022,

    #[error(
        "InvalidEntityKind, got: '{bad_value}', expected any of: [525H, 618H]."
    )]
    InvalidEntityKind { bad_value: u32 } = 10023,

    #[error("Wrong entity kind, (expected {expected}, found {found})")]
    WrongEntityKind { expected: String, found: String } = 10024,

    #[error(
        "InvalidKeyKind, got: '{bad_value}', expected any of: [1460H, 1678H, 1391H]."
    )]
    InvalidKeyKind { bad_value: u32 } = 10025,

    #[error("Unsupported NetworkID, found value: '{bad_value}', known network IDs: [1 (mainnet), 2 (stokenet)]")]
    UnsupportedNetworkID { bad_value: u8 } = 10026,

    #[error(
        "Invalid GetID path, last component was not 365' but {bad_value}'"
    )]
    InvalidGetIDPath { bad_value: u32 } = 10027,

    #[error("Unknown BIP39 word.")]
    UnknownBIP39Word = 10028,

    #[error("Invalid mnemonic phrase.")]
    InvalidMnemonicPhrase = 10029,

    #[error("Invalid bip39 word count: '{bad_value}', valid values are: 12-24 with multiples of 3.")]
    InvalidBIP39WordCount { bad_value: u64 } = 10030,

    #[error("Appearance id not recognized {bad_value}")]
    InvalidAppearanceID { bad_value: u8 } = 10031,

    #[error("Invalid Account Address '{bad_value}'.")]
    InvalidAccountAddress { bad_value: String } = 10032,

    #[error("Unsupported engine entity type.")]
    UnsupportedEntityType = 10033,

    #[error("Failed to decode address from bech32 {bad_value}.")]
    FailedToDecodeAddressFromBech32 { bad_value: String } = 10034,

    #[error("Failed to decode address mismatching entity type")]
    MismatchingEntityTypeWhileDecodingAddress = 10035,

    #[error("Failed to decode address mismatching HRP")]
    MismatchingHRPWhileDecodingAddress = 10036,

    #[error("Unknown network ID '{bad_value}'")]
    UnknownNetworkID { bad_value: u8 } = 10037,

    #[error("Failed to parse InvalidNonFungibleGlobalID from {bad_value}.")]
    InvalidNonFungibleGlobalID { bad_value: String } = 10038,

    #[error("Supported SLIP10 curves in FactorSource crypto parameters is either empty or contains more elements than allowed.")]
    FactorSourceCryptoParametersSupportedCurvesInvalidSize = 10039,

    #[error("Failed to convert FactorInstance into HierarchicalDeterministicFactorInstance, badge is not virtual HD.")]
    BadgeIsNotVirtualHierarchicalDeterministic = 10040,

    #[error("Failed to create FactorSourceIDFromHash from FactorSourceID")]
    FactorSourceIDNotFromHash = 10041,

    #[error("Expected AccountPath but got something else.")]
    ExpectedAccountPathButGotSomethingElse = 10042,

    #[error("Wrong entity kind in path of FactorInstance")]
    WrongEntityKindOfInFactorInstancesPath = 10043,

    #[error("Wrong key kind of FactorInstance - expected transaction signing")]
    WrongKeyKindOfTransactionSigningFactorInstance = 10044,

    #[error(
        "Wrong key kind of FactorInstance - expected authentication signing"
    )]
    WrongKeyKindOfAuthenticationSigningFactorInstance = 10045,

    #[error("Expected DeviceFactorSource")]
    ExpectedDeviceFactorSourceGotSomethingElse = 10046,

    #[error("Expected LedgerHardwareWalletFactorSource")]
    ExpectedLedgerHardwareWalletFactorSourceGotSomethingElse = 10047,

    #[error("No network found with name: '{bad_value}'")]
    UnknownNetworkWithName { bad_value: String } = 10048,

    #[error("No network found with id: '{bad_value}'")]
    UnknownNetworkForID { bad_value: u8 } = 10049,

    #[error("Gateway discrepancy, 'other' should not contain 'current'.")]
    GatewaysDiscrepancyOtherShouldNotContainCurrent = 10050,

    #[error(
        "Gateways discrepancy, invalid JSON, current not found amongst saved."
    )]
    InvalidGatewaysJSONCurrentNotFoundAmongstSaved = 10051,

    #[error("Invalid URL: '{bad_value}'")]
    InvalidURL { bad_value: String } = 10052,

    #[error(
        "Accounts on different networks, expected: {expected}, found: {found}"
    )]
    AccountOnWrongNetwork { expected: String, found: String } = 10053,

    #[error("FactorSources must not be empty.")]
    FactorSourcesMustNotBeEmpty = 10054,

    #[error("Failed to update FactorSource, error while mutating.")]
    UpdateFactorSourceMutateFailed = 10055,

    #[error("Failed to cast factor source, wrong kind, , expected: {expected}, found: {found}")]
    CastFactorSourceWrongKind { expected: String, found: String } = 10056,

    #[error("Length check failed, expected: {expected}, found: {found}, data: {data:?}")]
    InvalidLength {
        expected: u64,
        found: u64,
        data: String,
    } = 10057,

    #[error("Invalid NonFungibleLocalID::String")]
    InvalidNonFungibleLocalIDString = 10058,

    #[error("Invalid NonFungibleLocalID::Bytes")]
    InvalidNonFungibleLocalIDBytes = 10059,

    #[error("Invalid Decimal")]
    DecimalError = 10060,

    #[error("Invalid BIP39 Index {bad_value}")]
    InvalidBIP39Index { bad_value: u16 } = 10061,

    #[error("Invalid DisplayName cannot be empty.")]
    InvalidDisplayNameEmpty = 10062,

    #[error("Failed to access secure storage due to \"{error_message}\" for key {} ", key)]
    SecureStorageAccessError {
        key: String,
        error_kind: SecureStorageAccessErrorKind,
        error_message: String,
    } = 10063,

    #[error("Invalid ISO8601 Time string: {bad_value}")]
    InvalidISO8601String { bad_value: String } = 10064,

    #[error("Unknown account.")]
    UnknownAccount = 10065,

    #[error("Failed to read from secure storage.")]
    SecureStorageReadError = 10066,

    #[error("Failed to load DeviceFactorSource from secure storage")]
    UnableToLoadDeviceFactorSourceFromSecureStorage = 10067,

    #[error("Failed to write to secure storage.")]
    SecureStorageWriteError = 10068,

    #[error("Failed Serialize value to JSON.")]
    FailedToSerializeToJSON = 10069,

    #[error("Failed deserialize JSON with #{json_byte_count} bytes to value of type {type_name} with error: \"{serde_message}\"")]
    FailedToDeserializeJSONToValue {
        json_byte_count: u64,
        type_name: String,
        serde_message: String,
    } = 10070,

    #[error("Failed To create ProfileID (UUID) from string: {bad_value}")]
    InvalidProfileID { bad_value: String } = 10071,

    #[error("Failed to load Profile Headers list")]
    FailedToLoadProfileHeadersList = 10072,

    #[error("FactorSource with ID not found in Profile: {bad_value:?}")]
    ProfileDoesNotContainFactorSourceWithID { bad_value: String } = 10073,

    #[error("Account Already Present {bad_value}")]
    AccountAlreadyPresent { bad_value: String } = 10074,

    #[error("Unable to acquire write lock for Profile.")]
    UnableToAcquireWriteLockForProfile = 10075,

    #[error("Failed save Mnemonic to SecureStorageDriver with FactorSourceID: {bad_value}")]
    UnableToSaveMnemonicToSecureStorage { bad_value: String } = 10076,

    #[error(
        "Failed load Mnemonic from SecureStorageDriver with FactorSourceID: {bad_value}"
    )]
    UnableToLoadMnemonicFromSecureStorage { bad_value: String } = 10077,

    #[error("Failed save FactorSource to SecureStorageDriver, FactorSourceID: {bad_value}")]
    UnableToSaveFactorSourceToProfile { bad_value: String } = 10078,

    #[error("Expected IdentityPath but got something else.")]
    ExpectedIdentityPathButGotSomethingElse = 10079,

    #[error("Invalid PersonaData - phone number empty")]
    PersonaDataInvalidPhoneNumberEmpty = 10080,

    #[error("Invalid email address, cannot be empty")]
    EmailAddressEmpty = 10081,

    #[error("Invalid PersonaData - family name empty ")]
    PersonaDataInvalidNameFamilyNameEmpty = 10082,

    #[error("Invalid PersonaData - given names empty")]
    PersonaDataInvalidNameGivenNamesEmpty = 10083,

    #[error("Invalid UUID (v4), got: {bad_value}")]
    InvalidUUIDv4 { bad_value: String } = 10084,

    #[error("Unrecognized Locale Identifier: {bad_value}")]
    UnrecognizedLocaleIdentifier { bad_value: String } = 10085,

    #[error("Failed to create Address (via RetAddress) from node_id (hex): {node_id_as_hex}, network_id: {network_id}")]
    FailedToCreateAddressViaRetAddressFromNodeIdAndNetworkID {
        node_id_as_hex: String,
        network_id: String,
    } = 10086,

    #[error("Invalid Olympia address string: {bad_value}")]
    InvalidOlympiaAddressString { bad_value: String } = 10087,

    #[error(
        "Invalid Transaction Manifest Instructions String: '{underlying}'"
    )]
    InvalidInstructionsString { underlying: String } = 10088,

    #[error(
        "Failed to get execution summary from TransactionManifest using RET {underlying}"
    )]
    ExecutionSummaryFail { underlying: String } = 10089,

    #[error("Failed to get TransactionReceipt from engine toolkit bytes.")]
    FailedToDecodeEngineToolkitReceipt = 10090,

    #[error("Invalid byte count, was empty")]
    BytesEmpty = 10091,

    #[error("Invalid byte count, expected at most {max}, found: {found}")]
    TooManyBytes { max: u64, found: u64 } = 10092,

    #[error("Invalid Manifest Instructions String, found network in instructions {found_in_instructions}, but specified to constructor: {specified_to_instructions_ctor}")]
    InvalidInstructionsWrongNetwork {
        found_in_instructions: String,
        specified_to_instructions_ctor: String,
    } = 10093,

    #[error("Failed to decode bytes into Transaction Manifest Instructions")]
    FailedToDecodeBytesToManifestInstructions = 10094,

    #[error("Failed to decode Transaction Hash, value: {bad_value}")]
    FailedToDecodeTransactionHash { bad_value: String } = 10095,

    #[error("Failed to hash transaction intent")]
    FailedToHashIntent = 10096,

    #[error("Encrypted Messages are not yet supported")]
    EncryptedMessagesAreNotYetSupported = 10097,

    #[error("Failed to Bech32 decode transaction Hash after having tested all Network IDs, from: {bad_value}")]
    FailedToBech32DecodeTransactionHashAfterHavingTestedAllNetworkID {
        bad_value: String,
    } = 10098,

    #[error("Failed to parse Signature from {bad_value}")]
    FailedToParseSignatureFromString { bad_value: String } = 10099,

    #[error(
        "Invalid IntentSignatures for Intent some didn't validate IntentHash"
    )]
    InvalidSignaturesForIntentSomeDidNotValidateIntentHash = 10100,

    #[error("Failed to decompile bytes into NotarizedTransaction")]
    FailedToDecompileBytesIntoNotarizedTransaction = 10101,

    #[error("Failed to recover secp256k1 PublicKey from signature")]
    FailedToRecoverSecp256k1PublicKeyFromSignature = 10102,

    #[error("Fungible ResourceAddress in NonFungible context is not allowed.")]
    FungibleResourceAddressNotAcceptedInNonFungibleContext = 10103,

    #[error("Failed to convert to Decimal192 from f32 due to overflow, value: {bad_value}")]
    DecimalOverflow { bad_value: String } = 10104,

    #[error("Invalid Olympia address, not mainnet: {bad_value}")]
    InvalidAddressNotOlympiaMainnet { bad_value: String } = 10105,

    #[error("Failed to parse Signature from {bad_value}")]
    FailedToParseSignatureFromBytes { bad_value: String } = 10106,

    #[error(
        "Invalid Transaction Intent, failed to encode, reason: '{underlying}'"
    )]
    InvalidIntentFailedToEncode { underlying: String } = 10107,

    #[error(
        "Invalid Instructions, failed to decompile, reason: '{underlying}'"
    )]
    InvalidInstructionsFailedToDecompile { underlying: String } = 10108,

    #[error("Invalid Transaction, max SBOR depth exceeded: '{max}'")]
    InvalidTransactionMaxSBORDepthExceeded { max: u16 } = 10109,

    #[error("Invalid Signed Intent, failed to encode, reason: '{underlying}'")]
    InvalidSignedIntentFailedToEncode { underlying: String } = 10110,

    #[error(
        "Invalid Notarized Intent, failed to encode, reason: '{underlying}'"
    )]
    InvalidNotarizedIntentFailedToEncode { underlying: String } = 10111,

    #[error("Networking response bad code: {code}")]
    NetworkResponseBadCode { code: u16 } = 10112,

    #[error("Networking response body was empty")]
    NetworkResponseEmptyBody = 10113,

    #[error("Networking response fail json deserialize into {into_type}")]
    NetworkResponseJSONDeserialize { into_type: String } = 10114,

    #[error("Networking request invalid url {bad_value}")]
    NetworkRequestInvalidUrl { bad_value: String } = 10115,

    #[error("Networking request failed, reason: '{underlying}'")]
    NetworkRequestGenericFailure { underlying: String } = 10116,

    #[error("Submitted transaction was duplicate.")]
    GatewaySubmitDuplicateTX { intent_hash: String } = 10117,

    #[error("SupportedCurves must not be empty.")]
    SupportedCurvesMustNotBeEmpty = 10118,

    #[error("Networks must not be empty")]
    ProfileNetworksMustNotBeEmpty = 10119,

    #[error("Unknown SLIP10 Curve '{bad_value}'")]
    UnknownSLIP10Curve { bad_value: String } = 10120,

    #[error("AES Decryption failed")]
    AESDecryptionFailed = 10121,

    #[error("Invalid AES Sealedbox, too few bytes expected at least: {expected_at_least}, found: {found}.")]
    InvalidAESBytesTooShort { expected_at_least: u64, found: u64 } = 10122,

    #[error("Invalid Factor Source kind, bad value: {bad_value}")]
    InvalidFactorSourceKind { bad_value: String } = 10123,

    #[error("Invalid LedgerHardwareWalletModel, bad value: {bad_value}")]
    InvalidLedgerHardwareWalletModel { bad_value: String } = 10124,

    #[error("RadixConnectMobile invalid URL, bad value: {bad_value}")]
    RadixConnectMobileInvalidRequestUrl { bad_value: String } = 10125,

    #[error("RadixConnectMobile invalid origin, bad value: {bad_value}")]
    RadixConnectMobileInvalidOrigin { bad_value: String } = 10126,

    #[error("Failed to create Session (UUID) from string: {bad_value}")]
    RadixConnectMobileInvalidSessionID { bad_value: String } = 10127,

    #[error("Failed to create InteractionID (UUID) from string: {bad_value}")]
    RadixMobileInvalidInteractionID { bad_value: String } = 10128,

    #[error("Network discrepancy, expected : {expected}, actual: {actual}")]
    NetworkDiscrepancy { expected: String, actual: String } = 10129,

    #[error("Discrepancy, Authorized Dapp references Persona which does not exist {address}")]
    DiscrepancyAuthorizedDappReferencedPersonaWhichDoesNotExist {
        address: String,
    } = 10130,

    #[error("Discrepancy, Authorized Dapp references Account which does not exist {address}")]
    DiscrepancyAuthorizedDappReferencedAccountWhichDoesNotExist {
        address: String,
    } = 10131,

    #[error("AuthorizedDapp references field id that does not exist")]
    AuthorizedDappReferencesFieldIDThatDoesNotExist = 10132,

    #[error("Item identified by ID {id} does not exist")]
    ElementDoesNotExist { id: String } = 10133,

    #[error("Item identified by ID {id} already exist")]
    IdentifiableItemAlreadyExist { id: String } = 10134,

    #[error("Invalid RadixConnectPurpose, bad value: {bad_value}")]
    InvalidRadixConnectPurpose { bad_value: String } = 10135,

    #[error(
        "Transaction Guarantee's 'instruction_index' is out of bounds, the provided manifest contains #{count}, but an 'instruction_index' of {index} was specified."
    )]
    TXGuaranteeIndexOutOfBounds { index: u64, count: u64 } = 10136,

    #[error("Failed to create KeyAgreementPublicKey from hex: {bad_value}")]
    InvalidKeyAgreementPublicKeyFromHex { bad_value: String } = 10137,

    #[error(
        "Failed to create KeyAgreementPublicKey from bytes: {bad_value:?}"
    )]
    InvalidKeyAgreementPublicKeyFromBytes { bad_value: String } = 10138,

    #[error(
        "Failed to create KeyAgreementPrivateKey from bytes: {bad_value:?}"
    )]
    InvalidKeyAgreementPrivateKeyFromBytes { bad_value: String } = 10139,

    #[error("RadixConnectMobileSession not found, session id: {session_id}")]
    RadixConnectMobileSessionNotFound { session_id: String } = 10140,

    #[error("RadixConnectMobileDappRequest not found, interaction id: {interaction_id}")]
    RadixConnectMobileDappRequestNotFound { interaction_id: String } = 10141,

    #[error("RadixConnectMobileDappCallbackPath not found, origin: {origin}")]
    RadixConnectMobileDappCallbackPathNotFound { origin: String } = 10142,

    #[error("Failed to create Ed25519 Signature from String {bad_value}.")]
    InvalidEd25519SignatureFromString { bad_value: String } = 10143,

    #[error("Radix Connect Mobile dApp public key does not match the session's dApp public key")]
    RadixConnectMobileDappPublicKeyMismatch = 10144,

    #[error("Radix Connect Mobile dApp identity not match the session's dApp identity")]
    RadixConnectMobileDappIdentityMismatch = 10145,

    #[error(
        "Radix Connect Mobile dApp origin not match the session's dApp origin"
    )]
    RadixConnectMobileDappOriginMismatch = 10146,

    #[error("Radix Connect Mobile dApp sent an invalid signature")]
    RadixConnectMobileInvalidDappSignature = 10147,

    #[error("Radix Connect Mobile dApp sent an invalid signature")]
    RadixConnectMobileInvalidRequestFormat = 10148,

    #[error("Radix Connect Mobile failed to create new in flight session")]
    RadixConnectMobileFailedToCreateNewSession = 10149,

    #[error("Deferred Deep Link invalid value format {bad_value}.")]
    DeferredDeepLinkInvalidValueFormat { bad_value: String } = 10150,

    #[error("Failed updating home cards")]
    FailedUpdatingHomeCards = 10151,

    #[error("Entity not found")]
    EntityNotFound = 10152,

    #[error("Home cards not found")]
    HomeCardsNotFound = 10153,

    #[error("Failed saving home cards")]
    FailedSavingHomeCards = 10154,

    #[error(
        "Failed to load Profile from secure storage, profile id: {profile_id}"
    )]
    UnableToLoadProfileFromSecureStorage { profile_id: String } = 10155,

    #[error("Failed to save HostId to secure storage")]
    UnableToSaveHostIdToSecureStorage = 10156,

    #[error("Unable to acquire read lock for profile")]
    UnableToAcquireReadLockForProfile = 10157,

    #[error("Failed to read from unsafe storage.")]
    UnsafeStorageReadError = 10158,

    #[error("Failed to write to unsafe storage.")]
    UnsafeStorageWriteError = 10159,

    #[error("Failed to create file path from string: '{bad_value}'")]
    FailedToCreateFilePathFromString { bad_value: String } = 10160,

    #[error("Expected collection to not be empty")]
    ExpectedNonEmptyCollection = 10161,

    #[error("Failed to add all entities, found duplicated entity.")]
    UnableToAddAllEntitiesDuplicatesFound = 10162,

    #[error("Profile last used on other device {other_device_id} (this device: {this_device_id})")]
    ProfileUsedOnOtherDevice {
        other_device_id: String,
        this_device_id: String,
    } = 10163,

    #[error("Failed To create DeviceID (UUID) from string: {bad_value}")]
    InvalidDeviceID { bad_value: String } = 10164,

    #[error("Tried to replace profile with one with a different ProfileID than the current one. Use `import_profile` instead.")]
    TriedToUpdateProfileWithOneWithDifferentID = 10165,

    #[error("Invalid path, bad value: '{bad_value}'")]
    InvalidPath { bad_value: String } = 10166,

    #[error("Failed to save file: '{path}'")]
    FailedToSaveFile { path: String } = 10167,

    #[error("Failed to load file: '{path}'")]
    FailedToLoadFile { path: String } = 10168,

    #[error("Failed to delete file: '{path}'")]
    FailedToDeleteFile { path: String } = 10169,

    #[error("Not permission enough to access file: '{path}'")]
    NotPermissionToAccessFile { path: String } = 10170,

    #[error("Invalid Arculus Card Model")]
    InvalidArculusCardModel { bad_value: String } = 10171,

    #[error("Expected ArculusCard factor source got something else")]
    ExpectedArculusCardFactorSourceGotSomethingElse = 10172,

    #[error("Failed to Derive Key after max attempts")]
    FailedToDeriveKeyAfterMaxAttempts = 10173,

    #[error("Failed to decrypt sealed mnemonic")]
    FailedToDecryptSealedMnemonic = 10174,

    #[error("Answers to Security Questions cannot be empty")]
    AnswersToSecurityQuestionsCannotBeEmpty = 10175,

    #[error("Integrity Violation, mutation of FactorSource is not allowed to mutate its ID")]
    IntegrityViolationMutationOfFactorSourceIsNotAllowedToMutateItsID = 10176,

    #[error("Invalid SecurityStructureID, bad value: '{bad_value}'")]
    InvalidSecurityStructureID { bad_value: String } = 10177,

    #[error(
        "Invalid SecurityStructure, it references Factors not in profile, FactorSourceID {bad_value}."
    )]
    StructureReferencesUnknownFactorSource { bad_value: String } = 10178,

    #[error("Invalid Questions and Answers count, expected: {expected}, found: {found}")]
    InvalidQuestionsAndAnswersCount { expected: u16, found: u16 } = 10179,

    #[error("No Profile is yet loaded. Current state is: {current_state}")]
    ProfileStateNotLoaded { current_state: String } = 10180,

    #[error("Failed to create Address from global_address (hex): {global_address_as_hex}, network_id: {network_id}")]
    FailedToCreateAddressFromGlobalAddressAndNetworkID {
        global_address_as_hex: String,
        network_id: String,
    } = 10181,

    #[error(
        "The provided entities do not derive from the given factor source"
    )]
    EntitiesNotDerivedByFactorSource = 10182,

    #[error("The network {network_id} does not exist in profile")]
    NoNetworkInProfile { network_id: String } = 10183,

    #[error("Empty FactorSources list")]
    FactorSourcesOfKindEmptyFactors = 10184,

    #[error("Expected Password factor source got something else")]
    ExpectedPasswordFactorSourceGotSomethingElse = 10185,

    #[error("Unknown persona.")]
    UnknownPersona = 10186,

    #[error("Invalid security structure. Threshold ({}) cannot exceed threshold factors ({}).", threshold, factors)]
    InvalidSecurityStructureThresholdExceedsFactors {
        threshold: u8,
        factors: u8,
    } = 10187,

    #[error("Invalid security structure. A factor must not be present in both threshold and override list.")]
    InvalidSecurityStructureFactorInBothThresholdAndOverride = 10188,

    #[error("One of the receiving accounts does not allow deposits")]
    OneOfReceivingAccountsDoesNotAllowDeposits = 10189,

    #[error("Failed transaction preview with status: {error_message}")]
    FailedTransactionPreview { error_message: String } = 10190,

    #[error("Failed to extract radix engine toolkit receipt bytes")]
    FailedToExtractTransactionReceiptBytes = 10191,

    #[error("Transaction Manifest contains forbidden instructions: {reserved_instructions}")]
    ReservedInstructionsNotAllowedInManifest { reserved_instructions: String } =
        10192,

    #[error("Failed to decompile bytes into TransactionIntent")]
    FailedToDecompileBytesIntoTransactionIntent = 10193,

    #[error("Invalid Transaction Manifest, failed to decompile, reason: '{underlying}'")]
    InvalidManifestFailedToDecompile { underlying: String } = 10194,

    #[error("Invalid SignedPartialTransaction, failed to decompile")]
    InvalidSignedPartialTransactionFailedToCompile = 10195,

    #[error("Invalid SignedPartialTransaction, failed to decompile")]
    InvalidSignedPartialTransactionFailedToDecompile = 10196,

    #[error("Invalid Signed Partial Transaction, failed to encode, reason: '{underlying}'")]
    InvalidSignedPartialTransactionFailedToEncode { underlying: String } =
        10197,

    #[error("Failed to generate manifest summary, reason: '{underlying}'")]
    FailedToGenerateManifestSummary { underlying: String } = 10198,

    #[error("Index Securified expected Unsecurified")]
    IndexSecurifiedExpectedUnsecurified = 10199,

    #[error("Index Unsecurified expected Securified")]
    IndexUnsecurifiedExpectedSecurified = 10200,

    #[error("Index In Global Key Space Is Lower Than Offset")]
    IndexInGlobalKeySpaceIsLowerThanOffset = 10201,

    #[error("Index Overflow")]
    IndexOverflow = 10202,

    #[error("Cannot Add To Index Since It Would Change KeySpace")]
    CannotAddMoreToIndexSinceItWouldChangeKeySpace = 10203,

    #[error("Index Not Hardened {bad_value}")]
    IndexNotHardened { bad_value: u32 } = 10204,

    #[error("Failed to decompile bytes into Subintent")]
    FailedToDecompileBytesIntoSubintent = 10205,

    #[error("Subintent has already expired")]
    SubintentExpired = 10206,

    #[error("UNKNOWN ERROR (FREE_TO_USE)")]
    #[allow(non_camel_case_types)]
    FREE_TO_USE = 10207,

    #[error("Unable to make {amount} transfers in one single transaction")]
    MaxTransfersPerTransactionReached { amount: u64 } = 10208,

    #[error("Transaction Manifest class is reserved: {class}")]
    ReservedManifestClass { class: String } = 10209,

    #[error("FactorInstancesProvider did not derive enough factors")]
    FactorInstancesProviderDidNotDeriveEnoughFactors = 10210,

    #[error("FactorInstancesCache already contains FactorInstance")]
    CacheAlreadyContainsFactorInstance { derivation_path: String } = 10211,

    #[error("Expected Persona but Got Account, address of account {address}")]
    ExpectedPersonaButGotAccount { address: String } = 10212,

    #[error(
        "Account not securified, but was expected to be, address {address}"
    )]
    AccountNotSecurified { address: String } = 10213,

    #[error(
        "Account not securified, but was expected to be, address {address}"
    )]
    PersonaNotSecurified { address: String } = 10214,

    #[error(
        "Entity of kind {entity_kind}, on wrong network: {wrong_network}, expected: {expected_network}"
    )]
    EntityOnWrongNetwork {
        entity_kind: String,
        wrong_network: String,
        expected_network: String,
    } = 10215,

    #[error("SecurityState not securified")]
    SecurityStateNotSecurified = 10216,

    #[error("SecurityState securified but expected unsecurified")]
    SecurityStateSecurifiedButExpectedUnsecurified = 10217,

    #[error("Failed to add all personas, found duplicated persona.")]
    UnableToAddAllPersonasDuplicatesFound = 10218,

    #[error("Missing Factor Mapping Instances Into RoleWithFactors.")]
    MissingFactorMappingInstancesIntoRole = 10219,

    #[error("FactorSource Discrepancy")]
    FactorSourceDiscrepancy = 10220,

    #[error("Expected Account but Got Persona, address of persona {address}")]
    ExpectedAccountButGotPersona { address: String } = 10221,

    #[error("Invalid FactorSourceIDFromHash String, wrong component count, expected: {expected}, found: {found}")]
    InvalidFactorSourceIDFromHashStringWrongComponentCount {
        expected: u64,
        found: u64,
    } = 10222,

    #[error("File already exists, path: {path}")]
    FileAlreadyExists { path: String } = 10223,

    #[error("Failed to canonicalize path: {path}")]
    FailedToCanonicalize { path: String } = 10224,

    #[error("Factor Instances discrepancy in address_of_entity1: {address_of_entity1}, address_of_entity2: {address_of_entity2}, factor source id: {factor_source_id}")]
    FactorInstancesDiscrepancy {
        address_of_entity1: String,
        address_of_entity2: String,
        factor_source_id: String,
    } = 10225,

    #[error("Failed to add all accounts, found duplicated accounts.")]
    UnableToAddAllAccountsDuplicatesFound = 10226,

    #[error("Invalid Index Agnostic Path, wrong length")]
    InvalidIndexAgnosticPathWrongLength = 10227,

    #[error("Invalid Index Agnostic Path, does not end with suffix")]
    InvalidIndexAgnosticPathDoesNotEndWithSuffix = 10228,

    #[error("Failed to encode transaction preview v2 - '{underlying}'")]
    FailedToEncodeTransactionPreviewV2 { underlying: String } = 10229,

    #[error("Could not validate signature for the given input.")]
    InvalidHDSignature = 10230,

    #[error("Could not validate signature for the given rola challenge.")]
    InvalidSignatureForRolaChallenge = 10231,

    #[error("Signing was rejected by the user")]
    SigningRejected = 10232,

    #[error("Failed to automatically build shield, reason: '{underlying}'")]
    AutomaticShieldBuildingFailure { underlying: String } = 10233,

    #[error("No Transaction Signing Factor")]
    NoTransactionSigningFactorInstance = 10234,

    #[error("Authentication Signing FactorInstance not securified")]
    AuthenticationSigningFactorInstanceNotSecurified = 10235,

    #[error("SecurityEntityControl has no QueuedTransaction, unable to mark it as cancelled")]
    SecurityEntityControlHasNoProvisionallyQueuedTransaction = 10236,

    #[error("SecurityEntityControl has derived instances, which would be lost if discarded. Implement a way to put them back in the cache.")]
    SecurityEntityControlCannotChangeProvisionalAlreadyDerivedInstances = 10237,

    #[error("SecurityEntityControl has QueuedTransaction, unable override it, use `cancel_queued_transaction`")]
    SecurityEntityControlCannotChangeProvisionalAlreadyHasQueuedTransaction =
        10238,

    #[error(
        "Entity kind of FactorInstances does not match EntityKind of entity"
    )]
    SecurityStructureOfFactorInstancesEntityDiscrepancyInEntityKind {
        entity_kind_of_entity: String,
        entity_kind_of_factor_instances: String,
    } = 10239,

    #[error(
        "Cannot securify entity it is already securified according to profile"
    )]
    CannotSecurifyEntityItIsAlreadySecurifiedAccordingToProfile = 10240,

    #[error("Cannot securify entity that has provisional security config")]
    CannotSecurifyEntityHasProvisionalSecurityConfig = 10241,

    #[error("Too few FactorInstances derived")]
    TooFewFactorInstancesDerived = 10242,

    #[error("Missing Authentication Signing FactorInstance mapping SecurityStructureOfFactorSources into SecurityStructureOfFactorInstances.")]
    MissingRolaKeyForSecurityStructureOfFactorInstances = 10243,

    #[error("SecurityStateAccessController address mismatch")]
    SecurityStateAccessControllerAddressMismatch = 10244,

    #[error("Not all signatures are produced with the same factor source.")]
    FactorOutcomeSignedFactorSourceIDMismatch = 10245,

    #[error("Unknown response status code: {status_code}")]
    ArculusCSDKUnknownResponseStatusCode { status_code: i32 } = 10246,

    #[error("Unknown response status code: {status_code}")]
    ArculusCSDKBadStatusCode { status_code: i32 } = 10247,

    #[error("Arculus card created invalid mnemonic words")]
    ArculusCardInvalidNonUtf8MnemonicPhrase = 10248,

    #[error("Arculus card wrong PIN")]
    ArculusCardWrongPIN = 10249,

    #[error("Arculus card failed to create select wallet request")]
    ArculusCSDKFailedToCreateSelectWalletRequest = 10250,

    #[error("Arculus card failed to create select wallet response")]
    ArculusCSDKFailedToCreateSelectWalletResponse = 10251,

    #[error("Arculus card failed to create get pub key by path request")]
    ArculusCSDKFailedToCreateGetPublicKeyByPathRequest = 10252,

    #[error("Arculus card failed to create get pub key by path response")]
    ArculusCSDKFailedToCreateGetPublicKeyByPathResponse = 10253,

    #[error("Arculus card failed to create get GGUID request")]
    ArculusCSDKFailedToCreateGetGGUIDRequest = 10254,

    #[error("Arculus card failed to create get GGUID response")]
    ArculusCSDKFailedToCreateGetGGUIDResponse = 10255,

    #[error("Arculus card failed to create get firmware version request")]
    ArculusCSDKFailedToCreateGetFirmwareVersionRequest = 10256,

    #[error("Arculus card failed to create get firmware version response")]
    ArculusCSDKFailedToCreateGetFirmwareVersionResponse = 10257,

    #[error("Arculus card failed to create store data PIN request")]
    ArculusCSDKFailedToCreateStoreDataPINRequest = 10258,

    #[error("Arculus card failed to create verify PIN request")]
    ArculusCSDKFailedToCreateVerifyPINRequest = 10259,

    #[error("Arculus card failed to create init encrypted session request")]
    ArculusCSDKFailedToCreateaInitEncryptedSessionRequest = 10260,

    #[error("Arculus card failed to create wallet seed request")]
    ArculusCSDKFailedToCreateWalletSeedRequest = 10261,

    #[error("Arculus card failed to create wallet seed response")]
    ArculusCSDKFailedToCreateWalletSeedResponse = 10262,

    #[error("Arculus card failed to create reset wallet request")]
    ArculusCSDKFailedToCreateResetWalletRequest = 10263,

    #[error("Arculus card failed to create inint recover wallet request")]
    ArculusCSDKFailedToCreateInitRecoverWalletRequest = 10264,

    #[error("Arculus card failed to create finish recover wallet request")]
    ArculusCSDKFailedToCreateFinishRecoverWalletRequest = 10265,

    #[error("Arculus card failed to create sign hash path request")]
    ArculusCSDKFailedToCreateSignHashPathRequest = 10266,

    #[error("Arculus card failed to create sign hash path response")]
    ArculusCSDKFailedToCreateSignHashPathResponse = 10267,

    #[error("Arculus card failed to create seed phrase from mnemonic")]
    ArculusCSDKFailedToCreateSeedPhraseFromMnemonicSentence = 10268,

    #[error("Arculus card failed to init wallet")]
    ArculusCSDKFailedToInitWallet = 10269,

    #[error("Unknown SecurityStructureID {id}")]
<<<<<<< HEAD
    UnknownSecurityStructureID { id: String } = 10270,

    #[error("Arculus Card FactorSourceID missmatch")]
    ArculusCardFactorSourceIdMissmatch = 10271,

    #[error("NFC Session was cancelled either by user or by system after being inactive")]
    NFCSessionCancelled = 10272,

    #[error("NFC Session lost the connection with the tag")]
    NFCSessionLostTagConnection = 10273,

    #[error("NFC Session detected an unknown tag")]
    NFCSessionUnknownTag = 10274,

    #[error("Arculus Card not configured")]
    ArculusCardNotConfigured = 10275,
=======
    UnknownSecurityStructureID { id: String } = 10246,

    #[error("Signing failed due to too many factor sources were neglected.")]
    SigningFailedTooManyFactorSourcesNeglected = 10247,

    #[error(
        "SecurityStructure already exists in profile, FactorSourceID {bad_value}."
    )]
    StructureAlreadyExists { bad_value: String } = 10248,
>>>>>>> 22a4d574
}

impl CommonError {
    pub fn error_code(&self) -> u32 {
        core::intrinsics::discriminant_value(self)
    }

    pub fn is_safe_to_show_error_message(&self) -> bool {
        matches!(self, CommonError::FailedToDeserializeJSONToValue { .. })
    }
}

#[cfg(test)]
mod tests {
    use crate::prelude::*;

    #[test]
    fn error_message() {
        let sut = CommonError::UnknownNetworkForID { bad_value: 0 };
        assert_eq!(sut.to_string(), "No network found with id: '0'");
    }

    #[test]
    fn error_code() {
        let sut = CommonError::UnknownNetworkForID { bad_value: 0 };
        assert_eq!(sut.error_code(), 10049);
    }

    #[test]
    fn is_safe_to_show_error_message() {
        let sut = CommonError::FailedToDeserializeJSONToValue {
            json_byte_count: 100,
            type_name: "TypeName".to_string(),
            serde_message: "message".to_string(),
        };
        assert!(sut.is_safe_to_show_error_message());
    }

    #[test]
    fn is_not_safe_to_show_error_message() {
        let sut = CommonError::UnknownNetworkForID { bad_value: 0 };
        assert!(!sut.is_safe_to_show_error_message());
    }
}<|MERGE_RESOLUTION|>--- conflicted
+++ resolved
@@ -927,7 +927,6 @@
     ArculusCSDKFailedToInitWallet = 10269,
 
     #[error("Unknown SecurityStructureID {id}")]
-<<<<<<< HEAD
     UnknownSecurityStructureID { id: String } = 10270,
 
     #[error("Arculus Card FactorSourceID missmatch")]
@@ -944,17 +943,14 @@
 
     #[error("Arculus Card not configured")]
     ArculusCardNotConfigured = 10275,
-=======
-    UnknownSecurityStructureID { id: String } = 10246,
 
     #[error("Signing failed due to too many factor sources were neglected.")]
-    SigningFailedTooManyFactorSourcesNeglected = 10247,
+    SigningFailedTooManyFactorSourcesNeglected = 10276,
 
     #[error(
         "SecurityStructure already exists in profile, FactorSourceID {bad_value}."
     )]
-    StructureAlreadyExists { bad_value: String } = 10248,
->>>>>>> 22a4d574
+    StructureAlreadyExists { bad_value: String } = 10277,
 }
 
 impl CommonError {
