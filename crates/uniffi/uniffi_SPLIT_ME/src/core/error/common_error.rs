--- conflicted
+++ resolved
@@ -89,14 +89,11 @@
         error_message: String,
     },
     FailedToExtractTransactionReceiptBytes,
-<<<<<<< HEAD
-    MaxTransfersPerTransactionReached { amount: u64 },
     ArculusCardFactorSourceIdMissmatch,
     NFCSessionCancelled,
     NFCSessionLostTagConnection,
     NFCSessionUnknownTag,
     ArculusCardNotConfigured,
-=======
     MaxTransfersPerTransactionReached {
         amount: u64,
     },
@@ -125,7 +122,6 @@
     InvalidInstructionsString {
         underlying: String,
     },
->>>>>>> 22a4d574
 }
 
 #[uniffi::export]
@@ -146,11 +142,7 @@
 impl Display for CommonError {
     fn fmt(&self, f: &mut Formatter<'_>) -> std::fmt::Result {
         match self {
-<<<<<<< HEAD
-            CommonError::ErasedError { error_message, .. } => {
-=======
             ErasedError { error_message, .. } => {
->>>>>>> 22a4d574
                 write!(f, "{}", error_message)
             }
             _ => Display::fmt(&self.into_internal(), f),
@@ -161,11 +153,7 @@
 impl CommonError {
     pub fn error_code(&self) -> u32 {
         match self {
-<<<<<<< HEAD
-            CommonError::ErasedError {
-=======
             ErasedError {
->>>>>>> 22a4d574
                 internal_error_code,
                 ..
             } => *internal_error_code,
@@ -190,11 +178,7 @@
 impl CommonError {
     pub fn into_internal(&self) -> InternalCommonError {
         match self {
-<<<<<<< HEAD
-            CommonError::SecureStorageAccessError {
-=======
             SecureStorageAccessError {
->>>>>>> 22a4d574
                 key,
                 error_kind,
                 error_message,
@@ -203,60 +187,32 @@
                 error_kind: error_kind.into_internal(),
                 error_message: error_message.clone(),
             },
-<<<<<<< HEAD
-            CommonError::InvalidISO8601String { bad_value } => {
-=======
             InvalidISO8601String { bad_value } => {
->>>>>>> 22a4d574
                 InternalCommonError::InvalidISO8601String {
                     bad_value: bad_value.clone(),
                 }
             }
-<<<<<<< HEAD
-            CommonError::SigningRejected => {
-                InternalCommonError::SigningRejected
-            }
-            CommonError::WrongEntityKind { expected, found } => {
-=======
             SigningRejected => InternalCommonError::SigningRejected,
             WrongEntityKind { expected, found } => {
->>>>>>> 22a4d574
                 InternalCommonError::WrongEntityKind {
                     expected: expected.clone(),
                     found: found.clone(),
                 }
             }
-<<<<<<< HEAD
-            CommonError::NetworkRequestGenericFailure { underlying } => {
-=======
             NetworkRequestGenericFailure { underlying } => {
->>>>>>> 22a4d574
                 InternalCommonError::NetworkRequestGenericFailure {
                     underlying: underlying.clone(),
                 }
             }
-<<<<<<< HEAD
-            CommonError::InvalidURL { bad_value } => {
-                InternalCommonError::InvalidURL {
-                    bad_value: bad_value.clone(),
-                }
-            }
-            CommonError::UnknownNetworkForID { bad_value } => {
-=======
             InvalidURL { bad_value } => InternalCommonError::InvalidURL {
                 bad_value: bad_value.clone(),
             },
             UnknownNetworkForID { bad_value } => {
->>>>>>> 22a4d574
                 InternalCommonError::UnknownNetworkForID {
                     bad_value: *bad_value,
                 }
             }
-<<<<<<< HEAD
-            CommonError::FailedToDeserializeJSONToValue {
-=======
             FailedToDeserializeJSONToValue {
->>>>>>> 22a4d574
                 json_byte_count,
                 type_name,
                 serde_message,
@@ -265,40 +221,14 @@
                 type_name: type_name.clone(),
                 serde_message: serde_message.clone(),
             },
-<<<<<<< HEAD
-            CommonError::InvalidSecp256k1PublicKeyPointNotOnCurve => {
-                InternalCommonError::InvalidSecp256k1PublicKeyPointNotOnCurve
-            }
-            CommonError::InvalidBIP39WordCount { bad_value } => {
-=======
             InvalidSecp256k1PublicKeyPointNotOnCurve => {
                 InternalCommonError::InvalidSecp256k1PublicKeyPointNotOnCurve
             }
             InvalidBIP39WordCount { bad_value } => {
->>>>>>> 22a4d574
                 InternalCommonError::InvalidBIP39WordCount {
                     bad_value: *bad_value,
                 }
             }
-<<<<<<< HEAD
-            CommonError::Unknown => InternalCommonError::Unknown,
-            CommonError::FileAlreadyExists { path } => {
-                InternalCommonError::FileAlreadyExists { path: path.clone() }
-            }
-            CommonError::SecureStorageReadError => {
-                InternalCommonError::SecureStorageReadError
-            }
-            CommonError::SecureStorageWriteError => {
-                InternalCommonError::SecureStorageWriteError
-            }
-            CommonError::UnsafeStorageReadError => {
-                InternalCommonError::UnsafeStorageReadError
-            }
-            CommonError::UnsafeStorageWriteError => {
-                InternalCommonError::UnsafeStorageWriteError
-            }
-            CommonError::FailedToDecodeAddressFromBech32 { bad_value } => {
-=======
             Unknown => InternalCommonError::Unknown,
             FileAlreadyExists { path } => {
                 InternalCommonError::FileAlreadyExists { path: path.clone() }
@@ -316,64 +246,32 @@
                 InternalCommonError::UnsafeStorageWriteError
             }
             FailedToDecodeAddressFromBech32 { bad_value } => {
->>>>>>> 22a4d574
                 InternalCommonError::FailedToDecodeAddressFromBech32 {
                     bad_value: bad_value.clone(),
                 }
             }
-<<<<<<< HEAD
-            CommonError::InvalidAppearanceID { bad_value } => {
-=======
             InvalidAppearanceID { bad_value } => {
->>>>>>> 22a4d574
                 InternalCommonError::InvalidAppearanceID {
                     bad_value: *bad_value,
                 }
             }
-<<<<<<< HEAD
-            CommonError::DecimalError => InternalCommonError::DecimalError,
-            CommonError::InvalidByteCount { expected, found } => {
-=======
             DecimalError => InternalCommonError::DecimalError,
             InvalidByteCount { expected, found } => {
->>>>>>> 22a4d574
                 InternalCommonError::InvalidByteCount {
                     expected: *expected,
                     found: *found,
                 }
             }
-<<<<<<< HEAD
-            CommonError::IndexNotHardened { bad_value } => {
-=======
             IndexNotHardened { bad_value } => {
->>>>>>> 22a4d574
                 InternalCommonError::IndexNotHardened {
                     bad_value: *bad_value,
                 }
             }
-<<<<<<< HEAD
-            CommonError::UnknownNetworkID { bad_value } => {
-=======
             UnknownNetworkID { bad_value } => {
->>>>>>> 22a4d574
                 InternalCommonError::UnknownNetworkID {
                     bad_value: *bad_value,
                 }
             }
-<<<<<<< HEAD
-            CommonError::TooManyBytes { max, found } => {
-                InternalCommonError::TooManyBytes {
-                    max: *max,
-                    found: *found,
-                }
-            }
-            CommonError::BytesEmpty => InternalCommonError::BytesEmpty,
-            CommonError::FactorOutcomeSignedFactorSourceIDMismatch => {
-                InternalCommonError::FactorOutcomeSignedFactorSourceIDMismatch
-            }
-            CommonError::UnknownAccount => InternalCommonError::UnknownAccount,
-            CommonError::NotPermissionToAccessFile { path } => {
-=======
             TooManyBytes { max, found } => InternalCommonError::TooManyBytes {
                 max: *max,
                 found: *found,
@@ -384,60 +282,25 @@
             }
             UnknownAccount => InternalCommonError::UnknownAccount,
             NotPermissionToAccessFile { path } => {
->>>>>>> 22a4d574
                 InternalCommonError::NotPermissionToAccessFile {
                     path: path.clone(),
                 }
             }
-<<<<<<< HEAD
-            CommonError::ReservedInstructionsNotAllowedInManifest {
-=======
             ReservedInstructionsNotAllowedInManifest {
->>>>>>> 22a4d574
                 reserved_instructions,
             } => {
                 InternalCommonError::ReservedInstructionsNotAllowedInManifest {
                     reserved_instructions: reserved_instructions.clone(),
                 }
             }
-<<<<<<< HEAD
-            CommonError::OneOfReceivingAccountsDoesNotAllowDeposits => {
-                InternalCommonError::OneOfReceivingAccountsDoesNotAllowDeposits
-            }
-            CommonError::FailedTransactionPreview { error_message } => {
-=======
             OneOfReceivingAccountsDoesNotAllowDeposits => {
                 InternalCommonError::OneOfReceivingAccountsDoesNotAllowDeposits
             }
             FailedTransactionPreview { error_message } => {
->>>>>>> 22a4d574
                 InternalCommonError::FailedTransactionPreview {
                     error_message: error_message.clone(),
                 }
             }
-<<<<<<< HEAD
-            CommonError::FailedToExtractTransactionReceiptBytes => {
-                InternalCommonError::FailedToExtractTransactionReceiptBytes
-            }
-            CommonError::MaxTransfersPerTransactionReached { amount } => {
-                InternalCommonError::MaxTransfersPerTransactionReached { amount: *amount }
-            }
-            CommonError::ArculusCardFactorSourceIdMissmatch => {
-                InternalCommonError::ArculusCardFactorSourceIdMissmatch
-            },
-            CommonError::NFCSessionCancelled => {
-                InternalCommonError::NFCSessionCancelled
-            },
-            CommonError::NFCSessionLostTagConnection => {
-                InternalCommonError::NFCSessionLostTagConnection
-            },
-            CommonError::NFCSessionUnknownTag => {
-                InternalCommonError::NFCSessionUnknownTag
-            },
-            CommonError::ArculusCardNotConfigured => {
-                InternalCommonError::ArculusCardNotConfigured
-            },
-=======
             FailedToExtractTransactionReceiptBytes => {
                 InternalCommonError::FailedToExtractTransactionReceiptBytes
             }
@@ -489,7 +352,21 @@
                     underlying: underlying.clone(),
                 }
             }
->>>>>>> 22a4d574
+            CommonError::ArculusCardFactorSourceIdMissmatch => {
+                InternalCommonError::ArculusCardFactorSourceIdMissmatch
+            },
+            CommonError::NFCSessionCancelled => {
+                InternalCommonError::NFCSessionCancelled
+            },
+            CommonError::NFCSessionLostTagConnection => {
+                InternalCommonError::NFCSessionLostTagConnection
+            },
+            CommonError::NFCSessionUnknownTag => {
+                InternalCommonError::NFCSessionUnknownTag
+            },
+            CommonError::ArculusCardNotConfigured => {
+                InternalCommonError::ArculusCardNotConfigured
+            },
             _ => InternalCommonError::Unknown,
         }
     }
@@ -508,34 +385,12 @@
                 key,
                 error_kind,
                 error_message,
-<<<<<<< HEAD
-            } => CommonError::SecureStorageAccessError {
-=======
             } => SecureStorageAccessError {
->>>>>>> 22a4d574
                 key,
                 error_kind: error_kind.into(),
                 error_message,
             },
             InternalCommonError::InvalidISO8601String { bad_value } => {
-<<<<<<< HEAD
-                CommonError::InvalidISO8601String { bad_value }
-            }
-            InternalCommonError::SigningRejected => {
-                CommonError::SigningRejected
-            }
-            InternalCommonError::WrongEntityKind { expected, found } => {
-                CommonError::WrongEntityKind { expected, found }
-            }
-            InternalCommonError::NetworkRequestGenericFailure {
-                underlying,
-            } => CommonError::NetworkRequestGenericFailure { underlying },
-            InternalCommonError::InvalidURL { bad_value } => {
-                CommonError::InvalidURL { bad_value }
-            }
-            InternalCommonError::UnknownNetworkForID { bad_value } => {
-                CommonError::UnknownNetworkForID { bad_value }
-=======
                 InvalidISO8601String { bad_value }
             }
             InternalCommonError::SigningRejected => SigningRejected,
@@ -550,105 +405,17 @@
             }
             InternalCommonError::UnknownNetworkForID { bad_value } => {
                 UnknownNetworkForID { bad_value }
->>>>>>> 22a4d574
             }
             InternalCommonError::FailedToDeserializeJSONToValue {
                 json_byte_count,
                 type_name,
                 serde_message,
-<<<<<<< HEAD
-            } => CommonError::FailedToDeserializeJSONToValue {
-=======
             } => FailedToDeserializeJSONToValue {
->>>>>>> 22a4d574
                 json_byte_count,
                 type_name,
                 serde_message,
             },
             InternalCommonError::InvalidSecp256k1PublicKeyPointNotOnCurve => {
-<<<<<<< HEAD
-                CommonError::InvalidSecp256k1PublicKeyPointNotOnCurve
-            }
-            InternalCommonError::InvalidBIP39WordCount { bad_value } => {
-                CommonError::InvalidBIP39WordCount { bad_value }
-            }
-            InternalCommonError::Unknown => CommonError::Unknown,
-            InternalCommonError::FileAlreadyExists { path } => {
-                CommonError::FileAlreadyExists { path }
-            }
-            InternalCommonError::SecureStorageReadError => {
-                CommonError::SecureStorageReadError
-            }
-            InternalCommonError::SecureStorageWriteError => {
-                CommonError::SecureStorageWriteError
-            }
-            InternalCommonError::UnsafeStorageReadError => {
-                CommonError::UnsafeStorageReadError
-            }
-            InternalCommonError::UnsafeStorageWriteError => {
-                CommonError::UnsafeStorageWriteError
-            }
-            InternalCommonError::FailedToDecodeAddressFromBech32 {
-                bad_value,
-            } => CommonError::FailedToDecodeAddressFromBech32 { bad_value },
-            InternalCommonError::InvalidAppearanceID { bad_value } => {
-                CommonError::InvalidAppearanceID { bad_value }
-            }
-            InternalCommonError::DecimalError => CommonError::DecimalError,
-            InternalCommonError::InvalidByteCount { expected, found } => {
-                CommonError::InvalidByteCount { expected, found }
-            }
-            InternalCommonError::IndexNotHardened { bad_value } => {
-                CommonError::IndexNotHardened { bad_value }
-            }
-            InternalCommonError::UnknownNetworkID { bad_value } => {
-                CommonError::UnknownNetworkID { bad_value }
-            }
-            InternalCommonError::TooManyBytes { max, found } => {
-                CommonError::TooManyBytes { max, found }
-            }
-            InternalCommonError::BytesEmpty => CommonError::BytesEmpty,
-            InternalCommonError::FactorOutcomeSignedFactorSourceIDMismatch => {
-                CommonError::FactorOutcomeSignedFactorSourceIDMismatch
-            }
-            InternalCommonError::UnknownAccount => CommonError::UnknownAccount,
-            InternalCommonError::NotPermissionToAccessFile { path } => {
-                CommonError::NotPermissionToAccessFile { path }
-            }
-            InternalCommonError::ReservedInstructionsNotAllowedInManifest {
-                reserved_instructions,
-            } => CommonError::ReservedInstructionsNotAllowedInManifest {
-                reserved_instructions,
-            },
-            InternalCommonError::OneOfReceivingAccountsDoesNotAllowDeposits => {
-                CommonError::OneOfReceivingAccountsDoesNotAllowDeposits
-            }
-            InternalCommonError::FailedTransactionPreview { error_message } => {
-                CommonError::FailedTransactionPreview { error_message }
-            }
-            InternalCommonError::FailedToExtractTransactionReceiptBytes => {
-                CommonError::FailedToExtractTransactionReceiptBytes
-            }
-            InternalCommonError::MaxTransfersPerTransactionReached { amount } => {
-                CommonError::MaxTransfersPerTransactionReached { amount }
-            }
-            InternalCommonError::ArculusCardFactorSourceIdMissmatch => {
-                CommonError::ArculusCardFactorSourceIdMissmatch
-            }
-            InternalCommonError::NFCSessionCancelled => {
-                CommonError::NFCSessionCancelled
-            }
-            InternalCommonError::NFCSessionLostTagConnection => {
-                CommonError::NFCSessionLostTagConnection
-            }
-            InternalCommonError::NFCSessionUnknownTag => {
-                CommonError::NFCSessionUnknownTag
-            }
-            InternalCommonError::ArculusCardNotConfigured => {
-                CommonError::ArculusCardNotConfigured
-            }
-            _ => CommonError::erased(value),
-=======
                 InvalidSecp256k1PublicKeyPointNotOnCurve
             }
             InternalCommonError::InvalidBIP39WordCount { bad_value } => {
@@ -751,8 +518,22 @@
                     underlying: underlying.clone(),
                 }
             }
+            InternalCommonError::ArculusCardFactorSourceIdMissmatch => {
+                CommonError::ArculusCardFactorSourceIdMissmatch
+            }
+            InternalCommonError::NFCSessionCancelled => {
+                CommonError::NFCSessionCancelled
+            }
+            InternalCommonError::NFCSessionLostTagConnection => {
+                CommonError::NFCSessionLostTagConnection
+            }
+            InternalCommonError::NFCSessionUnknownTag => {
+                CommonError::NFCSessionUnknownTag
+            }
+            InternalCommonError::ArculusCardNotConfigured => {
+                CommonError::ArculusCardNotConfigured
+            }
             _ => Self::erased(value),
->>>>>>> 22a4d574
         }
     }
 }