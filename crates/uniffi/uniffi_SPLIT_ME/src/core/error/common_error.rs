--- conflicted
+++ resolved
@@ -65,7 +65,6 @@
     InvalidByteCount {
         expected: u64,
         found: u64,
-<<<<<<< HEAD
     },
     IndexNotHardened {
         bad_value: u32,
@@ -103,96 +102,7 @@
     InvalidSecp256k1PublicKeyFromBytes {
         bad_value: String,
     },
-=======
-    } = 10222,
-
-    #[error("File already exists, path: {path}")]
-    FileAlreadyExists { path: String } = 10223,
-
-    #[error("Failed to canonicalize path: {path}")]
-    FailedToCanonicalize { path: String } = 10224,
-
-    #[error("Factor Instances discrepancy in address_of_entity1: {address_of_entity1}, address_of_entity2: {address_of_entity2}, factor source id: {factor_source_id}")]
-    FactorInstancesDiscrepancy {
-        address_of_entity1: String,
-        address_of_entity2: String,
-        factor_source_id: String,
-    } = 10225,
-
-    #[error("Failed to add all accounts, found duplicated accounts.")]
-    UnableToAddAllAccountsDuplicatesFound = 10226,
-
-    #[error("Invalid Index Agnostic Path, wrong length")]
-    InvalidIndexAgnosticPathWrongLength = 10227,
-
-    #[error("Invalid Index Agnostic Path, does not end with suffix")]
-    InvalidIndexAgnosticPathDoesNotEndWithSuffix = 10228,
-
-    #[error("Failed to encode transaction preview v2 - '{underlying}'")]
-    FailedToEncodeTransactionPreviewV2 { underlying: String } = 10229,
-
-    #[error("Could not validate signature for the given input.")]
-    InvalidHDSignature = 10230,
-
-    #[error("Could not validate signature for the given rola challenge.")]
-    InvalidSignatureForRolaChallenge = 10231,
-
-    #[error("Signing was rejected by the user")]
-    SigningRejected = 10232,
-
-    #[error("Failed to automatically build shield, reason: '{underlying}'")]
-    AutomaticShieldBuildingFailure { underlying: String } = 10233,
-
-    #[error("No Transaction Signing Factor")]
-    NoTransactionSigningFactorInstance = 10234,
-
-    #[error("Authentication Signing FactorInstance not securified")]
-    AuthenticationSigningFactorInstanceNotSecurified = 10235,
-
-    #[error("SecurityEntityControl has no QueuedTransaction, unable to mark it as cancelled")]
-    SecurityEntityControlHasNoProvisionallyQueuedTransaction = 10236,
-
-    #[error("SecurityEntityControl has derived instances, which would be lost if discarded. Implement a way to put them back in the cache.")]
-    SecurityEntityControlCannotChangeProvisionalAlreadyDerivedInstances = 10237,
-
-    #[error("SecurityEntityControl has QueuedTransaction, unable override it, use `cancel_queued_transaction`")]
-    SecurityEntityControlCannotChangeProvisionalAlreadyHasQueuedTransaction =
-        10238,
-
-    #[error(
-        "Entity kind of FactorInstances does not match EntityKind of entity"
-    )]
-    SecurityStructureOfFactorInstancesEntityDiscrepancyInEntityKind {
-        entity_kind_of_entity: String,
-        entity_kind_of_factor_instances: String,
-    } = 10239,
-
-    #[error(
-        "Cannot securify entity it is already securified according to profile"
-    )]
-    CannotSecurifyEntityItIsAlreadySecurifiedAccordingToProfile = 10240,
-
-    #[error("Cannot securify entity that has provisional security config")]
-    CannotSecurifyEntityHasProvisionalSecurityConfig = 10241,
-
-    #[error("Too few FactorInstances derived")]
-    TooFewFactorInstancesDerived = 10242,
-
-    #[error("Missing Authentication Signing FactorInstance mapping SecurityStructureOfFactorSources into SecurityStructureOfFactorInstances.")]
-    MissingRolaKeyForSecurityStructureOfFactorInstances = 10243,
-
-    #[error("SecurityStateAccessController address mismatch")]
-    SecurityStateAccessControllerAddressMismatch = 10244,
-
-    #[error("Not all signatures are produced with the same factor source.")]
-    FactorOutcomeSignedFactorSourceIDMismatch = 10245,
-
-    #[error("Unknown SecurityStructureID {id}")]
-    UnknownSecurityStructureID { id: String } = 10246,
-
-    #[error("Signing failed due to too many factor sources were neglected.")]
-    SigningFailedTooManyFactorSourcesNeglected = 10247,
->>>>>>> 5c4ff91d
+    SigningFailedTooManyFactorSourcesNeglected,
 }
 
 #[uniffi::export]
@@ -395,6 +305,9 @@
                     bad_value: bad_value.clone(),
                 }
             }
+            SigningFailedTooManyFactorSourcesNeglected => {
+                InternalCommonError::SigningFailedTooManyFactorSourcesNeglected
+            }
             _ => InternalCommonError::Unknown,
         }
     }
@@ -526,6 +439,9 @@
             InternalCommonError::InvalidSecp256k1PublicKeyFromBytes {
                 bad_value,
             } => InvalidSecp256k1PublicKeyFromBytes { bad_value },
+            InternalCommonError::SigningFailedTooManyFactorSourcesNeglected => {
+                SigningFailedTooManyFactorSourcesNeglected
+            }
             _ => Self::erased(value),
         }
     }
