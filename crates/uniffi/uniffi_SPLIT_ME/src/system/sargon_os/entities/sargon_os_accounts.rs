--- conflicted
+++ resolved
@@ -133,19 +133,11 @@
             .into_result()
     }
 
-<<<<<<< HEAD
-    /// Create a new Account and adds it to the active Profile.
-    ///
-    /// # Emits Event
-    /// Emits `Event::ProfileModified { change: EventProfileModified::AccountAdded }`
-    pub async fn create_and_save_new_account_with_bdfs(
-=======
     /// Create a new Account using main BDFS and adds it to the active Profile.
     ///
     /// # Emits Event
     /// Emits `Event::ProfileModified { change: EventProfileModified::AccountAdded }`
     pub async fn create_and_save_new_account_with_main_bdfs(
->>>>>>> 22a4d574
         &self,
         network_id: NetworkID,
         name: DisplayName,
