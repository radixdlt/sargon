use crate::prelude::*;
<<<<<<< HEAD
use sargon::AddressesOfAccessController as InternalAddressesOfAccessController;

/// Addresses of the access controller which controls a securified entity.
#[derive(Clone, PartialEq, Eq, Hash, InternalConversion, uniffi::Record)]
pub struct AddressesOfAccessController {
    /// The address of the access controller which controls this entity.
    ///
    /// Looking up the public key (hashes) set in the key-value store at
    /// this address reveals the true factors (public keys) used to protect
    /// this entity. It will be the same as the ones in `security_structure`
    /// if we have not changed them locally, which we should not do unless
    /// we are sure the Ledger corresponds to the values in `security_structure`.
    pub access_controller_address: AccessControllerAddress,

    /// The address of the XRD vault of the AccessController.
    pub xrd_vault_address: VaultAddress,
}
=======
use sargon::SecuredEntityControl as InternalSecuredEntityControl;
>>>>>>> a18623a9

/// Advanced security control of an entity which has been "securified",
/// meaning an MFA security structure (`SecurityStructureOfFactorSources`)
/// which user has created has been applied to it.
#[derive(Clone, PartialEq, Eq, Hash, InternalConversion, uniffi::Record)]
pub struct SecuredEntityControl {
    /// Virtual Entity Creation (Factor)Instance
    ///
    /// Optional since if we recovered this SecuredEntityControl part of
    /// account recovery scan we might not know the veci
    pub veci: Option<HierarchicalDeterministicFactorInstance>,

    /// The address of the access controller which controls this entity.
    ///
    /// Looking up the public key (hashes) set in the key-value store at
    /// this address reveals the true factors (public keys) used to protect
    /// this entity. It will be the same as the ones in `security_structure`
    /// if we have not changed them locally, which we should not do unless
    /// we are sure the Ledger corresponds to the values in `security_structure`.
    pub addresses: AddressesOfAccessController,

    /// The believed-to-be-current security structure of FactorInstances which
    /// secures this entity.
    pub security_structure: SecurityStructureOfFactorInstances,

    /// A provisional new security structure configuration which user
    /// is about to change to
    pub provisional_securified_config: Option<ProvisionalSecurifiedConfig>,
}<|MERGE_RESOLUTION|>--- conflicted
+++ resolved
@@ -1,6 +1,6 @@
 use crate::prelude::*;
-<<<<<<< HEAD
 use sargon::AddressesOfAccessController as InternalAddressesOfAccessController;
+use sargon::SecuredEntityControl as InternalSecuredEntityControl;
 
 /// Addresses of the access controller which controls a securified entity.
 #[derive(Clone, PartialEq, Eq, Hash, InternalConversion, uniffi::Record)]
@@ -17,9 +17,6 @@
     /// The address of the XRD vault of the AccessController.
     pub xrd_vault_address: VaultAddress,
 }
-=======
-use sargon::SecuredEntityControl as InternalSecuredEntityControl;
->>>>>>> a18623a9
 
 /// Advanced security control of an entity which has been "securified",
 /// meaning an MFA security structure (`SecurityStructureOfFactorSources`)
