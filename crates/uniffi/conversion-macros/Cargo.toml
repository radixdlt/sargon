--- conflicted
+++ resolved
@@ -1,11 +1,7 @@
 
 [package]
 name = "sargon-uniffi-conversion-macros"
-<<<<<<< HEAD
-version = "1.2.37"
-=======
 version = "1.2.41"
->>>>>>> 796ed374
 edition = "2021"
 
 [dependencies]
