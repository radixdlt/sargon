
[package]
name = "sargon-uniffi-conversion-macros"
<<<<<<< HEAD
version = "1.1.109"
=======
version = "1.1.119"
>>>>>>> 22a4d574
edition = "2021"

[dependencies]
syn = "2.0"
quote = "1.0"
proc-macro2 = "1.0"

[lib]
proc-macro = true<|MERGE_RESOLUTION|>--- conflicted
+++ resolved
@@ -1,11 +1,7 @@
 
 [package]
 name = "sargon-uniffi-conversion-macros"
-<<<<<<< HEAD
-version = "1.1.109"
-=======
 version = "1.1.119"
->>>>>>> 22a4d574
 edition = "2021"
 
 [dependencies]
