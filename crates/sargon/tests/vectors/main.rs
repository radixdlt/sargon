use sargon::prelude::*;

use core::fmt::Debug;
use serde::Deserialize;
use std::str::FromStr;

#[cfg(test)]
mod profile_snapshot_tests {
    use super::*;

    /// We cannot do a roundtrip test here because
    /// `only_plaintext_profile_snapshot_version_100.json` does contain `p2pLinks`
    /// and with the [CAP-36][doc] feature `p2pLinks` are no longer stored in `Profile`.
    ///
    /// [doc]: https://radixdlt.atlassian.net/wiki/spaces/AT/pages/3251863610/CAP-36+WebRTC+Clients+Protocol
    #[test]
    fn v100_100() {
        fixture_and_json::<Profile>(include_str!(concat!(
            env!("FIXTURES_VECTOR"),
            "only_plaintext_profile_snapshot_version_100.json"
        )))
        .expect("V100 Profile to deserialize");
    }
}

struct TestDerivation {
    curve: SLIP10Curve,
    hd_path: HDPath,
    derivation_path: DerivationPath,
}
#[cfg(not(tarpaulin_include))]
impl Derivation for TestDerivation {
    fn curve(&self) -> SLIP10Curve {
        self.curve
    }
    fn hd_path(&self) -> &HDPath {
        &self.hd_path
    }
    fn derivation_path(&self) -> DerivationPath {
        self.derivation_path.clone()
    }
}

#[cfg(test)]
mod cap26_tests {

    use super::*;

    #[allow(dead_code)]
    #[derive(Deserialize, Debug)]
    struct CAP26Vector {
        path: CAP26Path,

        #[serde(rename = "publicKey")]
        public_key_hex: String,

        #[serde(rename = "entityKind")]
        entity_kind: CAP26EntityKind,

        #[serde(rename = "privateKey")]
        private_key_hex: String,

        #[serde(rename = "entityIndex")]
        entity_index: HDPathValue,

        #[serde(rename = "keyKind")]
        key_kind: CAP26KeyKind,
    }

    #[derive(Deserialize, Debug)]
    struct CAP26Group {
        mnemonic: Mnemonic,
        tests: Vec<CAP26Vector>,
    }
    impl CAP26Group {
        fn test<S, P>(&self)
        where
            P: IsPublicKey<S::Signature>
                + FromStr<Err = CommonError>
                + std::fmt::Debug
                + PartialEq,
            S: IsPrivateKey<P> + FromStr<Err = CommonError> + std::fmt::Debug,
        {
            let seed = self.mnemonic.to_seed("");
            self.tests
                .iter()
                .map(|v| {
                    let private_key = v.private_key::<S, P>()?;

                    // A liiittle bit hacky, but this allows us to test CAP26 paths with Secp256k1,
                    // which we have test vectors for - but which we actually do not allow in
                    // the wallets. So we force say "No, dont use Ed25519 curve for these CAP26 paths, actu
                    // use Secp256k1 instead!"
                    let derivation = TestDerivation {
                        curve: S::curve(), // will be `Secp256k1` for `cap26_secp256k1.json` vectors!
                        hd_path: v.path.hd_path().clone(),
                        derivation_path: DerivationPath::CAP26 {
                            value: v.path.clone(),
                        },
                    };

                    let derived = seed.derive_private_key(&derivation);
                    assert_eq!(derived.to_hex(), format!("{:?}", private_key));
                    Ok::<(), CommonError>(())
                })
                .collect::<Result<Vec<()>, CommonError>>()
                .expect("All test vectors to pass");
        }
    }

    impl CAP26Vector {
        fn private_key<S, P>(&self) -> Result<S, CommonError>
        where
            P: IsPublicKey<S::Signature>
                + FromStr<Err = CommonError>
                + std::fmt::Debug
                + PartialEq,
            S: IsPrivateKey<P> + FromStr<Err = CommonError>,
        {
            let s: S = self.private_key_hex.parse()?;
            let p: P = self.public_key_hex.parse()?;
            assert_eq!(s.public_key(), p);
            Ok(s)
        }
    }

    #[test]
    fn test_vectors() {
        let secp256k1 = fixture::<CAP26Group>(include_str!(concat!(
            env!("FIXTURES_VECTOR"),
            "cap26_secp256k1.json"
        )))
        .expect("CAP26 Secp256k1 vectors");
        let curve25519 = fixture::<CAP26Group>(include_str!(concat!(
            env!("FIXTURES_VECTOR"),
            "cap26_curve25519.json"
        )))
        .expect("CAP26 Curve25519 vectors");

        secp256k1.test::<Secp256k1PrivateKey, Secp256k1PublicKey>();
        curve25519.test::<Ed25519PrivateKey, Ed25519PublicKey>();
    }
}

#[cfg(test)]
mod bip44_tests {
    use super::*;

    #[derive(Debug, Deserialize)]
    struct Vector {
        path: BIP44LikePath,

        #[serde(rename = "publicKeyCompressed")]
        public_key: Secp256k1PublicKey,

        #[serde(rename = "privateKey")]
        private_key_hex: String,

        #[serde(rename = "isStrictBIP44")]
        is_strict_bip44: bool,
    }

    #[derive(Debug, Deserialize)]
    struct Group {
        tests: Vec<Vector>,
        mnemonic: Mnemonic,
    }
    impl Group {
        fn test(&self) {
            let seed = self.mnemonic.to_seed("");
            self.tests
                .iter()
                .map(|v| {
                    let expected_private_key: Secp256k1PrivateKey =
                        v.private_key_hex.parse()?;
                    let derived_private_key = seed.derive_private_key(&v.path);
                    assert_eq!(
                        derived_private_key.private_key,
                        PrivateKey::from(expected_private_key)
                    );
                    assert_eq!(
                        derived_private_key.public_key().public_key,
                        PublicKey::from(v.public_key)
                    );
                    assert_eq!(v.path.is_canonical(), v.is_strict_bip44);

                    Ok::<(), CommonError>(())
                })
                .collect::<Result<Vec<()>, CommonError>>()
                .expect("All test vectors to pass");
        }
    }

    #[derive(Debug, Deserialize)]
    struct Fixture {
        #[serde(rename = "testGroups")]
        groups: Vec<Group>,
    }
    impl Fixture {
        fn test(&self) {
            self.groups.iter().for_each(|g| g.test())
        }
    }

    #[test]
    fn test_vectors() {
        let fixture = fixture::<Fixture>(include_str!(concat!(
            env!("FIXTURES_VECTOR"),
            "bip44_secp256k1.json"
        )))
        .expect("BIP44 fixture");

        fixture.test();
    }
}

#[cfg(test)]
mod slip10_tests {
    use super::*;

    #[allow(dead_code)]
    #[derive(Deserialize, Clone)]
    struct KeyVector {
        curve: String,

        #[serde(rename = "chainCode")]
        chain_code: String,

        #[serde(rename = "privateKey")]
        private_key: String,

        #[serde(rename = "publicKey")]
        public_key: String,

        fingerprint: String,
        xpub: String,
        xprv: String,
    }
    impl KeyVector {
        fn test(&self, seed: &BIP39Seed, path: &HDPath) {
            let maybe_curve: Option<SLIP10Curve> = match self.curve.as_str() {
                "ed25519" => Some(SLIP10Curve::Curve25519),
                "secp256k1" => Some(SLIP10Curve::Secp256k1),
                _ => {
                    assert_eq!(self.curve, "nist256p1");
                    /* P256 not yet supported */
                    None
                }
            };
            let Some(curve) = maybe_curve else { return };

            let derivation = TestDerivation {
                curve,
                hd_path: path.clone(),
                derivation_path: // no used by the test, unable to express non Radix BIP44 paths which this test uses...
                DerivationPath::CAP26 {
                    value: CAP26Path::GetID {
                        value: GetIDPath::default(),
                    },
                }
            };
            let derived = seed.derive_private_key(&derivation);
            assert_eq!(derived.private_key.to_hex(), self.private_key);
            assert!(self.public_key.ends_with(&derived.public_key().to_hex()));
        }
    }

    #[derive(Deserialize, Clone)]
    struct TestCase {
        path: HDPath,

        #[serde(rename = "childKeys")]
        child_keys: Vec<KeyVector>,
    }
    impl TestCase {
        fn test(&self, seed: &BIP39Seed) {
            self.child_keys
                .iter()
                .for_each(|k| k.test(seed, &self.path));
        }
    }

    #[allow(dead_code)]
    #[derive(Deserialize, Clone)]
    struct Group {
        seed: String,

        #[serde(rename = "mnemonicPhrase")]
        mnemonic: Mnemonic,

        entropy: String,

        passphrase: BIP39Passphrase,

        #[serde(rename = "masterKeys")]
        master_keys: Vec<KeyVector>,

        #[serde(rename = "testCases")]
        test_cases: Vec<TestCase>,
    }
    impl Group {
        fn test(&self) {
            let seed = self.mnemonic.to_seed(&self.passphrase.0);
            let bytes = NonEmptyMax32Bytes::from_str(&self.entropy).unwrap();
            let entropy = BIP39Entropy::try_from(bytes).unwrap();
            assert_eq!(self.mnemonic, Mnemonic::from_entropy(entropy));
            self.test_cases.iter().for_each(|c| c.test(&seed));
        }
    }

    #[derive(Deserialize, Clone)]
    struct Fixture {
        #[serde(rename = "testGroups")]
        test_groups: Vec<Group>,
    }
    impl Fixture {
        fn test(&self) {
            self.test_groups.iter().for_each(|g| g.test())
        }
    }

    #[test]
    fn test_vectors() {
        let ten = fixture::<Fixture>(include_str!(concat!(
            env!("FIXTURES_VECTOR"),
            "slip10_tests_#10.json"
        )))
        .expect("SLIP10 #10 fixture");
        let thousand = fixture::<Fixture>(include_str!(concat!(
            env!("FIXTURES_VECTOR"),
            "slip10_tests_#1000.json"
        )))
        .expect("SLIP10 #1000 fixture");

        ten.test();
        thousand.test();
    }
}

mod encrypted_profile_tests {
    use std::collections::HashSet;

    use serde::Serialize;

    use super::*;

    #[derive(Debug, Clone, Deserialize, Serialize, PartialEq, Eq)]
    struct IdentifiableMnemonic {
        #[serde(rename = "factorSourceID")]
        factor_source_id: FactorSourceID,
        #[serde(rename = "mnemonicWithPassphrase")]
        mnemonic_with_passphrase: MnemonicWithPassphrase,
    }

    #[derive(Debug, Clone, Deserialize, Serialize, PartialEq, Eq)]
    struct EncryptedSnapshotWithPassword {
        password: String,
        snapshot: EncryptedProfileSnapshot,
    }
    impl EncryptedSnapshotWithPassword {
        fn decrypted(&self) -> Result<Profile> {
            self.snapshot.decrypt(self.password.clone())
        }
    }

    #[derive(Debug, Deserialize, Serialize, PartialEq, Eq)]
    struct Fixture {
        #[serde(rename = "_snapshotVersion")]
        snapshot_version: ProfileSnapshotVersion,
        mnemonics: Vec<IdentifiableMnemonic>,
        #[serde(rename = "encryptedSnapshots")]
        encrypted_snapshots: Vec<EncryptedSnapshotWithPassword>,
        plaintext: Profile,
    }

    impl Fixture {
        fn validate_all_entities_with_mnemonics(&self) -> Result<()> {
            self.plaintext
                .networks
                .clone()
                .into_iter()
                .try_for_each(|n| {
                    let test = |security_state: EntitySecurityState| {
                        let control = security_state.as_unsecured().unwrap();

                        let tx_signing_instance =
                            control.transaction_signing.clone();

                        let factor_source_id_from_hash =
                            tx_signing_instance.factor_source_id;

                        if factor_source_id_from_hash.kind
                            != FactorSourceKind::Device
                        {
                            return;
                        }

                        let factor_source_id: FactorSourceID =
                            factor_source_id_from_hash.into();

                        let factor_source = self
                            .plaintext
                            .factor_sources
                            .clone()
                            .into_iter()
                            .find(|x| x.factor_source_id() == factor_source_id);

                        assert!(factor_source.is_some());

                        let mnemonic = self
                            .mnemonics
                            .clone()
                            .into_iter()
                            .find(|x| x.factor_source_id == factor_source_id)
                            .unwrap();

                        let public_key = mnemonic
                            .mnemonic_with_passphrase
                            .to_seed()
                            .derive_private_key(
                                &tx_signing_instance.derivation_path(),
                            )
                            .public_key();

                        assert_eq!(public_key, tx_signing_instance.public_key);
                    };

                    n.accounts
                        .into_iter()
                        .map(|x| x.security_state)
                        .for_each(test);

                    n.personas
                        .into_iter()
                        .map(|x| x.security_state)
                        .for_each(test);

                    Ok(())
                })?;
            Ok(())
        }

        fn validate(&self) -> Result<Vec<Profile>> {
            let decryptions: Vec<Profile> = self
                .encrypted_snapshots
                .clone()
                .into_iter()
                .map(|x| x.decrypted())
                .collect::<Result<Vec<Profile>>>()
                .unwrap();

            decryptions
                .clone()
                .into_iter()
                .for_each(|x| assert_eq!(x, self.plaintext));

            let ids = self
                .plaintext
                .factor_sources
                .clone()
                .into_iter()
                .filter(|x| x.factor_source_kind() == FactorSourceKind::Device)
                .map(|x| x.factor_source_id())
                .collect::<HashSet<FactorSourceID>>();

            assert_eq!(
                ids,
                self.mnemonics
                    .clone()
                    .into_iter()
                    .map(|x| x.factor_source_id)
                    .collect::<HashSet<FactorSourceID>>()
            );

            self.validate_all_entities_with_mnemonics()?;

            Ok(decryptions)
        }

        fn test(&self) {
            let decrypted_profiles = self.validate().unwrap();
            decrypted_profiles.clone().into_iter().for_each(|x| {
                assert_eq!(
                    x.header.snapshot_version,
                    self.plaintext.header.snapshot_version
                )
            });
            assert_json_roundtrip(self);
        }
    }

    #[test]
    fn test_vectors() {
        let fixture = fixture::<Fixture>(include_str!(concat!(
            env!("FIXTURES_VECTOR"),
            "multi_profile_snapshots_test_version_100_patch_after_app_version_120.json"
        )))
        .expect("Encrypted Profile tests");

        fixture.test();
    }
}

#[cfg(test)]
mod dapp_to_wallet_interaction_tests {
    use super::*;
    use serde_json::Value;

    #[test]
    fn test_vector() {
        let decoded_wallet_interactions =
            fixture::<Vec<DappToWalletInteraction>>(include_str!(concat!(
                env!("FIXTURES_VECTOR"),
                "wallet_interactions_dapp_to_wallet.json"
            )))
            .expect("wallet_interactions_dapp_to_wallet fixture");

        let metadata = DappToWalletInteractionMetadata::new(
            2,
            NetworkID::Stokenet,
            "https://dev-sandbox.rdx-works-main.extratools.works/",
            DappDefinitionAddress::from_str(
                "account_tdx_2_12xd46c22d6m696lv565t9afn088htudtq275px3qs925ywwty8axze",
            )
            .unwrap(),
        );

        let authorized_request_with_challenge_items = DappToWalletInteractionItems::AuthorizedRequest(
        DappToWalletInteractionAuthorizedRequestItems::new(
            DappToWalletInteractionAuthRequestItem::LoginWithChallenge(
                DappToWalletInteractionAuthLoginWithChallengeRequestItem::new(
                    DappToWalletInteractionAuthChallengeNonce(Exactly32Bytes::from_hex("e280cfa39e1499f2862e59759cc2fc990cce28b70a7989324fe91c47814d0630").unwrap()),
                )
            ),
            DappToWalletInteractionResetRequestItem::new(
                true,
                true,
            ),
            DappToWalletInteractionAccountsRequestItem::new(
                RequestedQuantity::at_least(4),
                DappToWalletInteractionAuthChallengeNonce(Exactly32Bytes::from_hex("e280cfa39e1499f2862e59759cc2fc990cce28b70a7989324fe91c47814d0630").unwrap()),
            ),
            DappToWalletInteractionPersonaDataRequestItem::new(
                true,
                RequestedQuantity::exactly(1),
                RequestedQuantity::exactly(1),
            ),
            None,
            None,
        )
    );

        let authorized_request_with_challenge = DappToWalletInteraction::new(
            WalletInteractionId::from_str(
                "d59590ea-d50b-4e8d-a5e1-da3a2574ae5c",
            )
            .unwrap(),
            authorized_request_with_challenge_items,
            metadata.clone(),
        );

        let authorized_request_without_challenge_items = DappToWalletInteractionItems::AuthorizedRequest(
            DappToWalletInteractionAuthorizedRequestItems::new(
                DappToWalletInteractionAuthRequestItem::LoginWithoutChallenge,
                DappToWalletInteractionResetRequestItem::new(
                    true,
                    true,
                ),
                DappToWalletInteractionAccountsRequestItem::new(
                    RequestedQuantity::exactly(4),
                    DappToWalletInteractionAuthChallengeNonce(Exactly32Bytes::from_hex("e280cfa39e1499f2862e59759cc2fc990cce28b70a7989324fe91c47814d0630").unwrap()),
                ),
                DappToWalletInteractionPersonaDataRequestItem::new(
                    true,
                    RequestedQuantity::at_least(1),
                    RequestedQuantity::at_least(1),
                ),
                None,
                None,
            )
        );

        let authorized_request_without_challenge = DappToWalletInteraction::new(
            WalletInteractionId::from_str(
                "d59590ea-d50b-4e8d-a5e1-da3a2574ae5c",
            )
            .unwrap(),
            authorized_request_without_challenge_items,
            metadata.clone(),
        );

        let updated_metadata = metadata.clone().with_updated_origin(
            "https://dev-sandbox.rdx-works-main.extratools.works",
        );
        let transaction = DappToWalletInteraction::new(
            WalletInteractionId::from_str(
                "4051ff20-03b0-4a48-8205-0e8e8c673289",
            )
            .unwrap(),
            DappToWalletInteractionItems::Transaction(
                DappToWalletInteractionTransactionItems::new(
                    DappToWalletInteractionSendTransactionItem::sample_other(),
                ),
            ),
            updated_metadata,
        );

        let unauthorized_request_1_items =  DappToWalletInteractionItems::UnauthorizedRequest(
            DappToWalletInteractionUnauthorizedRequestItems::new(
                DappToWalletInteractionAccountsRequestItem::new(
                    RequestedQuantity::at_least(1),
                    DappToWalletInteractionAuthChallengeNonce(Exactly32Bytes::from_hex("84a5234f14a50dee062dc7a6a51f4bdab7cab5faadea05542af2040688d8fb6c").unwrap())
                ),
                DappToWalletInteractionPersonaDataRequestItem::new(
                    true,
                    RequestedQuantity::exactly(1),
                    RequestedQuantity::exactly(1),
                ),
                None
            )
        );

        let unauthorized_request_1 = DappToWalletInteraction::new(
            WalletInteractionId::from_str(
                "51a720a5-9f80-4d0f-8264-704d1645f0af",
            )
            .unwrap(),
            unauthorized_request_1_items,
            metadata.clone(),
        );

        let unauthorized_request_2_items =  DappToWalletInteractionItems::UnauthorizedRequest(
            DappToWalletInteractionUnauthorizedRequestItems::new(
                DappToWalletInteractionAccountsRequestItem::new(
                    RequestedQuantity::exactly(1),
                    DappToWalletInteractionAuthChallengeNonce(Exactly32Bytes::from_hex("84a5234f14a50dee062dc7a6a51f4bdab7cab5faadea05542af2040688d8fb6c").unwrap())
                ),
                DappToWalletInteractionPersonaDataRequestItem::new(
                    true,
                    RequestedQuantity::at_least(1),
                    RequestedQuantity::at_least(1),
                ),
                None,
            )
        );

        let unauthorized_request_2 = DappToWalletInteraction::new(
            WalletInteractionId::from_str(
                "51a720a5-9f80-4d0f-8264-704d1645f0af",
            )
            .unwrap(),
            unauthorized_request_2_items,
            metadata.clone(),
        );

        let account_proof_request_items = DappToWalletInteractionItems::UnauthorizedRequest(
            DappToWalletInteractionUnauthorizedRequestItems::new(
                None,
                None,
                DappToWalletInteractionProofOfOwnershipRequestItem::new(
                    DappToWalletInteractionAuthChallengeNonce(Exactly32Bytes::from_hex("4c85e4a903ab97450ef83763f8d4ca55a43efe843e1d2ced78a4940e5c397c9c").unwrap()), 
                    vec![
                        AccountAddress::from_str("account_tdx_2_12ytkalad6hfxamsz4a7r8tevz7ahurfj58dlp4phl4nca5hs0hpu90").unwrap(),
                    ],
                    None,
                ),
            )
        );

        let account_proof_request = DappToWalletInteraction::new(
            WalletInteractionId::from_str(
                "2916ad16-52a0-4564-a611-4971883c1322",
            )
            .unwrap(),
            account_proof_request_items,
            metadata.clone(),
        );

        let accounts_and_persona_proof_request_items = DappToWalletInteractionItems::UnauthorizedRequest(
            DappToWalletInteractionUnauthorizedRequestItems::new(
                None,
                None,
                DappToWalletInteractionProofOfOwnershipRequestItem::new(
                    DappToWalletInteractionAuthChallengeNonce(Exactly32Bytes::from_hex("e280cfa39e1499f2862e59759cc2fc990cce28b70a7989324fe91c47814d0630").unwrap()), 
                    vec![
                        AccountAddress::from_str("account_tdx_2_12ytkalad6hfxamsz4a7r8tevz7ahurfj58dlp4phl4nca5hs0hpu90").unwrap(),
                        AccountAddress::from_str("account_tdx_2_129qeystv8tufmkmjrry2g6kadhhfh4f7rd0x3t9yagcvfhspt62paz").unwrap(),
                    ],
                    IdentityAddress::from_str("identity_tdx_2_12fat0nh0gymw9j4rqka5344p3h3r86x4z0hkw2v78r03pt0kfv0qva").unwrap(),
                ),
            )
        );

        let accounts_and_persona_proof_request = DappToWalletInteraction::new(
            WalletInteractionId::from_str(
                "17d530f6-0cb6-4122-8540-64e46a2e0f84",
            )
            .unwrap(),
            accounts_and_persona_proof_request_items,
            metadata.clone(),
        );

        let pre_authorization_request_items =
            DappToWalletInteractionItems::PreAuthorization(
                DappToWalletInteractionPreAuthorizationItems::new(
                    DappToWalletInteractionSubintentRequestItem::sample(),
                ),
            );

        let pre_authorization_request = DappToWalletInteraction::new(
            WalletInteractionId::from_str(
                "17d530f6-0cb6-4122-8540-64e46a2e0f84",
            )
            .unwrap(),
            pre_authorization_request_items,
            metadata.clone(),
        );

        let interactions = vec![
            authorized_request_with_challenge,
            authorized_request_without_challenge,
            transaction,
            unauthorized_request_1,
            unauthorized_request_2,
            account_proof_request,
            accounts_and_persona_proof_request,
            pre_authorization_request,
        ];

        for (fixture, expected) in
            decoded_wallet_interactions.iter().zip(interactions.iter())
        {
            pretty_assertions::assert_eq!(fixture, expected);
        }

        let raw_wallet_interactions =
            fixture::<Vec<Value>>(include_str!(concat!(
                env!("FIXTURES_VECTOR"),
                "wallet_interactions_dapp_to_wallet.json"
            )))
            .expect("wallet_interactions_dapp_to_wallet fixture");

        let encoded_interactions =
            serde_json::to_string(&interactions).unwrap();
        let serde_value: Vec<Value> =
            serde_json::from_str(&encoded_interactions).unwrap();

        for (fixture, expected) in
            raw_wallet_interactions.iter().zip(serde_value.iter())
        {
            pretty_assertions::assert_eq!(fixture, expected);
        }
    }
}

#[cfg(test)]
mod wallet_to_dapp_interaction_tests {

    use super::*;
    use serde_json::Value;

    #[test]
    fn test_vector() {
        let persona_data =
            WalletToDappInteractionPersonaDataRequestResponseItem::new(
                PersonaDataEntryName::new(
                    PersonaDataNameVariant::Western,
                    "Family",
                    "Given",
                    "Nick",
                )
                .unwrap(),
                vec![PersonaDataEntryEmailAddress::new("some@gmail.com")
                    .unwrap()],
                vec![PersonaDataEntryPhoneNumber::new("071234579").unwrap()],
            );

        let account_1 = WalletInteractionWalletAccount::new(
            AccountAddress::from_str("account_tdx_2_129qeystv8tufmkmjrry2g6kadhhfh4f7rd0x3t9yagcvfhspt62paz")
            .unwrap(),
            DisplayName::sample(),
            AppearanceID::new(0).unwrap(),
        );

        let account_2 = WalletInteractionWalletAccount::new(
            AccountAddress::from_str("account_tdx_2_128928hvf6pjr3rx2xvdw6ulf7pc8g88ya8ma3j8dtjmntckz09fr3n")
            .unwrap(),
            DisplayName::sample_other(),
            AppearanceID::new(1).unwrap(),
        );

        let authorized_request_response_items = WalletToDappInteractionResponseItems::AuthorizedRequest(
            WalletToDappInteractionAuthorizedRequestResponseItems::new(
                WalletToDappInteractionAuthRequestResponseItem::LoginWithChallenge(
                    WalletToDappInteractionAuthLoginWithChallengeRequestResponseItem::new(
                        DappWalletInteractionPersona::new(
                            IdentityAddress::from_str("identity_tdx_2_12twas58v4sthsmuky5653dup0drez3vcfwsfm6kp40qu9qyt8fgts6")
                            .unwrap(),
                            "Usdudh",
                        ),
                        DappToWalletInteractionAuthChallengeNonce(Exactly32Bytes::from_hex("069ef236486d4cd5706b5e5b168e19f750ffd1b4876529a0a9de966d50a15ab7")
                        .unwrap()),
                        WalletToDappInteractionAuthProof::new(
                            PublicKey::from_str("ff8aee4c625738e35d837edb11e33b8abe0d6f40849ca1451edaba84d04d0699")
                            .unwrap(),
                            SLIP10Curve::Curve25519,
                            Signature::from_str("10177ac7d486691777133ffe59d46d55529d86cb1c4ce66aa82f432372f33e24d803d8498f42e26fe113c030fce68c526aeacff94334ba5a7f7ef84c2936eb05")
                            .unwrap()
                        ),
                    )
                ),
                WalletToDappInteractionAccountsRequestResponseItem::new(
                    vec![account_1.clone(), account_2.clone()],
                    DappToWalletInteractionAuthChallengeNonce(Exactly32Bytes::from_hex("069ef236486d4cd5706b5e5b168e19f750ffd1b4876529a0a9de966d50a15ab7")
                    .unwrap()),
                    vec![
                        WalletToDappInteractionAccountProof::new(
                            account_1.address,
                            WalletToDappInteractionAuthProof::new(
                                PublicKey::from_str("11b162e3343ce770b6e9ed8a29d125b5580d1272b0dc4e2bd0fcae33320d9566")
                                .unwrap(),
                                SLIP10Curve::Curve25519,
                                Signature::from_str("e18617b527d4d33607a8adb6a040c26ca97642ec89dd8a6fe7a41fa724473e4cc69b0729c1df57aba77455801f2eef6f28848a5d206e3739de29ca2288957502")
                                .unwrap(),
                            ),
                        ),
                        WalletToDappInteractionAccountProof::new(
                            account_2.address,
                            WalletToDappInteractionAuthProof::new(
                                PublicKey::from_str("5386353e4cc27e3d27d064d777d811e242a16ba7aefd425062ed46631739619d")
                                .unwrap(),
                                SLIP10Curve::Curve25519,
                                Signature::from_str("0143fd941d51f531c8265b0f6b24f4cfcdfd24b40aac47dee6fb3386ce0d400563c892e3894a33840d1c7af2dd43ecd0729fd209171003765d109a04d7485605")
                                .unwrap(),
                            ),
                        ),
                    ],
                ),
                persona_data.clone(),
                None,
                None,
            )
        );

        let authorized_request_response =
            WalletToDappInteractionResponse::Success(
                WalletToDappInteractionSuccessResponse::new(
                    WalletInteractionId::from_str(
                        "06f00fbc-67ed-4a22-a122-1da719b25b6f",
                    )
                    .unwrap(),
                    authorized_request_response_items,
                ),
            );

        let unauthorized_request_response_items =
            WalletToDappInteractionResponseItems::UnauthorizedRequest(
                WalletToDappInteractionUnauthorizedRequestResponseItems::new(
                    WalletToDappInteractionAccountsRequestResponseItem::new(
                        vec![account_1.clone()],
                        None,
                        None,
                    ),
                    persona_data.clone(),
                    None,
                ),
            );

        let unauthorized_request_response =
            WalletToDappInteractionResponse::Success(
                WalletToDappInteractionSuccessResponse::new(
                    WalletInteractionId::from_str(
                        "278608e0-e5ca-416e-8339-f2d2695651c4",
                    )
                    .unwrap(),
                    unauthorized_request_response_items,
                ),
            );

        let failure_response = WalletToDappInteractionResponse::Failure(
            WalletToDappInteractionFailureResponse::new(
                WalletInteractionId::from_str(
                    "278608e0-e5ca-416e-8339-f2d2695651c4",
                )
                .unwrap(),
                DappWalletInteractionErrorType::RejectedByUser,
                "User rejected the request".to_owned(),
            ),
        );

        let transaction_response = WalletToDappInteractionResponse::Success(
            WalletToDappInteractionSuccessResponse::new(
                WalletInteractionId::from_str("c42f8825-4bbb-4ce2-a646-776b529e2f51").unwrap(),
                WalletToDappInteractionResponseItems::Transaction(
                    WalletToDappInteractionTransactionResponseItems::new(
<<<<<<< HEAD
                        TransactionIntentHash::from_str("txid_tdx_2_1mwuvufnewv6qkxdaesx0gcwap7n79knhkn0crsc8dg9g9k7qknjs6vkd3n")
=======
                    TransactionIntentHash::from_str("txid_tdx_2_1mwuvufnewv6qkxdaesx0gcwap7n79knhkn0crsc8dg9g9k7qknjs6vkd3n")
>>>>>>> f2cba03d
                    .unwrap(),
                ),
            )
        ));

        let account_proof_response_items =
        WalletToDappInteractionResponseItems::UnauthorizedRequest(
            WalletToDappInteractionUnauthorizedRequestResponseItems::new(
                None,
                None,
                WalletToDappInteractionProofOfOwnershipRequestResponseItem::new(
                    DappToWalletInteractionAuthChallengeNonce(Exactly32Bytes::from_hex("4c85e4a903ab97450ef83763f8d4ca55a43efe843e1d2ced78a4940e5c397c9c").unwrap()),
                    vec![WalletToDappInteractionProofOfOwnership::Account(WalletToDappInteractionAccountProof::new(
                        AccountAddress::from_str("account_tdx_2_12ytkalad6hfxamsz4a7r8tevz7ahurfj58dlp4phl4nca5hs0hpu90").unwrap(), 
                        WalletToDappInteractionAuthProof::new(
                            PublicKey::from_str("ff8aee4c625738e35d837edb11e33b8abe0d6f40849ca1451edaba84d04d0699")
                            .unwrap(),
                            SLIP10Curve::Curve25519,
                            Signature::from_str("10177ac7d486691777133ffe59d46d55529d86cb1c4ce66aa82f432372f33e24d803d8498f42e26fe113c030fce68c526aeacff94334ba5a7f7ef84c2936eb05")
                            .unwrap()
                        ),
                    ))]
                ),
            ),
        );

        let account_proof_response = WalletToDappInteractionResponse::Success(
            WalletToDappInteractionSuccessResponse::new(
                WalletInteractionId::from_str(
                    "2916ad16-52a0-4564-a611-4971883c1322",
                )
                .unwrap(),
                account_proof_response_items,
            ),
        );

        let accounts_and_persona_proof_response_items =
        WalletToDappInteractionResponseItems::UnauthorizedRequest(
            WalletToDappInteractionUnauthorizedRequestResponseItems::new(
                None,
                None,
                WalletToDappInteractionProofOfOwnershipRequestResponseItem::new(
                    DappToWalletInteractionAuthChallengeNonce(Exactly32Bytes::from_hex("e280cfa39e1499f2862e59759cc2fc990cce28b70a7989324fe91c47814d0630").unwrap()),
                    vec![
                        WalletToDappInteractionProofOfOwnership::Account(WalletToDappInteractionAccountProof::new(
                        AccountAddress::from_str("account_tdx_2_12ytkalad6hfxamsz4a7r8tevz7ahurfj58dlp4phl4nca5hs0hpu90").unwrap(), 
                        WalletToDappInteractionAuthProof::new(
                            PublicKey::from_str("ff8aee4c625738e35d837edb11e33b8abe0d6f40849ca1451edaba84d04d0699")
                            .unwrap(),
                            SLIP10Curve::Curve25519,
                            Signature::from_str("10177ac7d486691777133ffe59d46d55529d86cb1c4ce66aa82f432372f33e24d803d8498f42e26fe113c030fce68c526aeacff94334ba5a7f7ef84c2936eb05")
                            .unwrap()
                        ),
                        )),
                        WalletToDappInteractionProofOfOwnership::Persona(WalletToDappInteractionPersonaProof::new(
                            IdentityAddress::from_str("identity_tdx_2_12fat0nh0gymw9j4rqka5344p3h3r86x4z0hkw2v78r03pt0kfv0qva").unwrap(),  
                            WalletToDappInteractionAuthProof::new(
                                PublicKey::from_str("ff8aee4c625738e35d837edb11e33b8abe0d6f40849ca1451edaba84d04d0699")
                                .unwrap(),
                                SLIP10Curve::Curve25519,
                                Signature::from_str("10177ac7d486691777133ffe59d46d55529d86cb1c4ce66aa82f432372f33e24d803d8498f42e26fe113c030fce68c526aeacff94334ba5a7f7ef84c2936eb05")
                                .unwrap()
                            ),
                        )),
                    ]
                ),
            ),
        );

        let accounts_and_persona_proof_response =
            WalletToDappInteractionResponse::Success(
                WalletToDappInteractionSuccessResponse::new(
                    WalletInteractionId::from_str(
                        "17d530f6-0cb6-4122-8540-64e46a2e0f84",
                    )
                    .unwrap(),
                    accounts_and_persona_proof_response_items,
                ),
            );

        let pre_authorization_response_items =
            WalletToDappInteractionResponseItems::PreAuthorization(
                WalletToDappInteractionPreAuthorizationResponseItems::sample(),
            );

        let pre_authorization_response =
            WalletToDappInteractionResponse::Success(
                WalletToDappInteractionSuccessResponse::new(
                    WalletInteractionId::from_str(
                        "17d530f6-0cb6-4122-8540-64e46a2e0f84",
                    )
                    .unwrap(),
                    pre_authorization_response_items,
                ),
            );

        let responses = vec![
            authorized_request_response,
            unauthorized_request_response,
            failure_response,
            transaction_response,
            account_proof_response,
            accounts_and_persona_proof_response,
            pre_authorization_response,
        ];

        let encoded = serde_json::to_string(&responses).unwrap();
        let serde_value: Vec<Value> = serde_json::from_str(&encoded).unwrap();
        let fixture = fixture::<Vec<Value>>(include_str!(concat!(
            env!("FIXTURES_VECTOR"),
            "wallet_interactions_wallet_to_dapp.json"
        )))
        .expect("wallet_interactions_wallet_to_dapp fixture");

        for (serde_value, fixture) in serde_value.iter().zip(fixture.iter()) {
            pretty_assertions::assert_eq!(serde_value, fixture);
        }
    }
}<|MERGE_RESOLUTION|>--- conflicted
+++ resolved
@@ -700,22 +700,6 @@
             metadata.clone(),
         );
 
-        let pre_authorization_request_items =
-            DappToWalletInteractionItems::PreAuthorization(
-                DappToWalletInteractionPreAuthorizationItems::new(
-                    DappToWalletInteractionSubintentRequestItem::sample(),
-                ),
-            );
-
-        let pre_authorization_request = DappToWalletInteraction::new(
-            WalletInteractionId::from_str(
-                "17d530f6-0cb6-4122-8540-64e46a2e0f84",
-            )
-            .unwrap(),
-            pre_authorization_request_items,
-            metadata.clone(),
-        );
-
         let interactions = vec![
             authorized_request_with_challenge,
             authorized_request_without_challenge,
@@ -724,7 +708,6 @@
             unauthorized_request_2,
             account_proof_request,
             accounts_and_persona_proof_request,
-            pre_authorization_request,
         ];
 
         for (fixture, expected) in
@@ -893,11 +876,7 @@
                 WalletInteractionId::from_str("c42f8825-4bbb-4ce2-a646-776b529e2f51").unwrap(),
                 WalletToDappInteractionResponseItems::Transaction(
                     WalletToDappInteractionTransactionResponseItems::new(
-<<<<<<< HEAD
-                        TransactionIntentHash::from_str("txid_tdx_2_1mwuvufnewv6qkxdaesx0gcwap7n79knhkn0crsc8dg9g9k7qknjs6vkd3n")
-=======
                     TransactionIntentHash::from_str("txid_tdx_2_1mwuvufnewv6qkxdaesx0gcwap7n79knhkn0crsc8dg9g9k7qknjs6vkd3n")
->>>>>>> f2cba03d
                     .unwrap(),
                 ),
             )
@@ -978,22 +957,6 @@
                 ),
             );
 
-        let pre_authorization_response_items =
-            WalletToDappInteractionResponseItems::PreAuthorization(
-                WalletToDappInteractionPreAuthorizationResponseItems::sample(),
-            );
-
-        let pre_authorization_response =
-            WalletToDappInteractionResponse::Success(
-                WalletToDappInteractionSuccessResponse::new(
-                    WalletInteractionId::from_str(
-                        "17d530f6-0cb6-4122-8540-64e46a2e0f84",
-                    )
-                    .unwrap(),
-                    pre_authorization_response_items,
-                ),
-            );
-
         let responses = vec![
             authorized_request_response,
             unauthorized_request_response,
@@ -1001,7 +964,6 @@
             transaction_response,
             account_proof_response,
             accounts_and_persona_proof_response,
-            pre_authorization_response,
         ];
 
         let encoded = serde_json::to_string(&responses).unwrap();
