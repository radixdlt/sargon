[package]
name = "sargon"
# Don't forget to update version in crates/sargon-uniffi/Cargo.toml
<<<<<<< HEAD
version = "1.1.55"
=======
version = "1.1.56"
>>>>>>> 7c45fb4c
edition = "2021"
build = "build.rs"

[[test]]
name = "vectors"

[lib]
crate-type = ["staticlib", "cdylib", "lib"]

[dependencies]

# zeroize = "1.7.0"
zeroize = { git = "https://github.com/RustCrypto/utils", rev = "df6d2f48a5e8afe8eef04ba32e2af55bacb41375", features = [
  "zeroize_derive",
  "derive",
] }

log = "0.4.20"
# log = { git = "https://github.com/rust-lang/log/", rev = "4708f1484c7e6b8d4418b571c05e613b18e57673" }

# pretty_env_logger = "0.5.0"
pretty_env_logger = { git = "https://github.com/seanmonstar/pretty-env-logger/", rev = "0e238400e18649415dc710c025e99c009a1bb744" }

# derive_more = "1.0.0"
derive_more = { git = "https://github.com/JelteF/derive_more", rev = "d7f5b9e94d024790682f6fc4dcca13941cce64c8", features = [
  "add",
  "as_ref",
  "debug",
  "deref",
  "deref_mut",
  "display",
  "from",
  "from_str",
  "mul",
] }

serde = { version = "1.0.193", features = ["derive", "rc", "std"] }

# serde_json = "1.0.108"
serde_json = { git = "https://github.com/serde-rs/json/", rev = "4bc1eaa03a6160593575bc9bc60c94dba4cab1e3", features = [
  "preserve_order",
] }

# serde_with = "3.4.0"
serde_with = { git = "https://github.com/jonasbb/serde_with/", rev = "1e8e4e75398c6a9de29386473ae7c3157be031c2" }

# serde_repr = "0.1.17"
serde_repr = { git = "https://github.com/dtolnay/serde-repr/", rev = "94cce18a51bc169869f2cdcea6549b3ed81b3b2e" }

# once_cell = "1.19.0"
once_cell = { git = "https://github.com/matklad/once_cell/", rev = "c48d3c2c01de926228aea2ac1d03672b4ce160c1" }

# thiserror = "1.0.50"
thiserror = { git = "https://github.com/dtolnay/thiserror/", rev = "a7d220d7915fb888413aa7978efd70f7006bda9d" }

# iso8601-timestamp = "0.2.16"
iso8601-timestamp = { git = "https://github.com/Lantern-chat/iso8601-timestamp/", rev = "e5a3f2a5911759bc6b0d8100b032a6b4dd6e12c1", features = [
  "serde",
  "std",
] }

# uuid = "1.6.1"
uuid = { git = "https://github.com/uuid-rs/uuid/", rev = "c8891073248ddc7faa8c53ac9ceb629a341c7b9b", features = [
  "v4",
  "serde",
] }

# strum = "0.26.1"
strum = { git = "https://github.com/Peternator7/strum/", rev = "f746c3699acf150112e26c00e6c8ca666d8d068d", features = [
  "derive",
] }

sbor = { git = "https://github.com/radixdlt/radixdlt-scrypto", rev = "423e26abcfbb631d8e7f64ae748cab6f57151bb3" }
radix-rust = { git = "https://github.com/radixdlt/radixdlt-scrypto", rev = "423e26abcfbb631d8e7f64ae748cab6f57151bb3", features = [
  "serde",
] }
radix-engine = { git = "https://github.com/radixdlt/radixdlt-scrypto", rev = "423e26abcfbb631d8e7f64ae748cab6f57151bb3" }
radix-common = { git = "https://github.com/radixdlt/radixdlt-scrypto", rev = "423e26abcfbb631d8e7f64ae748cab6f57151bb3", features = [
  "serde",
  "secp256k1_sign_and_validate",
] }
radix-common-derive = { git = "https://github.com/radixdlt/radixdlt-scrypto", rev = "423e26abcfbb631d8e7f64ae748cab6f57151bb3" }
radix-engine-interface = { git = "https://github.com/radixdlt/radixdlt-scrypto", rev = "423e26abcfbb631d8e7f64ae748cab6f57151bb3" }
radix-engine-toolkit-common = { git = "https://github.com/radixdlt/radixdlt-scrypto", rev = "423e26abcfbb631d8e7f64ae748cab6f57151bb3" }

radix-transactions = { git = "https://github.com/radixdlt/radixdlt-scrypto", rev = "423e26abcfbb631d8e7f64ae748cab6f57151bb3" }

radix-engine-toolkit = { git = "https://github.com/radixdlt/radix-engine-toolkit", rev = "9f58ddfc6e0edb06cb35f8422044522bc0387d14" }

# enum-iterator = "1.4.1"
enum-iterator = { git = "https://github.com/stephaneyfx/enum-iterator/", rev = "9d472a1237cfd03b1c7657fdcba74c8070bfb4ea" }

# rand = "0.8.5"
rand = { git = "https://github.com/rust-random/rand/", rev = "937320cbfeebd4352a23086d9c6e68f067f74644" }

# hex = "0.4.3"
hex = { git = "https://github.com/KokaKiwi/rust-hex/", rev = "b2b4370b5bf021b98ee7adc92233e8de3f2de792" }

# delegate = "0.12.0"
delegate = { git = "https://github.com/Kobzol/rust-delegate/", rev = "ac852be64f3e4b5f9b58be910d09921488d2845d" }

# itertools = "0.12.0"
itertools = { git = "https://github.com/rust-itertools/itertools/", rev = "98ecabb47d7147dae06fc3fa400ec758947194f3" }

# enum-as-inner = "0.6.0"
enum-as-inner = { git = "https://github.com/bluejekyll/enum-as-inner/", rev = "c15f6e5c4f98ec865e181ae1fff9fc13a1a2e4e2" }

# SLIP10 implementation
# iota_crypto = "0.23.2"
iota-crypto = { git = "https://github.com/iotaledger/crypto.rs", rev = "8c13125541e762206e2dc57b8bfde89c7f6ce8e3", features = [
  "slip10",
  "ed25519",
  "secp256k1",
  "x25519",
] }
# Transitive dependency of iota_crypto - used to construct PubKey from uncompressed bytes.
# k256 = "0.13.3"
k256 = { git = "https://github.com/RustCrypto/elliptic-curves", rev = "e158ce5cf0e9acee2fd76aff2a628334f5c771e5" }

# bip39 = "2.0.0"
bip39 = { git = "https://github.com/rust-bitcoin/rust-bip39", rev = "a30760beac21d595b2bda376df4f4e6bf029bcc5", features = [
  "serde",
  "zeroize",
  "french",
] }

# assert-json-diff = "2.0.2"
assert-json-diff = { git = "https://github.com/davidpdrsn/assert-json-diff/", rev = "bca0d2c590808274298d939e0533da79cd09076d" }

# url = "2.5.0"
# url = { git = "https://github.com/servo/rust-url", rev = "00e9e18ce6504e0e9157816c593afec8e69cb9e3", features = ["serde"] } # BROKEN compat with reqwest: the trait bound `url::Url: IntoUrl` is not satisfied --> tests/integration/network_antenna_reqwest.rs:31:50
url = { version = "2.5.0", features = ["serde"] }

# paste = "1.0.14"
paste = { git = "https://github.com/dtolnay/paste", rev = "1e0cc1025af5388397c67fa4389ad7ad24814df8" }

# regex = "1.9.3"
regex = { git = "https://github.com/rust-lang/regex/", rev = "72f889ef3cca59ebac6a026f3646e8d92f056d88", optional = true }

# clap = "4.5.1"
clap = { git = "https://github.com/clap-rs/clap/", rev = "8a7a13a5618cfdc4ff328624a5266e7b4d88649a", default-features = false, features = [
  "std",
  "derive",
], optional = true }

# camino = "1.0.8"
camino = { git = "https://github.com/camino-rs/camino/", rev = "afa51b1b4c684b7e6698a6717ccda3affd0abd42", optional = true }

# async-trait = "0.1.79"
async-trait = { git = "https://github.com/dtolnay/async-trait", rev = "1eb21ed8bd87029bf4dcbea41ff309f2b2220c43" }

# pretty_assertions = "1.4.0"
pretty_assertions = { git = "https://github.com/rust-pretty-assertions/rust-pretty-assertions", rev = "3f1ebc0cac5f88e875f036bf16636e15fa935c8d" }

# AES for Profile Encryption
# aes-gcm = "10.3"
aes-gcm = { git = "https://github.com/RustCrypto/AEADs", rev = "7e82b01cd4901f6a35b5153536f11b87f5e4e622", default-features = false, features = [
  "aes",
  "alloc",
  "getrandom",
  "zeroize",
] }

# hkdf = "0.12.4"
hkdf = { git = "https://github.com/RustCrypto/KDFs/", rev = "1ac16e8b9d4ee7a67613c9396c6cc1327652eaba" }

base64 = { git = "https://github.com/marshallpierce/rust-base64.git", rev = "e14400697453bcc85997119b874bc03d9601d0af" }

# reqwest = "0.12.3"
reqwest = { git = "https://github.com/seanmonstar/reqwest", rev = "0720159f6369f54e045a1fd315e0f24b7a0b4a39", default-features = false, features = [
  "native-tls-vendored",
] }

# async-std = "1.13.0"
async-std = "1.13.0"
futures = "0.3.31"

# Fixes nasty iOS bug "_kSecMatchSubjectWholeString", see https://github.com/kornelski/rust-security-framework/issues/203
# This is a workaround to fix a bug with version 2.11.0 that added some symbols that are not available on iOS
# The bug is fixed already but the fix is not released yet. https://github.com/kornelski/rust-security-framework/pull/204
[target.'cfg(target_os = "ios")'.dependencies]
security-framework = { version = "=2.10" }
security-framework-sys = "=2.10.0"


[dev-dependencies]

# actix-rt = "3.3.0"
actix-rt = { git = "https://github.com/actix/actix-net", rev = "57fd6ea8098d1f2d281c305fc331216c4fe1992e" }

[build-dependencies]

# cargo_toml = "0.15.3"
cargo_toml = { git = "https://gitlab.com/lib.rs/cargo_toml", rev = "e498c94fc42a660c1ca1a28999ce1d757cfe77fe" }

[features]
build-binary = ["camino", "clap", "regex"]

[lints.rust]
unexpected_cfgs = { level = "forbid", check-cfg = ['cfg(tarpaulin_include)'] }<|MERGE_RESOLUTION|>--- conflicted
+++ resolved
@@ -1,11 +1,7 @@
 [package]
 name = "sargon"
 # Don't forget to update version in crates/sargon-uniffi/Cargo.toml
-<<<<<<< HEAD
-version = "1.1.55"
-=======
-version = "1.1.56"
->>>>>>> 7c45fb4c
+version = "1.1.57"
 edition = "2021"
 build = "build.rs"
 
