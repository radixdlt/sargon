--- conflicted
+++ resolved
@@ -1,10 +1,6 @@
 [package]
 name = "sargon"
-<<<<<<< HEAD
-version = "1.1.25"
-=======
 version = "1.1.26"
->>>>>>> 23d99bd2
 edition = "2021"
 build = "build.rs"
 
