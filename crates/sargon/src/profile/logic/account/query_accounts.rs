use crate::prelude::*;

impl Profile {
    /// Returns the non-hidden accounts on the current network, empty if no accounts
    /// on the network
    pub fn accounts_on_current_network(&self) -> Result<Accounts> {
        self.current_network().map(|n| n.accounts.visible())
    }

    /// Returns **ALL** accounts - including hidden/deleted ones, on **ALL** networks.
    pub fn accounts_on_all_networks_including_hidden(&self) -> Accounts {
        self.networks
            .iter()
            .flat_map(|n| n.accounts.clone().into_iter())
            .collect::<Accounts>()
    }

    /// Returns the non-hidden accounts on the current network as `AccountForDisplay`
    pub fn accounts_for_display_on_current_network(
        &self,
    ) -> Result<AccountsForDisplay> {
        self.accounts_on_current_network().map(|accounts| {
            accounts
                .iter()
                .map(AccountForDisplay::from)
                .collect::<AccountsForDisplay>()
        })
    }

    /// Looks up the account by account address, returns Err if the account is
    /// unknown, will return a hidden, or tombstoned account if queried for.
    pub fn account_by_address(
        &self,
        address: AccountAddress,
    ) -> Result<Account> {
        for network in self.networks.iter() {
            if let Some(account) = network.accounts.get_id(address) {
                return Ok(account.clone());
            }
        }
        Err(CommonError::UnknownAccount)
    }

    pub fn get_entities_of_kind_on_network_in_key_space(
        &self,
        entity_kind: CAP26EntityKind,
        network_id: NetworkID,
        key_space: KeySpace,
    ) -> IndexSet<AccountOrPersona> {
        self.networks
            .get_id(network_id)
            .map(|n| {
                n.get_entities_of_kind_in_key_space(entity_kind, key_space)
            })
            .unwrap_or_default()
    }

    pub fn get_unsecurified_entities_of_kind_on_network(
        &self,
        entity_kind: CAP26EntityKind,
        network_id: NetworkID,
    ) -> IndexSet<UnsecurifiedEntity> {
        self.get_entities_of_kind_on_network_in_key_space(
            entity_kind,
            network_id,
<<<<<<< HEAD
=======
            // We don't support unhardened paths really. CAP26 dictates all path components are hardened.
            // And all out BIP44 LIKE paths from Olymlia are (contrary to BIP44) in fact hardened
>>>>>>> 7593ad64
            KeySpace::Unsecurified { is_hardened: true },
        )
        .into_iter()
        .map(|e: AccountOrPersona| {
            let factor_instance = match e.security_state() {
                EntitySecurityState::Unsecured { value: uec } => {
                    uec.transaction_signing.clone()
                }
                _ => unreachable!(
                    "Should already have filtered out securified entities"
                ),
            };
            UnsecurifiedEntity::new(e.address(), factor_instance)
        })
        .collect()
    }

    pub fn unsecurified_accounts_on_network(
        &self,
        network_id: NetworkID,
    ) -> IndexSet<UnsecurifiedEntity> {
        self.get_unsecurified_entities_of_kind_on_network(
            CAP26EntityKind::Account,
            network_id,
        )
    }

    pub fn get_securified_entities_of_kind_on_network<
        E: IsSecurifiedEntity + HasEntityKind + TryFrom<AccountOrPersona>,
    >(
        &self,
        network_id: NetworkID,
    ) -> IndexSet<E> {
        self.get_entities_of_kind_on_network_in_key_space(
            E::entity_kind(),
            network_id,
            KeySpace::Securified,
        )
        .into_iter()
        .flat_map(|x| E::try_from(x).ok())
        .collect()
    }

    pub fn securified_accounts_on_network(
        &self,
        network_id: NetworkID,
    ) -> IndexSet<SecurifiedAccount> {
        self.get_securified_entities_of_kind_on_network(network_id)
    }
}

#[cfg(test)]
mod tests {

    use super::*;

    #[allow(clippy::upper_case_acronyms)]
    type SUT = Profile;

    #[test]
    fn test_accounts_on_current_network() {
        let sut = SUT::sample();
        assert_eq!(
            sut.accounts_on_current_network().unwrap(),
            Accounts::sample_mainnet()
        );
    }

    #[test]
    fn test_accounts_on_current_network_stokenet() {
        let sut = SUT::sample_other();
        assert_eq!(
            sut.accounts_on_current_network().unwrap(),
            Accounts::just(Account::sample_stokenet_nadia()) // olivia is hidden
        );
    }

    #[test]
    fn test_accounts_for_display_on_current_network() {
        let sut = SUT::sample();
        assert_eq!(
            sut.accounts_for_display_on_current_network().unwrap(),
            Accounts::sample_mainnet()
                .iter()
                .map(AccountForDisplay::from)
                .collect::<AccountsForDisplay>()
        );
    }

    #[test]
    fn test_account_by_address() {
        let sut = SUT::sample();
        assert_eq!(
            sut.account_by_address(Account::sample_mainnet().address),
            Ok(Account::sample_mainnet())
        );
    }
}<|MERGE_RESOLUTION|>--- conflicted
+++ resolved
@@ -63,11 +63,8 @@
         self.get_entities_of_kind_on_network_in_key_space(
             entity_kind,
             network_id,
-<<<<<<< HEAD
-=======
             // We don't support unhardened paths really. CAP26 dictates all path components are hardened.
             // And all out BIP44 LIKE paths from Olymlia are (contrary to BIP44) in fact hardened
->>>>>>> 7593ad64
             KeySpace::Unsecurified { is_hardened: true },
         )
         .into_iter()
