--- conflicted
+++ resolved
@@ -178,18 +178,10 @@
         Ok(())
     }
 
-<<<<<<< HEAD
-    pub fn validate_primary_role_in_isolation(
-        &self,
-    ) -> MatrixBuilderMutateResult {
-        self.validate_each_role_in_isolation()?;
-        self.validate_combination()?;
-=======
     fn validate_each_role_in_isolation(&self) -> MatrixBuilderMutateResult {
         self.validate_primary_role_in_isolation()?;
         self.validate_recovery_role_in_isolation()?;
         self.validate_confirmation_role_in_isolation()?;
->>>>>>> a2b1692b
         Ok(())
     }
 
