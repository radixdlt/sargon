--- conflicted
+++ resolved
@@ -45,10 +45,7 @@
         )*
         $role: ident,
         $factor: ident,
-<<<<<<< HEAD
         $type_suffix: ident,
-=======
->>>>>>> 7593ad64
         $($extra_field_name:ident: $extra_field_type:ty,)*
     ) => {
         paste! {
@@ -82,7 +79,6 @@
                 pub override_factors: Vec<$factor>,
 
                 $(pub $extra_field_name: $extra_field_type,)*
-<<<<<<< HEAD
             }
 
 
@@ -471,37 +467,6 @@
                 /// Throws if the same factor is present in both lists
                 ///
                 /// # Panics
-=======
-            }
-
-
-            impl RoleWithFactors<$factor> for [< $role RoleWith $factor s >] {
-
-                fn get_threshold_factors(&self) -> &Vec<$factor> {
-                    &self.threshold_factors
-                }
-
-                fn get_threshold(&self) -> u8 {
-                    self.threshold
-                }
-
-                fn get_override_factors(&self) -> &Vec<$factor> {
-                    &self.override_factors
-                }
-            }
-
-            impl [< $role RoleWith $factor s >] {
-
-                pub fn unique_factors(&self) -> IndexSet<$factor> {
-                    self.all_factors().into_iter().map(|x| x.clone()).collect()
-                }
-
-                // # Panics
-                /// Panics if `threshold > threshold_factor.len()`
-                ///
-                /// Panics if the same factor is present in both lists
-                ///
->>>>>>> 7593ad64
                 /// Panics if Factor elements are FactorInstances and the derivation
                 /// path contains a non-securified last path component.
                 pub fn with_factors_and_role(
@@ -509,10 +474,7 @@
                     threshold_factors: impl IntoIterator<Item = $factor>,
                     threshold: u8,
                     override_factors: impl IntoIterator<Item = $factor>,
-<<<<<<< HEAD
                     validation: FactorRolesValidation,
-                ) -> Result<Self> {
-=======
                 ) -> Result<Self> {
 
                     let assert_is_securified = |factors: &Vec::<$factor>| -> Result<()> {
@@ -527,41 +489,16 @@
 
 
                     let threshold_factors = threshold_factors.into_iter().collect_vec();
->>>>>>> 7593ad64
-
-                    let assert_is_securified = |factors: &Vec::<$factor>| -> Result<()> {
-                        let trait_objects: Vec<&dyn IsMaybeKeySpaceAware> = factors.iter().map(|x| x as &dyn IsMaybeKeySpaceAware).collect();
-                        if trait_objects.iter()
-                        .filter_map(|x| x.maybe_key_space())
-                        .any(|x| x != KeySpace::Securified) {
-                            return Err(crate::CommonError::IndexUnsecurifiedExpectedSecurified)
-                        }
-                        Ok(())
-                    };
-
-
-                    let threshold_factors = threshold_factors.into_iter().collect_vec();
                     let override_factors = override_factors.into_iter().collect_vec();
 
                     assert_is_securified(&threshold_factors)?;
                     assert_is_securified(&override_factors)?;
-<<<<<<< HEAD
-=======
-
-                    if !HashSet::<$factor>::from_iter(threshold_factors.clone())
-                            .intersection(&HashSet::<$factor>::from_iter(override_factors.clone()))
-                            .collect_vec()
-                            .is_empty() {
-                        return Err(CommonError::InvalidSecurityStructureFactorInBothThresholdAndOverride)
-                    }
->>>>>>> 7593ad64
 
                     let unvalidated = Self {
                         threshold_factors,
                         threshold,
                         override_factors,
                         $($extra_field_name,)*
-<<<<<<< HEAD
                     };
 
                     match validation {
@@ -572,9 +509,6 @@
                             Ok(validated)
                         }
                     }
-=======
-                    })
->>>>>>> 7593ad64
                 }
             }
         }
@@ -583,22 +517,14 @@
 
 pub(crate) use decl_role_with_factors_with_role_kind_attrs;
 
-<<<<<<< HEAD
 macro_rules! decl_role_with_factors_builder_or_built {
-=======
-macro_rules! decl_role_with_factors {
->>>>>>> 7593ad64
     (
         $(
             #[doc = $expr: expr]
         )*
         $role: ident,
-<<<<<<< HEAD
         $factor: ident,
         $type_suffix: ident
-=======
-        $factor: ident
->>>>>>> 7593ad64
     ) => {
 
         decl_role_with_factors_with_role_kind_attrs!(
@@ -607,7 +533,6 @@
             )*
             $role,
             $factor,
-<<<<<<< HEAD
             $type_suffix,
         );
 
@@ -618,23 +543,9 @@
             impl HasMfaRole for [< $role RoleWith $factor s $type_suffix >] {
                 fn mfa_role() -> RoleKind {
                     RoleKind::$role
-=======
-        );
-
-        paste! {
-
-           impl [< $role RoleWith $factor s >] {
-
-                pub fn new(
-                    threshold_factors: impl IntoIterator<Item = $factor>,
-                    threshold: u8,
-                    override_factors: impl IntoIterator<Item = $factor>
-                ) -> Result<Self> {
-                    Self::with_factors_and_role(threshold_factors, threshold, override_factors)
->>>>>>> 7593ad64
-                }
-
-<<<<<<< HEAD
+                }
+            }
+
            impl [< $role RoleWith $factor s $type_suffix >] {
 
                 pub fn new(
@@ -650,8 +561,6 @@
                     )
                 }
 
-=======
->>>>>>> 7593ad64
 
                 /// # Panics
                 /// Panics if `threshold > factors.len()`
@@ -677,7 +586,6 @@
         }
 
         decl_role_with_factors_additional_impl!($role, $factor);
-<<<<<<< HEAD
     };
 }
 
@@ -698,38 +606,12 @@
             role,
             factor
         );
-=======
->>>>>>> 7593ad64
     };
 }
 
 pub(crate) use decl_role_with_factors;
 
 macro_rules! decl_role_runtime_kind_with_factors {
-<<<<<<< HEAD
-=======
-    (
-        $(
-            #[doc = $expr: expr]
-        )*
-        $role: ident,
-        $factor: ident
-    ) => {
-        decl_role_with_factors_with_role_kind_attrs!(
-            $(
-                #[doc = $expr]
-            )*
-            $role,
-            $factor,
-            role: RoleKind,
-        );
-    };
-}
-
-pub(crate) use decl_role_runtime_kind_with_factors;
-
-macro_rules! decl_matrix_of_factors {
->>>>>>> 7593ad64
     (
         $(
             #[doc = $expr: expr]
@@ -798,11 +680,7 @@
                 Serialize, Deserialize, Clone, Debug, PartialEq, Eq, Hash,
             )]
             #[serde(rename_all = "camelCase")]
-<<<<<<< HEAD
             pub struct [< MatrixOf $factor s $type_suffix >] {
-=======
-            pub struct [< MatrixOf $factor s >] {
->>>>>>> 7593ad64
 
                 /// Used for Signing transactions
                 pub primary_role: [< PrimaryRoleWith $factor s $type_suffix >],
@@ -841,7 +719,6 @@
                 }
 
                 pub fn new(
-<<<<<<< HEAD
                     primary_role: [< PrimaryRoleWith $factor s $type_suffix >],
                     recovery_role: [< RecoveryRoleWith $factor s $type_suffix >],
                     confirmation_role: [< ConfirmationRoleWith $factor s $type_suffix >],
@@ -861,17 +738,6 @@
                         }
                     }
 
-=======
-                    primary_role: [< PrimaryRoleWith $factor s >],
-                    recovery_role: [< RecoveryRoleWith $factor s >],
-                    confirmation_role: [< ConfirmationRoleWith $factor s >],
-                ) -> Result<Self> {
-                    Ok(Self {
-                        primary_role,
-                        recovery_role,
-                        confirmation_role,
-                    })
->>>>>>> 7593ad64
                 }
 
                 pub fn all_factors(&self) -> Vec<&$factor> {
@@ -1028,7 +894,7 @@
             $factor,
             Built
         );
-       
+
         paste! {
             pub type [< SecurityStructureOf $factor s >] = [< SecurityStructureOf $factor s Built >];
             impl FactorBuilder for [< SecurityStructureOf $factor s Builder >] {
