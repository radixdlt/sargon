--- conflicted
+++ resolved
@@ -76,7 +76,8 @@
                 .expect("Failed to read other authentication_signing_factor"),
         );
 
-        *matrix == *other_matrix
+        self.mode == other.mode
+            && *matrix == *other_matrix
             && *name == *other_name
             && *authentication_signing_factor
                 == *other_authentication_signing_factor
@@ -90,6 +91,7 @@
 impl Clone for SecurityShieldBuilder {
     fn clone(&self) -> Self {
         Self {
+            mode: self.mode,
             matrix_builder: RwLock::new(
                 self.matrix_builder
                     .read()
@@ -141,6 +143,7 @@
     }
 
     pub fn with_details(
+        mode: SecurityShieldBuilderMode,
         matrix_builder: RwLock<MatrixBuilder>,
         name: RwLock<String>,
         authentication_signing_factor: RwLock<Option<FactorSourceID>>,
@@ -148,6 +151,7 @@
         created_on: Timestamp,
     ) -> Self {
         Self {
+            mode,
             matrix_builder,
             name,
             authentication_signing_factor,
@@ -162,6 +166,7 @@
         let matrix_builder = MatrixBuilder::new();
         let name = RwLock::new("My Shield".to_owned());
         Self::with_details(
+            SecurityShieldBuilderMode::Strict,
             RwLock::new(matrix_builder),
             name,
             RwLock::new(None),
@@ -174,6 +179,7 @@
         let matrix_builder = MatrixBuilder::new();
         let name = RwLock::new("My Shield Other".to_owned());
         Self::with_details(
+            SecurityShieldBuilderMode::Lenient,
             RwLock::new(matrix_builder),
             name,
             RwLock::new(None),
@@ -783,7 +789,6 @@
     type SUT = SecurityShieldBuilder;
 
     #[test]
-<<<<<<< HEAD
     fn equality() {
         assert_eq!(SUT::sample(), SUT::sample());
         assert_eq!(SUT::sample_other(), SUT::sample_other());
@@ -812,7 +817,8 @@
     fn clone() {
         assert_eq!(SUT::sample(), SUT::sample().clone());
         assert_eq!(SUT::sample_other(), SUT::sample_other().clone());
-=======
+    }
+
     fn default_is_lenient() {
         assert_eq!(SUT::default().mode, SecurityShieldBuilderMode::Lenient);
     }
@@ -825,7 +831,6 @@
     #[test]
     fn mode_of_strict() {
         assert_eq!(SUT::strict().mode, SecurityShieldBuilderMode::Strict);
->>>>>>> 4870dd82
     }
 
     #[test]
