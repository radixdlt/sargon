use crate::prelude::*;

decl_identified_vec_of!(
    /// An ordered mapping of NetworkID -> `Profile.Network`, containing
    /// all the users Accounts, Personas and AuthorizedDapps the user
    /// has created and interacted with on this network.
    ProfileNetwork
);

impl ProfileNetworks {
    pub fn get_account(&self, address: &AccountAddress) -> Option<Account> {
        self.get_id(address.network_id())
            .and_then(|n| n.accounts.get_id(address))
            .cloned()
    }

    pub fn get_persona(&self, address: &IdentityAddress) -> Option<Persona> {
        self.get_id(address.network_id())
            .and_then(|n| n.personas.get_id(address))
            .cloned()
    }

    pub fn update_entities<E: IsEntity>(
        &mut self,
        updated_entities: IdentifiedVecOf<E>,
    ) -> Result<()> {
        let network =
            updated_entities.assert_elements_not_empty_and_on_same_network()?;
        self.try_try_update_with(&network, |n| {
            n.update_entities(updated_entities.clone())
        })
    }

    /// Returns a clone of the updated account if found, else None.
    pub fn update_account<F>(
        &mut self,
        address: &AccountAddress,
        mut mutate: F,
    ) -> Option<Account>
    where
        F: FnMut(&mut Account),
    {
        self.update_with(address.network_id(), |n| {
            _ = n.update_account(address, |a| mutate(a))
        });
        self.get_account(address)
    }

<<<<<<< HEAD
    /// Returns a clone of the updated persona if found, else None.
    pub fn update_persona<F>(
        &mut self,
        address: &IdentityAddress,
        mut mutate: F,
    ) -> Option<Persona>
    where
        F: FnMut(&mut Persona),
    {
        self.update_with(address.network_id(), |n| {
            _ = n.update_persona(address, |a| mutate(a))
        });
        self.get_persona(address)
=======
    /// Hides the account associated with the `account_address`
    pub(crate) fn hide_account(
        &mut self,
        account_address: &AccountAddress,
    ) -> bool {
        self.update_with(account_address.network_id(), |n| {
            n.hide_account(account_address);
        })
    }

    /// Tombstones the account associated with the `account_address`
    pub(crate) fn tombstone_account(
        &mut self,
        account_address: &AccountAddress,
    ) -> bool {
        self.update_with(account_address.network_id(), |n| {
            n.tombstone_account(account_address);
        })
    }

    /// Tombstones the accounts
    pub(crate) fn tombstone_accounts(
        &mut self,
        account_addresses: &Vec<AccountAddress>,
    ) {
        for account_address in account_addresses {
            self.tombstone_account(&account_address);
        }
>>>>>>> b2b2f2a6
    }
}

impl ProfileNetworks {
    pub fn content_hint(&self) -> ContentHint {
        let number_of_accounts =
            self.iter().fold(0, |acc, x| acc + x.accounts.len());
        let number_of_personas =
            self.iter().fold(0, |per, x| per + x.personas.len());
        ContentHint::with_counters(
            number_of_accounts,
            number_of_personas,
            self.len(),
        )
    }
}

impl HasSampleValues for ProfileNetworks {
    /// A sample used to facilitate unit tests.
    fn sample() -> Self {
        Self::from_iter([
            ProfileNetwork::sample_mainnet(),
            ProfileNetwork::sample_stokenet(),
        ])
    }

    /// A sample used to facilitate unit tests.
    fn sample_other() -> Self {
        Self::just(ProfileNetwork::sample_other())
    }
}

#[cfg(test)]
mod tests {
    use super::*;

    #[allow(clippy::upper_case_acronyms)]
    type SUT = ProfileNetworks;

    #[test]
    fn inequality() {
        assert_ne!(SUT::sample(), SUT::sample_other());
    }

    #[test]
    fn equality() {
        assert_eq!(SUT::sample(), SUT::sample());
        assert_eq!(SUT::sample_other(), SUT::sample_other());
    }

    #[test]
    fn append_is_noop_if_already_contains() {
        let mut sut = SUT::sample();
        assert_eq!(sut.len(), 2);
        assert_eq!(sut[1].accounts.len(), 2);

        let outcome =
            sut.append(ProfileNetwork::new_empty_on(NetworkID::Stokenet));
        assert_eq!(outcome, (false, 1));

        // assert NOOP
        assert_eq!(sut.len(), 2);
        assert_eq!(sut[1].accounts.len(), 2);
    }

    #[test]
    fn duplicates_are_prevented() {
        assert_eq!(
            SUT::from_iter(
                [ProfileNetwork::sample(), ProfileNetwork::sample()]
                    .into_iter()
            )
            .len(),
            1
        )
    }

    #[test]
    fn duplicates_are_prevented_and_first_added_is_retained() {
        let mut sut = SUT::from_iter([ProfileNetwork::new(
            NetworkID::Mainnet,
            Accounts::from_iter([
                Account::sample_mainnet_alice(),
                Account::sample_mainnet_bob(),
            ]),
            Personas::default(),
            AuthorizedDapps::default(),
            ResourcePreferences::default(),
        )]);
        assert!(
            !sut.append(ProfileNetwork::new(
                NetworkID::Mainnet,
                Accounts::from_iter([Account::sample_mainnet_carol()]),
                Personas::default(),
                AuthorizedDapps::default(),
                ResourcePreferences::default(),
            ))
            .0
        );

        assert_eq!(
            sut.get_id(NetworkID::Mainnet).unwrap().accounts.items(),
            [
                Account::sample_mainnet_alice(),
                Account::sample_mainnet_bob()
            ]
        );
    }

    #[test]
    fn update_account() {
        let mut sut = SUT::sample();
        let id = &NetworkID::Mainnet;
        let account_address = Account::sample().address;
        assert_eq!(
            sut.get_id(id)
                .unwrap()
                .accounts
                .get_id(account_address)
                .unwrap()
                .display_name
                .value,
            "Alice"
        );

        sut.update_account(&account_address, |a| {
            a.display_name = DisplayName::new("Stella").unwrap()
        });

        assert_eq!(
            sut.get_id(id)
                .unwrap()
                .accounts
                .get_id(account_address)
                .unwrap()
                .display_name
                .value,
            "Stella"
        );
    }

    #[test]
    fn update_account_unknown_network() {
        let mut sut = SUT::sample();
        let id = &NetworkID::Mainnet;
        let account_address = Account::sample_nebunet().address;
        assert_eq!(
            sut.get_id(id).unwrap().accounts.get_id(account_address),
            None
        );

        assert!(sut
            .update_account(&account_address, |a| {
                a.display_name = DisplayName::new("will fail").unwrap()
            })
            .is_none());

        // Assert unchanged
        assert_eq!(sut, SUT::sample());
    }

    #[test]
    fn update_account_unknown_account() {
        let mut sut = SUT::sample();
        let id = &NetworkID::Mainnet;
        let account_address = Account::sample_mainnet_carol().address;
        assert_eq!(
            sut.get_id(id).unwrap().accounts.get_id(account_address),
            None
        );

        assert!(sut
            .update_account(&account_address, |a| {
                a.display_name = DisplayName::new("will fail").unwrap()
            })
            .is_none());

        // Assert unchanged
        assert_eq!(sut, SUT::sample());
    }

    #[test]
    fn with_network() {
        let network = ProfileNetwork::new(
            NetworkID::Mainnet,
            Accounts::just(Account::sample_mainnet()),
            Personas::default(),
            AuthorizedDapps::default(),
            ResourcePreferences::default(),
        );
        assert_eq!(SUT::just(network).len(), 1);
    }

    #[test]
    fn content_hint() {
        assert_eq!(
            SUT::sample().content_hint(),
            ContentHint::with_counters(4, 4, 2)
        );
    }

    #[test]
    fn json_roundtrip() {
        let sut = SUT::sample();
        assert_eq_after_json_roundtrip(
            &sut,
            r#"
			[
				{
					"networkID": 1,
					"accounts": [
						{
							"networkID": 1,
							"address": "account_rdx128dtethfy8ujrsfdztemyjk0kvhnah6dafr57frz85dcw2c8z0td87",
							"displayName": "Alice",
							"securityState": {
								"discriminator": "unsecured",
								"unsecuredEntityControl": {
									"transactionSigning": {
										"factorSourceID": {
											"discriminator": "fromHash",
											"fromHash": {
												"kind": "device",
												"body": "f1a93d324dd0f2bff89963ab81ed6e0c2ee7e18c0827dc1d3576b2d9f26bbd0a"
											}
										},
										"badge": {
											"discriminator": "virtualSource",
											"virtualSource": {
												"discriminator": "hierarchicalDeterministicPublicKey",
												"hierarchicalDeterministicPublicKey": {
													"publicKey": {
														"curve": "curve25519",
														"compressedData": "c05f9fa53f203a01cbe43e89086cae29f6c7cdd5a435daa9e52b69e656739b36"
													},
													"derivationPath": {
														"scheme": "cap26",
														"path": "m/44H/1022H/1H/525H/1460H/0H"
													}
												}
											}
										}
									}
								}
							},
							"appearanceID": 0,
							"flags": [],
							"onLedgerSettings": {
								"thirdPartyDeposits": {
									"depositRule": "acceptAll",
									"assetsExceptionList": [],
									"depositorsAllowList": []
								}
							}
						},
						{
							"networkID": 1,
							"address": "account_rdx12y02nen8zjrq0k0nku98shjq7n05kvl3j9m5d3a6cpduqwzgmenjq7",
							"displayName": "Bob",
							"securityState": {
								"discriminator": "unsecured",
								"unsecuredEntityControl": {
									"transactionSigning": {
										"factorSourceID": {
											"discriminator": "fromHash",
											"fromHash": {
												"kind": "device",
												"body": "f1a93d324dd0f2bff89963ab81ed6e0c2ee7e18c0827dc1d3576b2d9f26bbd0a"
											}
										},
										"badge": {
											"discriminator": "virtualSource",
											"virtualSource": {
												"discriminator": "hierarchicalDeterministicPublicKey",
												"hierarchicalDeterministicPublicKey": {
													"publicKey": {
														"curve": "curve25519",
														"compressedData": "a3a14ce3c0e549ac35f1875738c243bb6f4037f08d7d2a52ef749091a92a0c71"
													},
													"derivationPath": {
														"scheme": "cap26",
														"path": "m/44H/1022H/1H/525H/1460H/1H"
													}
												}
											}
										}
									}
								}
							},
							"appearanceID": 1,
							"flags": [],
							"onLedgerSettings": {
								"thirdPartyDeposits": {
									"depositRule": "acceptAll",
									"assetsExceptionList": [],
									"depositorsAllowList": []
								}
							}
						}
					],
					"personas": [
						{
							"networkID": 1,
							"address": "identity_rdx122yy9pkfdrkam4evxcwh235c4qc52wujkwnt52q7vqxefhnlen489g",
							"displayName": "Satoshi",
							"securityState": {
								"discriminator": "unsecured",
								"unsecuredEntityControl": {
									"transactionSigning": {
										"factorSourceID": {
											"discriminator": "fromHash",
											"fromHash": {
												"kind": "device",
												"body": "f1a93d324dd0f2bff89963ab81ed6e0c2ee7e18c0827dc1d3576b2d9f26bbd0a"
											}
										},
										"badge": {
											"discriminator": "virtualSource",
											"virtualSource": {
												"discriminator": "hierarchicalDeterministicPublicKey",
												"hierarchicalDeterministicPublicKey": {
													"publicKey": {
														"curve": "curve25519",
														"compressedData": "e284e28bfca2103d554854d7cce822a2682610eb16b4c27bcd1b9cbd78bb931a"
													},
													"derivationPath": {
														"scheme": "cap26",
														"path": "m/44H/1022H/1H/618H/1460H/0H"
													}
												}
											}
										}
									}
								}
							},
							"flags": [],
							"personaData": {
								"name": {
									"id": "00000000-0000-0000-0000-000000000000",
									"value": {
										"variant": "eastern",
										"familyName": "Nakamoto",
										"givenNames": "Satoshi",
										"nickname": "Satoshi"
									}
								},
								"phoneNumbers": [
									{
										"id": "00000000-0000-0000-0000-000000000001",
										"value": "+46123456789"
									},
									{
										"id": "00000000-0000-0000-0000-000000000002",
										"value": "+44987654321"
									}
								],
								"emailAddresses": [
									{
										"id": "00000000-0000-0000-0000-000000000003",
										"value": "sat@os.hi"
									},
									{
										"id": "00000000-0000-0000-0000-000000000004",
										"value": "satoshi@nakamoto.btc"
									}
								]
							}
						},
						{
							"networkID": 1,
							"address": "identity_rdx12tw6rt9c4l56rz6p866e35tmzp556nymxmpj8hagfewq82kspctdyw",
							"displayName": "Batman",
							"securityState": {
								"discriminator": "unsecured",
								"unsecuredEntityControl": {
									"transactionSigning": {
										"factorSourceID": {
											"discriminator": "fromHash",
											"fromHash": {
												"kind": "device",
												"body": "f1a93d324dd0f2bff89963ab81ed6e0c2ee7e18c0827dc1d3576b2d9f26bbd0a"
											}
										},
										"badge": {
											"discriminator": "virtualSource",
											"virtualSource": {
												"discriminator": "hierarchicalDeterministicPublicKey",
												"hierarchicalDeterministicPublicKey": {
													"publicKey": {
														"curve": "curve25519",
														"compressedData": "675aa54df762f24df8f6b38122e75058a18fe55a3dbb030b4c0bb504bacc7e81"
													},
													"derivationPath": {
														"scheme": "cap26",
														"path": "m/44H/1022H/1H/618H/1460H/1H"
													}
												}
											}
										}
									}
								}
							},
							"flags": [],
							"personaData": {
								"name": {
									"id": "00000000-0000-0000-0000-000000000000",
									"value": {
										"variant": "western",
										"familyName": "Wayne",
										"givenNames": "Bruce",
										"nickname": "Batman"
									}
								},
								"phoneNumbers": [
									{
										"id": "00000000-0000-0000-0000-000000000001",
										"value": "+1 13 371 337"
									}
								],
								"emailAddresses": [
									{
										"id": "00000000-0000-0000-0000-000000000002",
										"value": "bat@m.an"
									}
								]
							}
						}
					],
					"authorizedDapps": [
						{
							"networkID": 1,
							"dAppDefinitionAddress": "account_rdx12x0xfz2yumu2qsh6yt0v8xjfc7et04vpsz775kc3yd3xvle4w5d5k5",
							"displayName": "Radix Dashboard",
							"referencesToAuthorizedPersonas": [
								{
									"identityAddress": "identity_rdx122yy9pkfdrkam4evxcwh235c4qc52wujkwnt52q7vqxefhnlen489g",
									"lastLogin": "2024-01-31T14:23:45.000Z",
									"sharedAccounts": {
										"request": {
											"quantifier": "exactly",
											"quantity": 2
										},
										"ids": [
											"account_rdx128dtethfy8ujrsfdztemyjk0kvhnah6dafr57frz85dcw2c8z0td87",
											"account_rdx12y02nen8zjrq0k0nku98shjq7n05kvl3j9m5d3a6cpduqwzgmenjq7"
										]
									},
									"sharedPersonaData": {
										"name": "00000000-0000-0000-0000-000000000000",
										"emailAddresses": {
											"request": {
												"quantifier": "exactly",
												"quantity": 2
											},
											"ids": [
												"00000000-0000-0000-0000-000000000003",
												"00000000-0000-0000-0000-000000000004"
											]
										},
										"phoneNumbers": {
											"request": {
												"quantifier": "exactly",
												"quantity": 2
											},
											"ids": [
												"00000000-0000-0000-0000-000000000001",
												"00000000-0000-0000-0000-000000000002"
											]
										}
									}
								},
								{
									"identityAddress": "identity_rdx12tw6rt9c4l56rz6p866e35tmzp556nymxmpj8hagfewq82kspctdyw",
									"lastLogin": "2024-01-31T14:23:45.000Z",
									"sharedAccounts": {
										"request": {
											"quantifier": "atLeast",
											"quantity": 1
										},
										"ids": [
											"account_rdx12y02nen8zjrq0k0nku98shjq7n05kvl3j9m5d3a6cpduqwzgmenjq7"
										]
									},
									"sharedPersonaData": {
										"name": "00000000-0000-0000-0000-000000000000",
										"emailAddresses": {
											"request": {
												"quantifier": "exactly",
												"quantity": 1
											},
											"ids": [
												"00000000-0000-0000-0000-000000000002"
											]
										},
										"phoneNumbers": {
											"request": {
												"quantifier": "exactly",
												"quantity": 1
											},
											"ids": [
												"00000000-0000-0000-0000-000000000001"
											]
										}
									}
								}
							]
						},
						{
							"networkID": 1,
							"dAppDefinitionAddress": "account_rdx12xuhw6v30chdkhcu7qznz9vu926vxefr4h4tdvc0mdckg9rq4afx9t",
							"displayName": "Gumball Club",
							"referencesToAuthorizedPersonas": [
								{
									"identityAddress": "identity_rdx12tw6rt9c4l56rz6p866e35tmzp556nymxmpj8hagfewq82kspctdyw",
									"lastLogin": "2024-01-31T14:23:45.000Z",
									"sharedAccounts": {
										"request": {
											"quantifier": "atLeast",
											"quantity": 1
										},
										"ids": [
											"account_rdx12y02nen8zjrq0k0nku98shjq7n05kvl3j9m5d3a6cpduqwzgmenjq7"
										]
									},
									"sharedPersonaData": {
										"name": "00000000-0000-0000-0000-000000000000",
										"emailAddresses": {
											"request": {
												"quantifier": "exactly",
												"quantity": 1
											},
											"ids": [
												"00000000-0000-0000-0000-000000000002"
											]
										},
										"phoneNumbers": {
											"request": {
												"quantifier": "exactly",
												"quantity": 1
											},
											"ids": [
												"00000000-0000-0000-0000-000000000001"
											]
										}
									}
								}
							]
						}
					],
					"resource_preferences": [
						{
							"resource": {
								"kind": "fungible",
								"value": "resource_rdx1tknxxxxxxxxxradxrdxxxxxxxxx009923554798xxxxxxxxxradxrd"
							},
							"visibility": "hidden"
						},
						{
							"resource": {
								"kind": "nonFungible",
								"value": "resource_rdx1t4dy69k6s0gv040xa64cyadyefwtett62ng6xfdnljyydnml7t6g3j"
							},
							"visibility": "visible"
						}
					]
				},
				{
					"networkID": 2,
					"accounts": [
						{
							"networkID": 2,
							"address": "account_tdx_2_128jx5fmru80v38a7hun8tdhajf2exef756c92tfg4atwl3y4pqn48m",
							"displayName": "Nadia",
							"securityState": {
								"discriminator": "unsecured",
								"unsecuredEntityControl": {
									"transactionSigning": {
										"factorSourceID": {
											"discriminator": "fromHash",
											"fromHash": {
												"kind": "device",
												"body": "f1a93d324dd0f2bff89963ab81ed6e0c2ee7e18c0827dc1d3576b2d9f26bbd0a"
											}
										},
										"badge": {
											"discriminator": "virtualSource",
											"virtualSource": {
												"discriminator": "hierarchicalDeterministicPublicKey",
												"hierarchicalDeterministicPublicKey": {
													"publicKey": {
														"curve": "curve25519",
														"compressedData": "535e0b74beffc99d96acd36ae73444c0e35ebb5707f077f9bf1120b1bb8894c0"
													},
													"derivationPath": {
														"scheme": "cap26",
														"path": "m/44H/1022H/2H/525H/1460H/0H"
													}
												}
											}
										}
									}
								}
							},
							"appearanceID": 0,
							"flags": [],
							"onLedgerSettings": {
								"thirdPartyDeposits": {
									"depositRule": "acceptAll",
									"assetsExceptionList": [],
									"depositorsAllowList": []
								}
							}
						},
						{
							"networkID": 2,
							"address": "account_tdx_2_12xvlee7xtg7dx599yv69tzkpeqzn4wr2nlnn3gpsm0zu0v9luqdpnp",
							"displayName": "Olivia",
							"securityState": {
								"discriminator": "unsecured",
								"unsecuredEntityControl": {
									"transactionSigning": {
										"factorSourceID": {
											"discriminator": "fromHash",
											"fromHash": {
												"kind": "device",
												"body": "f1a93d324dd0f2bff89963ab81ed6e0c2ee7e18c0827dc1d3576b2d9f26bbd0a"
											}
										},
										"badge": {
											"discriminator": "virtualSource",
											"virtualSource": {
												"discriminator": "hierarchicalDeterministicPublicKey",
												"hierarchicalDeterministicPublicKey": {
													"publicKey": {
														"curve": "curve25519",
														"compressedData": "436c67c678713be6a4306bf2a64d62d29c9bccb92a776175e5cb6e95e87be55d"
													},
													"derivationPath": {
														"scheme": "cap26",
														"path": "m/44H/1022H/2H/525H/1460H/1H"
													}
												}
											}
										}
									}
								}
							},
							"appearanceID": 1,
							"flags": [
								"deletedByUser"
							],
							"onLedgerSettings": {
								"thirdPartyDeposits": {
									"depositRule": "acceptAll",
									"assetsExceptionList": [],
									"depositorsAllowList": []
								}
							}
						}
					],
					"personas": [
						{
							"networkID": 2,
							"address": "identity_tdx_2_122r7248dkyjwt2kxf36de26w7htdwpzsm3lyjr4p0nvrgwn025dds8",
							"displayName": "Skywalker",
							"securityState": {
								"discriminator": "unsecured",
								"unsecuredEntityControl": {
									"transactionSigning": {
										"factorSourceID": {
											"discriminator": "fromHash",
											"fromHash": {
												"kind": "device",
												"body": "f1a93d324dd0f2bff89963ab81ed6e0c2ee7e18c0827dc1d3576b2d9f26bbd0a"
											}
										},
										"badge": {
											"discriminator": "virtualSource",
											"virtualSource": {
												"discriminator": "hierarchicalDeterministicPublicKey",
												"hierarchicalDeterministicPublicKey": {
													"publicKey": {
														"curve": "curve25519",
														"compressedData": "d3dd2992834813ba76d6619021560b759e81f7391a5cdbb8478feb3bfa8cb9e4"
													},
													"derivationPath": {
														"scheme": "cap26",
														"path": "m/44H/1022H/2H/618H/1460H/0H"
													}
												}
											}
										}
									}
								}
							},
							"flags": [],
							"personaData": {
								"name": {
									"id": "00000000-0000-0000-0000-000000000000",
									"value": {
										"variant": "eastern",
										"familyName": "Skywalker",
										"givenNames": "Leia",
										"nickname": "Princess Leia"
									}
								},
								"phoneNumbers": [
									{
										"id": "00000000-0000-0000-0000-000000000001",
										"value": "+42 3 456 789"
									}
								],
								"emailAddresses": [
									{
										"id": "00000000-0000-0000-0000-000000000002",
										"value": "leia@sky.walker"
									}
								]
							}
						},
						{
							"networkID": 2,
							"address": "identity_tdx_2_12tltwh00wvvur4yymv63pwhhwhjzvu4za2fy7vnyue36v5dtq3pgvq",
							"displayName": "Granger",
							"securityState": {
								"discriminator": "unsecured",
								"unsecuredEntityControl": {
									"transactionSigning": {
										"factorSourceID": {
											"discriminator": "fromHash",
											"fromHash": {
												"kind": "device",
												"body": "f1a93d324dd0f2bff89963ab81ed6e0c2ee7e18c0827dc1d3576b2d9f26bbd0a"
											}
										},
										"badge": {
											"discriminator": "virtualSource",
											"virtualSource": {
												"discriminator": "hierarchicalDeterministicPublicKey",
												"hierarchicalDeterministicPublicKey": {
													"publicKey": {
														"curve": "curve25519",
														"compressedData": "c287e135eac194e4d6b6c65a2545988686b941509043bab026ef9717fd6b4f4e"
													},
													"derivationPath": {
														"scheme": "cap26",
														"path": "m/44H/1022H/2H/618H/1460H/1H"
													}
												}
											}
										}
									}
								}
							},
							"flags": [
								"deletedByUser"
							],
							"personaData": {
								"name": {
									"id": "00000000-0000-0000-0000-000000000000",
									"value": {
										"variant": "western",
										"familyName": "Granger",
										"givenNames": "Hermione",
										"nickname": "Hermy"
									}
								},
								"phoneNumbers": [
									{
										"id": "00000000-0000-0000-0000-000000000001",
										"value": "+44 123 456 77"
									}
								],
								"emailAddresses": [
									{
										"id": "00000000-0000-0000-0000-000000000002",
										"value": "granger.h@hogwarts.uk.co"
									}
								]
							}
						}
					],
					"authorizedDapps": [
						{
							"networkID": 2,
							"dAppDefinitionAddress": "account_tdx_2_128evrrwfp8gj9240qq0m06ukhwaj2cmejluxxreanzjwq62vmlf8r4",
							"displayName": "Dev Console",
							"referencesToAuthorizedPersonas": [
								{
									"identityAddress": "identity_tdx_2_122r7248dkyjwt2kxf36de26w7htdwpzsm3lyjr4p0nvrgwn025dds8",
									"lastLogin": "2024-01-31T14:23:45.000Z",
									"sharedAccounts": {
										"request": {
											"quantifier": "exactly",
											"quantity": 2
										},
										"ids": [
											"account_tdx_2_128jx5fmru80v38a7hun8tdhajf2exef756c92tfg4atwl3y4pqn48m",
											"account_tdx_2_12xvlee7xtg7dx599yv69tzkpeqzn4wr2nlnn3gpsm0zu0v9luqdpnp"
										]
									},
									"sharedPersonaData": {
										"name": "00000000-0000-0000-0000-000000000000",
										"emailAddresses": {
											"request": {
												"quantifier": "exactly",
												"quantity": 1
											},
											"ids": [
												"00000000-0000-0000-0000-000000000002"
											]
										},
										"phoneNumbers": {
											"request": {
												"quantifier": "exactly",
												"quantity": 1
											},
											"ids": [
												"00000000-0000-0000-0000-000000000001"
											]
										}
									}
								},
								{
									"identityAddress": "identity_tdx_2_12tltwh00wvvur4yymv63pwhhwhjzvu4za2fy7vnyue36v5dtq3pgvq",
									"lastLogin": "2024-01-31T14:23:45.000Z",
									"sharedAccounts": {
										"request": {
											"quantifier": "atLeast",
											"quantity": 1
										},
										"ids": [
											"account_tdx_2_12xvlee7xtg7dx599yv69tzkpeqzn4wr2nlnn3gpsm0zu0v9luqdpnp"
										]
									},
									"sharedPersonaData": {
										"name": "00000000-0000-0000-0000-000000000000",
										"emailAddresses": {
											"request": {
												"quantifier": "exactly",
												"quantity": 1
											},
											"ids": [
												"00000000-0000-0000-0000-000000000002"
											]
										},
										"phoneNumbers": {
											"request": {
												"quantifier": "exactly",
												"quantity": 1
											},
											"ids": [
												"00000000-0000-0000-0000-000000000001"
											]
										}
									}
								}
							]
						},
						{
							"networkID": 2,
							"dAppDefinitionAddress": "account_tdx_2_12yf9gd53yfep7a669fv2t3wm7nz9zeezwd04n02a433ker8vza6rhe",
							"displayName": "Sandbox",
							"referencesToAuthorizedPersonas": [
								{
									"identityAddress": "identity_tdx_2_12tltwh00wvvur4yymv63pwhhwhjzvu4za2fy7vnyue36v5dtq3pgvq",
									"lastLogin": "2024-01-31T14:23:45.000Z",
									"sharedAccounts": {
										"request": {
											"quantifier": "atLeast",
											"quantity": 1
										},
										"ids": [
											"account_tdx_2_12xvlee7xtg7dx599yv69tzkpeqzn4wr2nlnn3gpsm0zu0v9luqdpnp"
										]
									},
									"sharedPersonaData": {
										"name": "00000000-0000-0000-0000-000000000000",
										"emailAddresses": {
											"request": {
												"quantifier": "exactly",
												"quantity": 1
											},
											"ids": [
												"00000000-0000-0000-0000-000000000002"
											]
										},
										"phoneNumbers": {
											"request": {
												"quantifier": "exactly",
												"quantity": 1
											},
											"ids": [
												"00000000-0000-0000-0000-000000000001"
											]
										}
									}
								}
							]
						}
					],
					"resource_preferences": [
						{
							"resource": {
								"kind": "nonFungible",
								"value": "resource_tdx_2_1tknxxxxxxxxxradxrdxxxxxxxxx009923554798xxxxxxxxxtfd2jc"
							},
							"visibility": "visible"
						}
					]
				}
			]
        	"#,
        );
    }
}<|MERGE_RESOLUTION|>--- conflicted
+++ resolved
@@ -46,7 +46,36 @@
         self.get_account(address)
     }
 
-<<<<<<< HEAD
+    /// Hides the account associated with the `account_address`
+    pub(crate) fn hide_account(
+        &mut self,
+        account_address: &AccountAddress,
+    ) -> bool {
+        self.update_with(account_address.network_id(), |n| {
+            n.hide_account(account_address);
+        })
+    }
+
+    /// Tombstones the account associated with the `account_address`
+    pub(crate) fn tombstone_account(
+        &mut self,
+        account_address: &AccountAddress,
+    ) -> bool {
+        self.update_with(account_address.network_id(), |n| {
+            n.tombstone_account(account_address);
+        })
+    }
+
+    /// Tombstones the accounts
+    pub(crate) fn tombstone_accounts(
+        &mut self,
+        account_addresses: &Vec<AccountAddress>,
+    ) {
+        for account_address in account_addresses {
+            self.tombstone_account(account_address);
+        }
+    }
+
     /// Returns a clone of the updated persona if found, else None.
     pub fn update_persona<F>(
         &mut self,
@@ -60,36 +89,6 @@
             _ = n.update_persona(address, |a| mutate(a))
         });
         self.get_persona(address)
-=======
-    /// Hides the account associated with the `account_address`
-    pub(crate) fn hide_account(
-        &mut self,
-        account_address: &AccountAddress,
-    ) -> bool {
-        self.update_with(account_address.network_id(), |n| {
-            n.hide_account(account_address);
-        })
-    }
-
-    /// Tombstones the account associated with the `account_address`
-    pub(crate) fn tombstone_account(
-        &mut self,
-        account_address: &AccountAddress,
-    ) -> bool {
-        self.update_with(account_address.network_id(), |n| {
-            n.tombstone_account(account_address);
-        })
-    }
-
-    /// Tombstones the accounts
-    pub(crate) fn tombstone_accounts(
-        &mut self,
-        account_addresses: &Vec<AccountAddress>,
-    ) {
-        for account_address in account_addresses {
-            self.tombstone_account(&account_address);
-        }
->>>>>>> b2b2f2a6
     }
 }
 
