use crate::prelude::*;
use radix_common::address::{AddressBech32Decoder, AddressBech32Encoder};
use radix_engine_toolkit::utils::*;

#[derive(
    Clone,
    Debug,
    PartialEq,
    Eq,
    Hash,
    SerializeDisplay,
    Ord,
    PartialOrd,
    DeserializeFromStr,
    derive_more::Display,
    uniffi::Record,
)]
#[display("{}", self.to_canonical_string())]
pub struct NonFungibleGlobalId {
    // N.B. we WANT This to be a `NonFungibleResourceAddress` type, alas, it
    // cannot, since that validation does not happen part of Engine, so it is
    // possible (maybe even likely) that some Non Fungible tokens have addresses
    // which are "fungible" (i.e. entity type `GlobalFungibleResourceManager`
    // instead of `GlobalNonFungibleResourceManager`).
    //
    // For more info see slack:
    // https://rdxworks.slack.com/archives/C01HK4QFXNY/p1709633826502809?thread_ts=1709633374.199459&channel=C01HK4QFXNY&message_ts=1709633826.502809
    pub(crate) resource_address: ResourceAddress,
    pub(crate) non_fungible_local_id: NonFungibleLocalId,
}

impl NonFungibleGlobalId {
    /// Creates a`NonFungibleGlobalId` from an unchecked resource address, i.e.
    /// a `ResourceAddress` instead of `NonFungibleResourceAddress`, since
    /// unfortunately Radix Engine / Network does not validate that all `NonFungibleGlobalId`
    /// indeed consists of a non fungible `ResourceAddress` we must be lenient and
    /// accept that unchecked address type.
    pub fn new_unchecked(
        resource_address: impl Into<ResourceAddress>,
        local_id: NonFungibleLocalId,
    ) -> Self {
        let resource_address = resource_address.into();
        if resource_address.is_fungible() {
            debug!("Notice: Fungible resource address used with NonFungible Global ID.")
        }
        Self {
            resource_address,
            non_fungible_local_id: local_id,
        }
    }

    /// Crates a `NonFungibleGlobalId` from a checked resource address, i.e.
    /// `NonFungibleResourceAddress` instead of `ResourceAddress`, internally we
    /// prefer using this constructor.
    pub fn new(
        resource_address: NonFungibleResourceAddress,
        local_id: NonFungibleLocalId,
    ) -> Self {
        Self::new_unchecked(resource_address, local_id)
    }
}

impl From<&ResourceAddress> for ScryptoResourceAddress {
    fn from(value: &ResourceAddress) -> Self {
        TryInto::<ScryptoResourceAddress>::try_into(value.node_id())
        .expect("Should always be able to convert from Sargon to ScryptoResourceAddress")
    }
}

impl From<NonFungibleGlobalId> for ScryptoNonFungibleGlobalId {
    fn from(value: NonFungibleGlobalId) -> Self {
        Self::new(
            value.resource_address.into(),
            value.non_fungible_local_id.into(),
        )
    }
}

impl From<(ScryptoNonFungibleGlobalId, NetworkID)> for NonFungibleGlobalId {
    fn from(value: (ScryptoNonFungibleGlobalId, NetworkID)) -> Self {
        let (global_id, network_id) = value;
        Self::new_unchecked(
            (global_id.resource_address(), network_id),
            global_id.local_id().clone().into(),
        )
    }
}

impl FromStr for NonFungibleGlobalId {
    type Err = CommonError;

    fn from_str(s: &str) -> Result<Self, Self::Err> {
        let resource_address_string = s.split(':').next().ok_or(
            CommonError::InvalidNonFungibleGlobalID {
                bad_value: s.to_owned(),
            },
        )?;

        let network_id = network_id_from_address_string(
            resource_address_string,
        )
        .ok_or(CommonError::InvalidNonFungibleGlobalID {
            bad_value: s.to_owned(),
        })?;
        let network_definition = network_definition_from_network_id(network_id);
        let bech32_decoder = AddressBech32Decoder::new(&network_definition);

        let non_fungible_global_id =
            ScryptoNonFungibleGlobalId::try_from_canonical_string(
                &bech32_decoder,
                s,
            )
            .map_err(|_| {
                CommonError::InvalidNonFungibleGlobalID {
                    bad_value: s.to_owned(),
                }
            })?;

<<<<<<< HEAD
        TryInto::<NetworkID>::try_into(network_id).and_then(|network_id| {
            Ok(NonFungibleGlobalId::from((
                non_fungible_global_id,
                network_id,
            )))
=======
        TryInto::<NetworkID>::try_into(network_id).map(|network_id| {
            NonFungibleGlobalId::from((non_fungible_global_id, network_id))
>>>>>>> f2cba03d
        })
    }
}

#[cfg(test)]
impl From<&str> for NonFungibleGlobalId {
    /// TEST ONLY
    fn from(value: &str) -> Self {
        value.parse().unwrap_or_else(|_| panic!("Test failed since the passed in str is not a NonFungibleGlobalId: '{}'",
            value))
    }
}

impl NonFungibleGlobalId {
    /// Returns the canonical string representation of a NonFungibleGlobalID: "<resource>:<local>"
    ///
    /// For example:
    ///
    /// `resource_sim1ngktvyeenvvqetnqwysevcx5fyvl6hqe36y3rkhdfdn6uzvt5366ha:<value>`
    pub fn to_canonical_string(&self) -> String {
        let network_definition =
            self.resource_address.network_id().network_definition();
        let bech32_encoder = AddressBech32Encoder::new(&network_definition);
        ScryptoNonFungibleGlobalId::from(self.clone())
            .to_canonical_string(&bech32_encoder)
    }

    pub fn formatted(&self, format: AddressFormat) -> String {
        match format {
            AddressFormat::Default => {
                let local_id_formatted = match self.non_fungible_local_id {
                    NonFungibleLocalId::Ruid { value: _ } => format_string(
                        self.non_fungible_local_id.to_string(),
                        5,
                        5,
                    ),
                    _ => self.non_fungible_local_id.to_string(),
                };

                format!(
                    "{}:{}",
                    self.resource_address.formatted(format),
                    local_id_formatted
                )
            }
            AddressFormat::Full => format!(
                "{}:{}",
                self.resource_address.formatted(format),
                self.non_fungible_local_id.formatted(format)
            ),
            AddressFormat::Raw => self.to_canonical_string(),
        }
    }
}

impl HasSampleValues for NonFungibleGlobalId {
    fn sample() -> Self {
        Self::new(
            NonFungibleResourceAddress::sample(),
            NonFungibleLocalId::string("Member_237").unwrap(),
        )
    }

    fn sample_other() -> Self {
        Self::new(
            NonFungibleResourceAddress::sample_other(),
            NonFungibleLocalId::sample_other(),
        )
    }
}

impl NonFungibleGlobalId {
    #[allow(unused)]
    pub(crate) fn sample_ruid() -> Self {
        Self::new(
            NonFungibleResourceAddress::sample(),
            NonFungibleLocalId::ruid(
                hex_decode("deadbeef12345678babecafe87654321fadedeaf01234567ecadabba76543210").unwrap()
            ).unwrap()
        )
    }
}

#[cfg(test)]
mod tests {
    use super::*;

    #[allow(clippy::upper_case_acronyms)]
    type SUT = NonFungibleGlobalId;

    #[test]
    fn equality() {
        assert_eq!(SUT::sample(), SUT::sample());
        assert_eq!(SUT::sample_other(), SUT::sample_other());
    }

    #[test]
    fn inequality() {
        assert_ne!(SUT::sample(), SUT::sample_other());
    }

    #[test]
    fn ord_same_resource_address() {
        let r = ResourceAddress::sample();
        assert!(
            SUT::new_unchecked(r, NonFungibleLocalId::integer(1))
                < SUT::new_unchecked(r, NonFungibleLocalId::integer(2))
        );
    }

    #[test]
    fn ord_diff_resource_address_addr_takes_precedence_over_local_id_integer() {
        assert!(
            // lazy test, using FUNGIBLE Resource address instead of Non-Fungible ResourceAddress
            // as we should be doing... alas we accept fungible ones since they can appear "in the wild".
            SUT::new_unchecked(
                ResourceAddress::sample_mainnet_candy(),
                NonFungibleLocalId::integer(99999)
            ) < SUT::new_unchecked(
                ResourceAddress::sample_mainnet_xrd(),
                NonFungibleLocalId::integer(111)
            )
        );
    }

    #[test]
    fn test_deserialize() {
        let str = "resource_rdx1n2ekdd2m0jsxjt9wasmu3p49twy2yfalpaa6wf08md46sk8dfmldnd:#2244#";
        let id: SUT = str.parse().unwrap();
        match id.clone().non_fungible_local_id {
            NonFungibleLocalId::Integer { value } => assert_eq!(value, 2244),
            _ => panic!("wrong"),
        }

        assert_eq!(id.to_canonical_string(), str);
    }

    #[test]
    fn test_address() {
        let str = "resource_rdx1n2ekdd2m0jsxjt9wasmu3p49twy2yfalpaa6wf08md46sk8dfmldnd:#2244#";
        let id: SUT = str.parse().unwrap();
        assert_eq!(
            id.resource_address.address(),
            "resource_rdx1n2ekdd2m0jsxjt9wasmu3p49twy2yfalpaa6wf08md46sk8dfmldnd"
        );
    }

    #[test]
    fn test_network_id() {
        let str = "resource_rdx1n2ekdd2m0jsxjt9wasmu3p49twy2yfalpaa6wf08md46sk8dfmldnd:#2244#";
        let id: SUT = str.parse().unwrap();
        assert_eq!(id.to_string(), str);
    }

    #[test]
    fn test_as_str() {
        let str = "resource_rdx1n2ekdd2m0jsxjt9wasmu3p49twy2yfalpaa6wf08md46sk8dfmldnd:#2244#";
        let id: SUT = str.parse().unwrap();
        assert_eq!(id.to_string(), str);
    }

    #[test]
    fn display() {
        assert_eq!(format!("{}", SUT::sample()), "resource_rdx1nfyg2f68jw7hfdlg5hzvd8ylsa7e0kjl68t5t62v3ttamtejc9wlxa:<Member_237>");
    }

    #[test]
    fn formatted_raw() {
        assert_eq!(SUT::sample_ruid().formatted(AddressFormat::Raw), "resource_rdx1nfyg2f68jw7hfdlg5hzvd8ylsa7e0kjl68t5t62v3ttamtejc9wlxa:{deadbeef12345678-babecafe87654321-fadedeaf01234567-ecadabba76543210}");
    }

    #[test]
    fn formatted_default() {
        assert_eq!(
            SUT::sample_ruid().formatted(AddressFormat::Default),
            "reso...c9wlxa:{dead...3210}"
        );
    }

    #[test]
    fn formatted_full() {
        assert_eq!(
            SUT::sample_ruid().formatted(AddressFormat::Full),
            "resource_rdx1nfyg2f68jw7hfdlg5hzvd8ylsa7e0kjl68t5t62v3ttamtejc9wlxa:deadbeef12345678-babecafe87654321-fadedeaf01234567-ecadabba76543210"
        );
    }

    #[test]
    fn formatted_default_vs_middle() {
        let resource_address = NonFungibleResourceAddress::sample();

        // local_id: integer
        let mut local_id = NonFungibleLocalId::integer(12345678);
        let mut item = SUT::new(resource_address, local_id);
        assert_eq!(
            item.formatted(AddressFormat::Default),
            "reso...c9wlxa:#12345678#"
        );

        // local_id: string
        local_id = NonFungibleLocalId::string("foobar").unwrap();
        item = SUT::new(resource_address, local_id);
        assert_eq!(
            item.formatted(AddressFormat::Default),
            "reso...c9wlxa:<foobar>"
        );

        // local_id: bytes
        local_id = NonFungibleLocalId::bytes([0xde, 0xad]).unwrap();
        item = SUT::new(resource_address, local_id);
        assert_eq!(
            item.formatted(AddressFormat::Default),
            "reso...c9wlxa:[dead]"
        );

        // local_id: ruid
        local_id = NonFungibleLocalId::ruid(hex_decode("deadbeef12345678babecafe87654321fadedeaf01234567ecadabba76543210").unwrap()).unwrap();
        item = SUT::new(resource_address, local_id);
        println!("{}", item.formatted(AddressFormat::Raw));
        assert_eq!(
            item.formatted(AddressFormat::Default),
            "reso...c9wlxa:{dead...3210}"
        );
    }

    #[test]
    fn json_roundtrip() {
        let id: SUT =
            "resource_rdx1n2ekdd2m0jsxjt9wasmu3p49twy2yfalpaa6wf08md46sk8dfmldnd:#2244#"
                .parse()
                .unwrap();

        assert_json_value_eq_after_roundtrip(
            &id,
            json!("resource_rdx1n2ekdd2m0jsxjt9wasmu3p49twy2yfalpaa6wf08md46sk8dfmldnd:#2244#"),
        );
        assert_json_roundtrip(&id);
        assert_json_value_ne_after_roundtrip(
            &id,
            json!("resource_rdx1n2ekdd2m0jsxjt9wasmu3p49twy2yfalpaa6wf08md46sk8dfmldnd:#9999#"),
        );
    }

    #[test]
    fn json_roundtrip_str() {
        let sut: SUT =
            "resource_sim1ngktvyeenvvqetnqwysevcx5fyvl6hqe36y3rkhdfdn6uzvt5366ha:<foobar>"
                .parse()
                .unwrap();

        assert_json_value_eq_after_roundtrip(
            &sut,
            json!("resource_sim1ngktvyeenvvqetnqwysevcx5fyvl6hqe36y3rkhdfdn6uzvt5366ha:<foobar>"),
        );
    }

    #[test]
    fn json_roundtrip_fails_for_invalid() {
        assert_json_value_fails::<SUT>(
            json!("resource_sim1ngktvyeenvvqetnqwysevcx5fyvl6hqe36y3rkhdfdn6uzvt5366ha : foobar")
        );
        assert_json_value_fails::<SUT>(
            json!("account_sim1ngktvyeenvvqetnqwysevcx5fyvl6hqe36y3rkhdfdn6uzvt5366ha:<foobar>")
        );
        assert_json_value_fails::<SUT>(json!("super invalid"));
    }

    #[test]
    fn hash() {
        let a: SUT =
            "resource_rdx1n2ekdd2m0jsxjt9wasmu3p49twy2yfalpaa6wf08md46sk8dfmldnd:#1#"
                .parse()
                .unwrap();
        let b: SUT =
            "resource_rdx1n2ekdd2m0jsxjt9wasmu3p49twy2yfalpaa6wf08md46sk8dfmldnd:#2#"
                .parse()
                .unwrap();
        let mut set = HashSet::<SUT>::new();
        set.insert(a.clone());
        assert_eq!(set.len(), 1);
        set.insert(a);
        assert_eq!(set.len(), 1);
        set.insert(b);
        assert_eq!(set.len(), 2);
    }

    #[test]
    fn global_id_with_fungible_resource_addresses_are_accepted() {
        assert!("resource_tdx_2_1t4kep9ldg9t0cszj78z6fcr2zvfxfq7muetq7pyvhdtctwxum90scq:#1#".parse::<SUT>().unwrap().resource_address.is_fungible());
    }

    #[test]
    fn into_scrypto() {
        let resource_address =
            ResourceAddress::sample_mainnet_nft_gc_membership();
        let local_id = NonFungibleLocalId::string("Member_237").unwrap();
        let sut = SUT::new_unchecked(resource_address, local_id.clone());
        assert_eq!(
            ScryptoNonFungibleGlobalId::from(sut),
            ScryptoNonFungibleGlobalId::new(
                resource_address.into(),
                local_id.into()
            )
        );
    }

    #[test]
    fn test_to_canonical_string() {
        let sut = SUT::sample();

        pretty_assertions::assert_eq!(
            sut.to_canonical_string(),
            "resource_rdx1nfyg2f68jw7hfdlg5hzvd8ylsa7e0kjl68t5t62v3ttamtejc9wlxa:<Member_237>".to_string()
        );
    }

    #[test]
    fn test_resource_address_to_scrypto() {
        let resource_address = ResourceAddress::sample();
        let scrypto: ScryptoResourceAddress = (&resource_address).into();
        assert_eq!(
            scrypto,
            ScryptoResourceAddress::try_from(resource_address.node_id())
                .unwrap()
        );
    }

    #[test]
    fn from_str_invalid_non_fungible_global_id() {
        let invalid = "resource_rdx1nfyg2f68jw7hfdlg5hzvd8ylsa7e0kjl68t5t62v3ttamtejc9wlxa:invalid";
        let result = NonFungibleGlobalId::from_str(invalid);
        assert_eq!(
            result,
            Err(CommonError::InvalidNonFungibleGlobalID {
                bad_value: invalid.to_owned()
            })
        );
    }
}<|MERGE_RESOLUTION|>--- conflicted
+++ resolved
@@ -116,16 +116,8 @@
                 }
             })?;
 
-<<<<<<< HEAD
-        TryInto::<NetworkID>::try_into(network_id).and_then(|network_id| {
-            Ok(NonFungibleGlobalId::from((
-                non_fungible_global_id,
-                network_id,
-            )))
-=======
         TryInto::<NetworkID>::try_into(network_id).map(|network_id| {
             NonFungibleGlobalId::from((non_fungible_global_id, network_id))
->>>>>>> f2cba03d
         })
     }
 }
