--- conflicted
+++ resolved
@@ -1,9 +1,6 @@
 use crate::prelude::*;
 
 /// Either an `Account` or a `Persona`.
-<<<<<<< HEAD
-#[derive(Serialize, Deserialize, Clone, Debug, PartialEq, Hash, Eq)]
-=======
 #[derive(
     Serialize,
     Deserialize,
@@ -13,9 +10,7 @@
     Hash,
     Eq,
     EnumAsInner,
-    uniffi::Enum,
 )]
->>>>>>> 85409027
 pub enum AccountOrPersona {
     /// An `Account`
     ///
