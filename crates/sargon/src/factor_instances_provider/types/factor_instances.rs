--- conflicted
+++ resolved
@@ -22,10 +22,6 @@
         &mut self,
         instances: impl IntoIterator<Item = HierarchicalDeterministicFactorInstance>,
     ) {
-<<<<<<< HEAD
-        let instances = instances.into_iter().collect_vec();
-=======
->>>>>>> 3c185496
         self.factor_instances.extend(instances);
     }
 
