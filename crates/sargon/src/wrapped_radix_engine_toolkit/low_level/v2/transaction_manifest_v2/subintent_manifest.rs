--- conflicted
+++ resolved
@@ -38,8 +38,6 @@
 }
 
 impl SubintentManifest {
-<<<<<<< HEAD
-=======
     #[allow(dead_code)]
     pub(crate) fn empty(network_id: NetworkID) -> Self {
         Self {
@@ -51,7 +49,6 @@
 }
 
 impl SubintentManifest {
->>>>>>> 46b937e2
     pub fn scrypto_manifest(&self) -> ScryptoSubintentManifestV2 {
         ScryptoSubintentManifestV2 {
             instructions: self.instructions().clone(),
