--- conflicted
+++ resolved
@@ -127,11 +127,7 @@
 
 impl TransactionManifestV2 {
     pub(crate) fn instructions(&self) -> &Vec<ScryptoInstructionV2> {
-<<<<<<< HEAD
-        &self.instructions.instructions()
-=======
         self.instructions.instructions()
->>>>>>> fe438880
     }
 
     pub fn manifest_string(&self) -> String {
