use crate::prelude::*;

/// Represents the core of an intent in V2, including the header, manifest, and message.
#[derive(Clone, PartialEq, Eq, derive_more::Debug)]
#[debug("header:\n{:?}\n\nmessage:\n{:?}\n\nmanifest:\n{}\n\n", self.header, self.message, self.manifest.manifest_string())]
pub struct IntentCoreV2 {
    pub header: IntentHeaderV2,
    pub manifest: TransactionManifestV2,
    pub message: MessageV2,
}

impl IntentCoreV2 {
    pub fn new(
        header: IntentHeaderV2,
        manifest: TransactionManifestV2,
        message: MessageV2,
    ) -> Self {
        Self {
            header,
            manifest,
            message,
        }
    }

    pub fn network_id(&self) -> NetworkID {
        self.header.network_id
    }

    pub fn manifest_string(&self) -> String {
        self.manifest.manifest_string()
    }

    pub fn blobs(&self) -> &Blobs {
        &self.manifest.blobs
    }
}

impl From<IntentCoreV2> for ScryptoIntentCoreV2 {
    fn from(value: IntentCoreV2) -> Self {
        into_scrypto(&value.header, &value.manifest, &value.message)
    }
}

fn into_scrypto(
    header: &IntentHeaderV2,
    manifest: &TransactionManifestV2,
    message: &MessageV2,
) -> ScryptoIntentCoreV2 {
    ScryptoIntentCoreV2 {
        header: (*header).into(),
        blobs: manifest.blobs.clone().into(),
        message: message.clone().into(),
        children: manifest.children.clone().into(),
<<<<<<< HEAD
        instructions: ScryptoInstructionsV2(
            manifest.instructions().clone().into(),
        ),
=======
        instructions: ScryptoInstructionsV2(manifest.instructions().clone()),
>>>>>>> fe438880
    }
}

impl TryFrom<ScryptoIntentCoreV2> for IntentCoreV2 {
    type Error = crate::CommonError;

    fn try_from(value: ScryptoIntentCoreV2) -> Result<Self, Self::Error> {
        let message: MessageV2 = value.message.try_into()?;
        let header: IntentHeaderV2 = value.header.try_into()?;
        let network_id = header.network_id;
        let instructions = InstructionsV2::try_from((
            value.instructions.0.as_ref(),
            network_id,
        ))?;
        let blobs: Blobs = value.blobs.into();
        let children: ChildIntents =
            (value.children.children, network_id).into();
        let manifest =
            TransactionManifestV2::with_instructions_and_blobs_and_children(
                instructions,
                blobs,
                children,
            );

        Ok(Self::new(header, manifest, message))
    }
}

impl HasSampleValues for IntentCoreV2 {
    fn sample() -> Self {
        Self::new(
            IntentHeaderV2::sample(),
            TransactionManifestV2::sample(),
            MessageV2::sample(),
        )
    }

    fn sample_other() -> Self {
        Self::new(
            IntentHeaderV2::sample_other(),
            TransactionManifestV2::empty(NetworkID::Simulator),
            MessageV2::None,
        )
    }
}

#[cfg(test)]
impl IntentCoreV2 {
    /// Utility function which uses `IntentCoreV2::new(<IntentHeaderV2>, <TransactionManifestV2>, <MessageV2>)`
    /// and SHOULD return `Err` if `depth > IntentCoreV2::MAX_SBOR_DEPTH`, which
    /// we can assert in unit tests.
    pub(crate) fn test_with_sbor_depth(
        depth: usize,
        network_id: NetworkID,
    ) -> Result<Self> {
        InstructionsV2::test_with_sbor_depth(depth, network_id)
            .and_then(|instructions| {
                TransactionManifestV2::new(
                    instructions.instructions_string(),
                    network_id,
                    Blobs::default(),
                    ChildIntents::empty(),
                )
            })
<<<<<<< HEAD
            .and_then(|manifest| {
                Ok(Self::new(
=======
            .map(|manifest| {
                Self::new(
>>>>>>> fe438880
                    IntentHeaderV2::sample(),
                    manifest,
                    MessageV2::sample(),
                ))
            })
    }

    pub(crate) const MAX_SBOR_DEPTH: usize = InstructionsV2::MAX_SBOR_DEPTH;
}

#[cfg(test)]
mod tests {
    use super::*;
    use radix_transactions::manifest::CallMethod;
    use sbor::ValueKind as ScryptoValueKind;

    #[allow(clippy::upper_case_acronyms)]
    type SUT = IntentCoreV2;

    #[test]
    fn equality() {
        assert_eq!(SUT::sample(), SUT::sample());
        assert_eq!(SUT::sample_other(), SUT::sample_other());
    }

    #[test]
    fn inequality() {
        assert_ne!(SUT::sample(), SUT::sample_other());
    }

    #[test]
    fn manifest_string() {
        let sut = SUT::sample();
        let manifest_string = SUT::sample().manifest_string();
        assert_eq!(manifest_string, sut.manifest.manifest_string())
    }

    #[test]
    fn blobs() {
        let sut = SUT::sample();
        assert_eq!(sut.blobs().clone(), Blobs::default());
    }

    #[test]
    fn network_id() {
        assert_eq!(SUT::sample().network_id(), NetworkID::Mainnet);
        assert_eq!(SUT::sample_other().network_id(), NetworkID::Simulator);
    }

    #[test]
    fn to_from_scrypto() {
        let roundtrip =
            |s: SUT| SUT::try_from(ScryptoIntentCoreV2::from(s)).unwrap();
        roundtrip(SUT::sample());
        roundtrip(SUT::sample_other());
    }

    #[test]
    fn intent_with_max_sbor_depth_is_ok() {
        let sut =
            SUT::test_with_sbor_depth(SUT::MAX_SBOR_DEPTH, NetworkID::Stokenet);
        assert!(sut.is_ok());
    }

    #[test]
    fn intent_with_sbor_depth_greater_than_max_is_err() {
        assert_eq!(
            SUT::test_with_sbor_depth(
                SUT::MAX_SBOR_DEPTH + 1,
                NetworkID::Stokenet
            ),
            Err(CommonError::InvalidTransactionMaxSBORDepthExceeded {
                max: 20_u16
            })
        );
    }
}<|MERGE_RESOLUTION|>--- conflicted
+++ resolved
@@ -51,13 +51,7 @@
         blobs: manifest.blobs.clone().into(),
         message: message.clone().into(),
         children: manifest.children.clone().into(),
-<<<<<<< HEAD
-        instructions: ScryptoInstructionsV2(
-            manifest.instructions().clone().into(),
-        ),
-=======
         instructions: ScryptoInstructionsV2(manifest.instructions().clone()),
->>>>>>> fe438880
     }
 }
 
@@ -122,17 +116,12 @@
                     ChildIntents::empty(),
                 )
             })
-<<<<<<< HEAD
-            .and_then(|manifest| {
-                Ok(Self::new(
-=======
             .map(|manifest| {
                 Self::new(
->>>>>>> fe438880
                     IntentHeaderV2::sample(),
                     manifest,
                     MessageV2::sample(),
-                ))
+                )
             })
     }
 
