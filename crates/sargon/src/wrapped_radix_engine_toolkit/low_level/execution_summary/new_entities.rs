use crate::prelude::*;

/// Information on the global entities created in the transaction.
#[derive(Clone, Debug, Default, PartialEq, Eq)]
pub struct NewEntities {
    pub metadata: HashMap<ResourceAddress, NewlyCreatedResource>,
}

impl NewEntities {
    pub fn new<I>(resources: I) -> Self
    where
        I: IntoIterator<Item = (ResourceAddress, NewlyCreatedResource)>,
    {
        Self {
            metadata: resources
                .into_iter()
                .collect::<HashMap<ResourceAddress, NewlyCreatedResource>>(),
        }
    }
}

impl From<(RetNewEntities, NetworkID)> for NewEntities {
    fn from(value: (RetNewEntities, NetworkID)) -> Self {
        let (ret, network_id) = value;

<<<<<<< HEAD
        Self::new(
            ret.resource_addresses
            .into_iter()
            .map(|r| {
                let resource_address = ResourceAddress::from((r, network_id));
=======
        Self::new(ret.resource_addresses.into_iter().map(|r| {
            let resource_address = ResourceAddress::from((r, network_id));
>>>>>>> 23d99bd2
            let global_address = ScryptoGlobalAddress::from(resource_address);

            let newly_created_resource = ret
                .metadata
                .get(&global_address)
                .map(|m| NewlyCreatedResource::from(m.clone()))
                .unwrap_or_default();

            (resource_address, newly_created_resource)
<<<<<<< HEAD
    }
            )
        )
=======
        }))
>>>>>>> 23d99bd2
    }
}

impl HasSampleValues for NewEntities {
    fn sample() -> Self {
        Self::new([
            (
                ResourceAddress::sample_mainnet_xrd(),
                NewlyCreatedResource::sample_mainnet_xrd(),
            ),
            (
                ResourceAddress::sample_mainnet_candy(),
                NewlyCreatedResource::sample_mainnet_candy(),
            ),
        ])
    }

    fn sample_other() -> Self {
        Self::new([
            (
                ResourceAddress::sample_stokenet_gc_tokens(),
                NewlyCreatedResource::sample_stokenet_gc(),
            ),
            (
                ResourceAddress::sample_stokenet_gum(),
                NewlyCreatedResource::sample_stokenet_gum(),
            ),
        ])
    }
}

#[cfg(test)]
mod tests {
    use super::*;

    #[allow(clippy::upper_case_acronyms)]
    type SUT = NewEntities;

    #[test]
    fn equality() {
        assert_eq!(SUT::sample(), SUT::sample());
        assert_eq!(SUT::sample_other(), SUT::sample_other());
    }

    #[test]
    fn inequality() {
        assert_ne!(SUT::sample(), SUT::sample_other());
    }

    #[test]
    fn resource_can_be_lookup_by_address() {
        assert_eq!(
            SUT::sample().metadata[&ResourceAddress::sample_mainnet_candy()],
            NewlyCreatedResource::sample_mainnet_candy()
        );

        assert_eq!(
            SUT::sample_other().metadata
                [&ResourceAddress::sample_stokenet_gum()],
            NewlyCreatedResource::sample_stokenet_gum()
        );
    }
}<|MERGE_RESOLUTION|>--- conflicted
+++ resolved
@@ -23,16 +23,9 @@
     fn from(value: (RetNewEntities, NetworkID)) -> Self {
         let (ret, network_id) = value;
 
-<<<<<<< HEAD
-        Self::new(
-            ret.resource_addresses
-            .into_iter()
-            .map(|r| {
-                let resource_address = ResourceAddress::from((r, network_id));
-=======
+
         Self::new(ret.resource_addresses.into_iter().map(|r| {
             let resource_address = ResourceAddress::from((r, network_id));
->>>>>>> 23d99bd2
             let global_address = ScryptoGlobalAddress::from(resource_address);
 
             let newly_created_resource = ret
@@ -42,13 +35,7 @@
                 .unwrap_or_default();
 
             (resource_address, newly_created_resource)
-<<<<<<< HEAD
-    }
-            )
-        )
-=======
         }))
->>>>>>> 23d99bd2
     }
 }
 
