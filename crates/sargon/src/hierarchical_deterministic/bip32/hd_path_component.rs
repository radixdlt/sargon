use crate::prelude::*;

/// A component for a BIP32 hd path, mappable into a `u32`. Retains information about the creating context, if this component is securified or not. And if it is not securified it is hardened or not.
///
///
/// ```ignore
/// [ <<------- UNHARDENED ------->> | <<-------- HARDENED --------->> ]
/// [ <<------------ UNSECURIFIED ---|-------->>  | <<- SECURIFIED ->> ]
/// ^                                ^            ^                    ^
/// 0                              2^31       2^31+2^30          2^32+1
///
/// ```
///
/// # Examples
/// ```
/// extern crate sargon;
/// use sargon::prelude::*;
///
/// assert_eq!(
///     HDPathComponent::from_global_key_space(0).unwrap(),
///     HDPathComponent::Unsecurified(Unsecurified::Unhardened(Unhardened::ZERO))
/// );
///
/// assert_eq!(
///     HDPathComponent::from_global_key_space(1 + GLOBAL_OFFSET_HARDENED).unwrap(),
///     HDPathComponent::Unsecurified(Unsecurified::Hardened(UnsecurifiedHardened::ONE))
/// );
///
/// assert_eq!(
///     HDPathComponent::from_global_key_space(2 + GLOBAL_OFFSET_HARDENED_SECURIFIED).unwrap(),
///     HDPathComponent::Securified(SecurifiedU30::TWO)
/// );
/// ```
#[derive(
    Clone,
    Copy,
    PartialEq,
    Eq,
    PartialOrd,
    Ord,
    Hash,
    EnumAsInner,
    derive_more::Display,
    derive_more::Debug,
<<<<<<< HEAD
    DeserializeFromStr,
    SerializeDisplay,
=======
>>>>>>> fe438880
)]
pub enum HDPathComponent {
    #[display("{_0}")]
    #[debug("{:?}", _0)]
    Unsecurified(Unsecurified),

    #[display("{_0}")]
    #[debug("{:?}", _0)]
    Securified(SecurifiedU30),
}

impl From<Unsecurified> for HDPathComponent {
    fn from(value: Unsecurified) -> Self {
        Self::Unsecurified(value)
    }
}
impl From<SecurifiedU30> for HDPathComponent {
    fn from(value: SecurifiedU30) -> Self {
        Self::Securified(value)
    }
}

<<<<<<< HEAD
impl AddViaGlobalKeySpace for HDPathComponent {}

impl HasSampleValues for HDPathComponent {
    fn sample() -> Self {
        Self::Unsecurified(Unsecurified::sample())
=======
impl HDPathComponent {
    pub fn index(&self) -> HDPathValue {
        if self.is_hardened() {
            self.value - BIP32_HARDENED
        } else {
            self.value
        }
>>>>>>> fe438880
    }

    fn sample_other() -> Self {
        Self::Securified(SecurifiedU30::sample_other())
    }
}

impl IsInLocalKeySpace for HDPathComponent {
    fn key_space(&self) -> KeySpace {
        match self {
            Self::Unsecurified(u) => u.key_space(),
            Self::Securified(s) => s.key_space(),
        }
    }
    fn index_in_local_key_space(&self) -> U31 {
        match self {
            Self::Unsecurified(u) => u.index_in_local_key_space(),
            Self::Securified(s) => s.index_in_local_key_space(),
        }
    }
}

impl FromGlobalKeySpace for HDPathComponent {
    fn from_global_key_space(value: u32) -> Result<Self> {
        SecurifiedU30::from_global_key_space(value)
            .map(Self::Securified)
            .or(Unsecurified::from_global_key_space(value)
                .map(Self::Unsecurified))
    }
}

impl From<Hardened> for HDPathComponent {
    fn from(value: Hardened) -> Self {
        match value {
            Hardened::Unsecurified(u) => {
                HDPathComponent::Unsecurified(Unsecurified::from(u))
            }
            Hardened::Securified(s) => HDPathComponent::Securified(s),
        }
    }
}

impl HDPathComponent {
    fn securified(value: impl Into<SecurifiedU30>) -> Self {
        Self::Securified(value.into())
    }

    pub fn unsecurified_hardened(local_index: u32) -> Result<Self> {
        Self::from_local_key_space(
            local_index,
            KeySpace::Unsecurified { is_hardened: true },
        )
    }
}

impl HDPathComponent {
    pub fn is_unhardened(&self) -> bool {
        match self {
            Self::Unsecurified(u) => u.is_unhardened(),
            Self::Securified(_) => false,
        }
    }
    pub fn is_hardened(&self) -> bool {
        match self {
            Self::Unsecurified(u) => u.is_hardened(),
            Self::Securified(_) => true,
        }
    }
}

impl FromBIP32Str for HDPathComponent {
    fn from_bip32_string(s: impl AsRef<str>) -> Result<Self> {
        let s = s.as_ref();
        SecurifiedU30::from_bip32_string(s)
            .map(Self::securified)
            .or(Unsecurified::from_bip32_string(s).map(Self::Unsecurified))
    }
}

impl FromStr for HDPathComponent {
    type Err = CommonError;
    fn from_str(s: &str) -> Result<Self> {
        Self::from_bip32_string(s)
    }
}

impl IsMappableToGlobalKeySpace for HDPathComponent {
    fn map_to_global_key_space(&self) -> u32 {
        match self {
            HDPathComponent::Unsecurified(u) => u.map_to_global_key_space(),
            HDPathComponent::Securified(s) => s.map_to_global_key_space(),
        }
    }
}

impl HDPathComponent {
    pub fn from_local_key_space(
        value: u32,
        key_space: KeySpace,
    ) -> Result<Self> {
        match key_space {
            KeySpace::Securified => {
                SecurifiedU30::from_local_key_space(value).map(Self::Securified)
            }
            KeySpace::Unsecurified { is_hardened } => {
                Unsecurified::from_local_key_space(
                    value,
                    IsHardened(is_hardened),
                )
                .map(Self::Unsecurified)
            }
        }
    }
}

impl From<NetworkID> for HDPathComponent {
    fn from(value: NetworkID) -> Self {
        HDPathComponent::unsecurified_hardened(value.discriminant() as u32)
            .expect("NetworkID values are small so always fit inside U30")
    }
}

impl From<CAP26EntityKind> for HDPathComponent {
    fn from(value: CAP26EntityKind) -> Self {
        HDPathComponent::unsecurified_hardened(value.discriminant())
            .expect("CAP26EntityKind values are small so always fit inside U30")
    }
}

<<<<<<< HEAD
impl From<CAP26KeyKind> for HDPathComponent {
    fn from(value: CAP26KeyKind) -> Self {
        HDPathComponent::unsecurified_hardened(value.discriminant())
            .expect("CAP26KeyKind values are small so always fit inside U30")
    }
}

/// # Safety
/// Only use this for tests and constants.
const unsafe fn hard(value: u16) -> HDPathComponent {
    unsafe {
        HDPathComponent::Unsecurified(Unsecurified::Hardened(
            UnsecurifiedHardened::new(U30::new(value)),
        ))
    }
}

/// # Safety
/// Only use this for tests and constants.
const unsafe fn unhard(value: u16) -> HDPathComponent {
    HDPathComponent::Unsecurified(Unsecurified::Unhardened(Unhardened::new(
        U31::new(value),
    )))
}

pub(crate) const PURPOSE: HDPathComponent = unsafe { hard(44) };
pub const GET_ID_CAP26_LOCAL: u16 = 365;
pub(crate) const GET_ID_LAST: HDPathComponent =
    unsafe { hard(GET_ID_CAP26_LOCAL) };
pub(crate) const COIN_TYPE: HDPathComponent = unsafe { hard(1022) };
pub(crate) const BIP44_ACCOUNT: HDPathComponent = unsafe { hard(0) };
pub(crate) const BIP44_CHANGE: HDPathComponent = unsafe { unhard(0) };

pub(crate) fn cap26(
    network_id: NetworkID,
    entity_kind: CAP26EntityKind,
    key_kind: CAP26KeyKind,
    index: Hardened,
) -> HDPath {
    let mut path: [HDPathComponent; 6] = [PURPOSE; 6];
    path[1] = COIN_TYPE;
    path[2] = HDPathComponent::from(network_id);
    path[3] = HDPathComponent::from(entity_kind);
    path[4] = HDPathComponent::from(key_kind);
    path[5] = HDPathComponent::from(index);
    HDPath::new(Vec::from_iter(path))
}

pub(crate) fn bip44(index: HDPathComponent) -> HDPath {
    let mut path: [HDPathComponent; 5] = [PURPOSE; 5];
    path[1] = COIN_TYPE;
    path[2] = BIP44_ACCOUNT;
    path[3] = BIP44_CHANGE;
    path[4] = index;
    HDPath::new(Vec::from_iter(path))
}

=======
impl HasSampleValues for HDPathComponent {
    fn sample() -> Self {
        Self::non_hardened(5)
    }

    fn sample_other() -> Self {
        Self::harden(5)
    }
}

>>>>>>> fe438880
#[cfg(test)]
mod tests {
    use serde_json::json;

    use super::*;

    type Sut = HDPathComponent;

    #[test]
    fn equality() {
        assert_eq!(Sut::sample(), Sut::sample(),);
        assert_eq!(Sut::sample_other(), Sut::sample_other(),);
    }

    #[test]
    fn inequality() {
        assert_ne!(Sut::sample(), Sut::sample_other(),);
    }

    #[test]
    fn ord() {
        assert!(Sut::sample() < Sut::sample_other());
    }

    #[test]
    fn hash() {
        assert_eq!(
            HashSet::<Sut>::from_iter([
                Sut::sample(),
                Sut::sample(),
                Sut::sample_other(),
                Sut::sample_other(),
            ])
            .len(),
            2
        )
    }

    #[test]
    fn key_space() {
        let sut = Sut::Securified(SecurifiedU30::sample());
        assert!(sut.key_space().is_securified())
    }

    #[test]
    fn securified_from_local() {
        assert_eq!(
            Sut::from_local_key_space(0, KeySpace::Securified).unwrap(),
            Sut::from_global_key_space(GLOBAL_OFFSET_HARDENED_SECURIFIED)
                .unwrap()
        );

        assert_eq!(
            Sut::from_local_key_space(3, KeySpace::Securified).unwrap(),
            Sut::from_global_key_space(3 + GLOBAL_OFFSET_HARDENED_SECURIFIED)
                .unwrap()
        );
    }

    #[test]
    fn unsecurified_unhardened_from_local() {
        assert_eq!(
            Sut::from_local_key_space(
                0,
                KeySpace::Unsecurified { is_hardened: false }
            )
            .unwrap(),
            Sut::from_global_key_space(0).unwrap()
        );

        assert_eq!(
            Sut::from_local_key_space(
                3,
                KeySpace::Unsecurified { is_hardened: false }
            )
            .unwrap(),
            Sut::from_global_key_space(3).unwrap()
        );
    }

    #[test]
    fn unsecurified_hardened_from_local() {
        assert_eq!(
            Sut::from_local_key_space(
                0,
                KeySpace::Unsecurified { is_hardened: true }
            )
            .unwrap(),
            Sut::from_global_key_space(GLOBAL_OFFSET_HARDENED).unwrap()
        );

        assert_eq!(
            Sut::from_local_key_space(
                3,
                KeySpace::Unsecurified { is_hardened: true }
            )
            .unwrap(),
            Sut::from_global_key_space(3 + GLOBAL_OFFSET_HARDENED).unwrap()
        );
    }

    #[test]
    fn from_hardened() {
        let sec = SecurifiedU30::sample();
        let hardened = Hardened::Securified(sec);
        assert_eq!(Sut::from(hardened), Sut::Securified(sec));
    }

    #[test]
    fn map_to_global_securified() {
        let sec = SecurifiedU30::sample();
        let sut = Sut::Securified(sec);
        assert_eq!(
            sut.map_to_global_key_space(),
            30 + GLOBAL_OFFSET_HARDENED_SECURIFIED
        );
    }

    #[test]
    fn from_local_key_space_securified() {
        assert_eq!(
            Sut::from_local_key_space(42, KeySpace::Securified).unwrap(),
            Sut::securified(U30::new(42))
        )
    }

    #[test]
    fn securified_hardened_from_local() {
        assert_eq!(
            Sut::from_local_key_space(0, KeySpace::Securified).unwrap(),
            Sut::from_global_key_space(GLOBAL_OFFSET_HARDENED_SECURIFIED)
                .unwrap()
        );

        assert_eq!(
            Sut::from_local_key_space(3, KeySpace::Securified).unwrap(),
            Sut::from_global_key_space(3 + GLOBAL_OFFSET_HARDENED_SECURIFIED)
                .unwrap()
        );
    }

    #[test]
    fn from_str_valid_0_unhardened() {
        assert_eq!(
            "0".parse::<Sut>().unwrap(),
            Sut::from_global_key_space(0).unwrap()
        );
    }

    #[test]
    fn from_str_valid_1_unhardened() {
        assert_eq!(
            "1".parse::<Sut>().unwrap(),
            Sut::from_global_key_space(1).unwrap()
        );
    }

    #[test]
    fn from_str_valid_0_hardened_canonical() {
        assert_eq!(
            "0H".parse::<Sut>().unwrap(),
            Sut::from_global_key_space(GLOBAL_OFFSET_HARDENED).unwrap()
        );
    }

    #[test]
    fn from_str_valid_1_hardened_canonical() {
        assert_eq!(
            "1H".parse::<Sut>().unwrap(),
            Sut::from_global_key_space(1 + GLOBAL_OFFSET_HARDENED).unwrap()
        );
    }

    #[test]
    fn from_str_valid_2_hardened_non_canonical() {
        assert_eq!(
            "2'".parse::<Sut>().unwrap(),
            Sut::from_global_key_space(2 + GLOBAL_OFFSET_HARDENED).unwrap()
        );
    }

    #[test]
    fn from_str_valid_3_hardened_non_canonical() {
        assert_eq!(
            "3'".parse::<Sut>().unwrap(),
            Sut::from_global_key_space(3 + GLOBAL_OFFSET_HARDENED).unwrap()
        );
    }

    #[test]
    fn from_str_valid_max() {
        assert_eq!(
            "2147483647".parse::<Sut>().unwrap(),
            Sut::from_global_key_space(U31_MAX).unwrap()
        );
    }

    #[test]
    fn display_0() {
        assert_eq!(format!("{}", Sut::from_global_key_space(0).unwrap()), "0");
    }

    #[test]
    fn debug_0() {
        assert_eq!(
            format!("{:?}", Sut::from_global_key_space(0).unwrap()),
            "0"
        );
    }

    #[test]
    fn display_u30_max() {
        assert_eq!(
            format!("{}", Sut::from_global_key_space(U30_MAX).unwrap()),
            "1073741823"
        );
    }

    #[test]
    fn debug_u30_max() {
        assert_eq!(
            format!("{:?}", Sut::from_global_key_space(U30_MAX).unwrap()),
            "1073741823"
        );
    }

    #[test]
    fn from_str_invalid() {
        assert!("".parse::<Sut>().is_err());
        assert!("foobar".parse::<Sut>().is_err());
        assert!("987654321987654321".parse::<Sut>().is_err());
    }

    #[test]
    fn from_global() {
        assert_eq!(
            Sut::from_global_key_space(1337).unwrap(),
            Sut::Unsecurified(Unsecurified::Unhardened(
                Unhardened::from_local_key_space(1337).unwrap()
            ))
        );

        assert_eq!(
            Sut::from_global_key_space(42 + GLOBAL_OFFSET_HARDENED).unwrap(),
            Sut::Unsecurified(Unsecurified::Hardened(
                UnsecurifiedHardened::from_local_key_space(42).unwrap()
            ))
        );

        assert_eq!(
            Sut::from_global_key_space(237 + GLOBAL_OFFSET_HARDENED_SECURIFIED)
                .unwrap(),
            Sut::Securified(SecurifiedU30::from_local_key_space(237).unwrap())
        );
    }

    #[test]
    fn index_of_local_key_space() {
        let sut = Sut::from_global_key_space(1337).unwrap();
        assert!(sut.key_space().is_unsecurified_unhardened());
        assert_eq!(sut.index_in_local_key_space(), U31::from(1337));
    }

    #[test]
    fn index_in_local_key_space() {
        assert_eq!(
            Sut::from_global_key_space(1337)
                .unwrap()
                .index_in_local_key_space(),
            U31::from(1337)
        );
    }

    #[test]
    fn into_global() {
        assert_eq!(
            Sut::from_global_key_space(1337)
                .unwrap()
                .map_to_global_key_space(),
            1337
        );
    }

    #[test]
    fn json_roundtrip_unhardened() {
        let sut = Sut::from_global_key_space(1337).unwrap();

        assert_json_value_eq_after_roundtrip(&sut, json!("1337"));
        assert_json_roundtrip(&sut);
        assert_json_value_ne_after_roundtrip(&sut, json!("0"));
    }

    #[test]
    fn json_roundtrip_hardened_unsecurified() {
        let sut =
            Sut::from_global_key_space(6 + GLOBAL_OFFSET_HARDENED).unwrap();
        assert_json_value_eq_after_roundtrip(&sut, json!("6H"));
    }

    #[test]
    fn json_roundtrip_securified() {
        let sut = Sut::from_global_key_space(
            5109 + GLOBAL_OFFSET_HARDENED_SECURIFIED,
        )
        .unwrap();
        assert_json_value_eq_after_roundtrip(&sut, json!("5109S"));
    }

    #[test]
    fn json_fails_for_invalid() {
        assert_json_value_fails::<Sut>(json!(""));
        assert_json_value_fails::<Sut>(json!("^"));
        assert_json_value_fails::<Sut>(json!("2X"));
        assert_json_value_fails::<Sut>(json!("   "));
    }

    #[test]
    fn add_zero_unhardened() {
        let sut = Sut::from_global_key_space(42).unwrap();
        assert_eq!(sut.checked_add_n_to_global(0).unwrap(), sut);
    }

    #[test]
    fn add_zero_unsecurified_hardened() {
        let sut =
            Sut::from_global_key_space(42 + GLOBAL_OFFSET_HARDENED).unwrap();
        assert_eq!(sut.checked_add_n_to_global(0).unwrap(), sut);
    }

    #[test]
    fn add_zero_securified() {
        let sut =
            Sut::from_global_key_space(42 + GLOBAL_OFFSET_HARDENED_SECURIFIED)
                .unwrap();
        assert_eq!(sut.checked_add_n_to_global(0).unwrap(), sut);
    }

    #[test]
    fn add_one() {
        let sut = Sut::from_global_key_space(42).unwrap();
        assert_eq!(
            sut.checked_add_one_to_global().unwrap(),
            Sut::from_global_key_space(43).unwrap()
        );
    }

    #[test]
    fn add_one_unsecurified_unhardened() {
        let sut = Sut::from_global_key_space(42).unwrap();
        assert_eq!(
            sut.checked_add_one_to_global().unwrap(),
            Sut::from_global_key_space(43).unwrap()
        );
    }

    #[test]
    fn add_one_unsecurified_unhardened_max_is_err() {
        let sut = Sut::Unsecurified(Unsecurified::Unhardened(
            Unhardened::from_local_key_space(Unhardened::MAX_LOCAL).unwrap(),
        ));
        assert!(sut.checked_add_one_to_global().is_err());
    }

    #[test]
    fn cannot_add_one_to_max_unsecurified_unhardened() {
        assert!(matches!(
            Sut::Unsecurified(Unsecurified::Unhardened(
                Unhardened::from_local_key_space(Unhardened::MAX_LOCAL)
                    .unwrap()
            ))
            .checked_add_n_to_global(1),
            Err(CommonError::CannotAddMoreToIndexSinceItWouldChangeKeySpace)
        ))
    }

    #[test]
    fn cannot_add_one_to_max_unsecurified_hardened() {
        assert!(matches!(
            Sut::Unsecurified(Unsecurified::Hardened(
                UnsecurifiedHardened::from_local_key_space(
                    UnsecurifiedHardened::MAX_LOCAL
                )
                .unwrap()
            ))
            .checked_add_n_to_global(1),
            Err(CommonError::CannotAddMoreToIndexSinceItWouldChangeKeySpace)
        ))
    }

    #[test]
    fn add_one_unsecurified_hardened() {
        let sut =
            Sut::from_global_key_space(42 + GLOBAL_OFFSET_HARDENED).unwrap();
        assert_eq!(
            sut.checked_add_one_to_global().unwrap(),
            Sut::from_global_key_space(43 + GLOBAL_OFFSET_HARDENED).unwrap()
        );
    }

    #[test]
    fn add_one_securified() {
        let sut =
            Sut::from_global_key_space(42 + GLOBAL_OFFSET_HARDENED_SECURIFIED)
                .unwrap();
        assert_eq!(
            sut.checked_add_one_to_global().unwrap(),
            Sut::from_global_key_space(43 + GLOBAL_OFFSET_HARDENED_SECURIFIED)
                .unwrap()
        );
    }

    #[test]
    fn add_three_unsecurified_unhardened() {
        let sut = Sut::from_global_key_space(42).unwrap();
        assert_eq!(
            sut.checked_add_n_to_global(3).unwrap(),
            Sut::from_global_key_space(45).unwrap()
        );
    }

    #[test]
    fn add_three_unsecurified_hardened() {
        let sut =
            Sut::from_global_key_space(42 + GLOBAL_OFFSET_HARDENED).unwrap();
        assert_eq!(
            sut.checked_add_n_to_global(3).unwrap(),
            Sut::from_global_key_space(45 + GLOBAL_OFFSET_HARDENED).unwrap()
        );
    }

    #[test]
    fn add_three_securified() {
        let sut =
            Sut::from_global_key_space(42 + GLOBAL_OFFSET_HARDENED_SECURIFIED)
                .unwrap();
        assert_eq!(
            sut.checked_add_n_to_global(3).unwrap(),
            Sut::from_global_key_space(45 + GLOBAL_OFFSET_HARDENED_SECURIFIED)
                .unwrap()
        );
    }
}<|MERGE_RESOLUTION|>--- conflicted
+++ resolved
@@ -42,11 +42,8 @@
     EnumAsInner,
     derive_more::Display,
     derive_more::Debug,
-<<<<<<< HEAD
     DeserializeFromStr,
     SerializeDisplay,
-=======
->>>>>>> fe438880
 )]
 pub enum HDPathComponent {
     #[display("{_0}")]
@@ -69,21 +66,11 @@
     }
 }
 
-<<<<<<< HEAD
 impl AddViaGlobalKeySpace for HDPathComponent {}
 
 impl HasSampleValues for HDPathComponent {
     fn sample() -> Self {
         Self::Unsecurified(Unsecurified::sample())
-=======
-impl HDPathComponent {
-    pub fn index(&self) -> HDPathValue {
-        if self.is_hardened() {
-            self.value - BIP32_HARDENED
-        } else {
-            self.value
-        }
->>>>>>> fe438880
     }
 
     fn sample_other() -> Self {
@@ -213,7 +200,6 @@
     }
 }
 
-<<<<<<< HEAD
 impl From<CAP26KeyKind> for HDPathComponent {
     fn from(value: CAP26KeyKind) -> Self {
         HDPathComponent::unsecurified_hardened(value.discriminant())
@@ -262,27 +248,6 @@
     HDPath::new(Vec::from_iter(path))
 }
 
-pub(crate) fn bip44(index: HDPathComponent) -> HDPath {
-    let mut path: [HDPathComponent; 5] = [PURPOSE; 5];
-    path[1] = COIN_TYPE;
-    path[2] = BIP44_ACCOUNT;
-    path[3] = BIP44_CHANGE;
-    path[4] = index;
-    HDPath::new(Vec::from_iter(path))
-}
-
-=======
-impl HasSampleValues for HDPathComponent {
-    fn sample() -> Self {
-        Self::non_hardened(5)
-    }
-
-    fn sample_other() -> Self {
-        Self::harden(5)
-    }
-}
-
->>>>>>> fe438880
 #[cfg(test)]
 mod tests {
     use serde_json::json;
