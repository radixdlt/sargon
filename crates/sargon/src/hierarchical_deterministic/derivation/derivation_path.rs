use crate::prelude::*;

<<<<<<< HEAD
macro_rules! path_union {
    (
        $(
            #[doc = $expr: expr]
        )*
        $union_name: ident,
        $(
            $variant_name: ident,
            $variant_type: ty
        )+
    ) => {
        paste::paste! {
            $(
                #[doc = $expr]
            )*
            #[derive(
                Clone,
                PartialEq,
                EnumAsInner,
                Eq,
                Hash,
                PartialOrd,
                Ord,
                derive_more::Debug,
                derive_more::Display,
            )]
            pub enum $union_name {
                $(
                    #[display("{value}")]
                    #[debug("{:?}", value)]
                    $variant_name { value: $variant_type },
                )+
            }
=======
/// A derivation path on either supported schemes, either Babylon (CAP26) or Olympia (BIP44Like).
#[derive(
    Clone,
    PartialEq,
    Eq,
    Hash,
    EnumAsInner,
    PartialOrd,
    Ord,
    derive_more::Display,
    derive_more::Debug,
)]
pub enum DerivationPath {
    #[debug("{}", self.bip32_string())]
    CAP26 { value: CAP26Path },
    #[debug("{}", self.bip32_string())]
    BIP44Like { value: BIP44LikePath },
}
>>>>>>> fe438880

            impl $union_name {
                $(
                    pub fn [< $variant_name:snake >](path: $variant_type) -> Self {
                        Self::$variant_name { value: path }
                    }
                )+
            }

            impl FromStr for $union_name {
                type Err = CommonError;
                fn from_str(s: &str) -> Result<Self> {
                    Self::from_bip32_string(s)
                }
            }

            impl $union_name {

                pub fn to_hd_path(&self) -> HDPath {
                    match self {
                        $(
                            Self::$variant_name { value } => value.to_hd_path(),
                        )+
                    }
                }
            }
            impl From<$union_name> for HDPath {
                fn from(value: $union_name) -> Self {
                    value.to_hd_path()
                }
            }

            impl ToBIP32Str for $union_name {
                fn to_bip32_string(&self) -> String {
                    self.to_hd_path().to_bip32_string()
                }
                fn to_bip32_string_debug(&self) -> String {
                    self.to_hd_path().to_bip32_string_debug()
                }
            }

            impl FromBIP32Str for $union_name {
                fn from_bip32_string(s: impl AsRef<str>) -> Result<Self> {
                    let s = s.as_ref();
                    Result::<Self>::Err(CommonError::InvalidBIP32Path { bad_value: s.to_owned() })
                    $(
                        .or($variant_type::from_bip32_string(s).map(Self::[< $variant_name:snake >]))
                    )+

                }
            }

            impl HasDerivationPathSchemeObjectSafe for $union_name {
                fn get_derivation_path_scheme(&self) -> DerivationPathScheme {
                    match self {
                        $(
                            Self::$variant_name { value } => value.get_derivation_path_scheme(),
                        )+
                    }
                }
            }

            $(
                impl From<$variant_type> for $union_name {
                    fn from(value: $variant_type) -> Self {
                        Self::$variant_name { value }
                    }
                }
            )+

            $(
                impl TryFrom<$union_name> for $variant_type {
                    type Error = CommonError;
                    fn try_from(value: $union_name) -> Result<$variant_type> {
                        value.
                        [< into_ $variant_name:snake >]().map_err(|e| CommonError::InvalidPath { bad_value: format!("Path conversion fail: {:?}", e)})
                    }
                }
            )+


            impl<'de> serde::Deserialize<'de> for $union_name {
                fn deserialize<D: serde::Deserializer<'de>>(d: D) -> Result< $union_name, D::Error> {
                    #[derive(serde::Deserialize)]
                    pub struct Inner {
                        pub scheme: DerivationPathScheme,
                        pub path: serde_json::Value,
                    }

                    let inner = Inner::deserialize(d)?;
                    let scheme = inner.scheme;
                    let path = &inner.path;


                    $(
                        if scheme == $variant_type::derivation_path_scheme() && let Ok(success) = $variant_type::deserialize(path)
                                .map(Self::[< $variant_name:snake >]) {
                                    return Ok(success);
                        }
                    )+
                    return Err(serde::de::Error::custom("Fail"));


                }
            }

            impl serde::Serialize for $union_name {
                fn serialize<S>(&self, serializer: S) -> Result<S::Ok, S::Error>
                where
                    S: serde::Serializer,
                {
                    use serde::ser::*;
                    let mut state = serializer.serialize_struct("DerivationPath", 2)?;
                    state.serialize_field("scheme", &self.get_derivation_path_scheme())?;
                    state.serialize_field("path", &self.to_hd_path())?;
                    state.end()
                }
            }

        }
    };


}

pub trait HasIndex {
    fn index(&self) -> HDPathComponent;
}
impl<T: Clone + Into<HDPath>> HasIndex for T {
    fn index(&self) -> HDPathComponent {
        Into::<HDPath>::into(self.clone())
            .components()
            .last()
            .cloned()
            .expect("Path should never be empty")
    }
}

path_union!(
    DerivationPath,
    Account, AccountPath
    Identity, IdentityPath
    Bip44Like, BIP44LikePath
);

impl HasSampleValues for DerivationPath {
    /// A sample used to facilitate unit tests.
    fn sample() -> Self {
        AccountPath::sample().into()
    }

    /// A sample used to facilitate unit tests.
    fn sample_other() -> Self {
        IdentityPath::sample().into()
    }
}

#[cfg(test)]
mod tests {
    use super::*;

    type Sut = DerivationPath;

    #[test]
    fn test_to_bip32_string_is_display_account() {
        let sut = Sut::Account {
            value: AccountPath::sample(),
        };
        assert_eq!(sut.to_bip32_string(), format!("{}", sut));
    }

    #[test]
    fn test_to_bip32_string_is_debug_account() {
        let sut = Sut::Account {
            value: AccountPath::sample(),
        };
        assert_eq!(sut.to_bip32_string_debug(), format!("{:?}", sut));
    }

    #[test]
    fn test_to_bip32_string_is_display_identity() {
        let sut = Sut::Identity {
            value: IdentityPath::sample(),
        };
        assert_eq!(sut.to_bip32_string(), format!("{}", sut));
    }

    #[test]
    fn test_to_bip32_string_is_debug_identity() {
        let sut = Sut::Identity {
            value: IdentityPath::sample(),
        };
        assert_eq!(sut.to_bip32_string_debug(), format!("{:?}", sut));
    }

    #[test]
    fn string_roundtrip_account_from_account() {
        let value = AccountPath::sample();
        let s = value.to_bip32_string();
        let path2 = Sut::from_bip32_string(&s).unwrap();
        assert_eq!(Sut::Account { value }, path2);
    }

    #[test]
    fn string_roundtrip_account_from_cap26() {
        let sut = Sut::Account {
            value: AccountPath::sample(),
        };
        let s = sut.to_bip32_string();
        let value = AccountPath::from_bip32_string(&s).unwrap();
        assert_eq!(Sut::Account { value }, sut)
    }

    #[test]
    fn string_roundtrip_identity_from_identity() {
        let value = IdentityPath::sample();
        let s = value.to_bip32_string();
        let path2 = Sut::from_bip32_string(&s).unwrap();
        assert_eq!(Sut::Identity { value }, path2);
    }

    #[test]
    fn string_roundtrip_identity_from_cap26() {
        let sut = Sut::Identity {
            value: IdentityPath::sample(),
        };
        let s = sut.to_bip32_string();
        let value = IdentityPath::from_bip32_string(&s).unwrap();
        assert_eq!(Sut::Identity { value }, sut)
    }

    #[test]
    fn string_roundtrip_bip44_from_bip44() {
        let value = BIP44LikePath::sample();
        let s = value.to_bip32_string();
        let path2 = Sut::from_bip32_string(&s).unwrap();
        assert_eq!(Sut::Bip44Like { value }, path2);
    }

    #[test]
    fn string_roundtrip_getid_from_cap26() {
        let sut = Sut::Bip44Like {
            value: BIP44LikePath::sample(),
        };
        let s = sut.to_bip32_string();
        let value = BIP44LikePath::from_bip32_string(&s).unwrap();
        assert_eq!(Sut::Bip44Like { value }, sut)
    }

    #[test]
    fn equality() {
        assert_eq!(Sut::sample(), Sut::sample());
        assert_eq!(Sut::sample_other(), Sut::sample_other());
    }

    #[test]
    fn inequality() {
        assert_ne!(Sut::sample(), Sut::sample_other());
    }

    #[test]
    fn curve() {
        assert_eq!(Sut::sample().curve(), SLIP10Curve::Curve25519)
    }

    #[test]
    fn cap26_scheme() {
        assert_eq!(
            Sut::sample().get_derivation_path_scheme(),
            DerivationPathScheme::Cap26
        );
    }

    #[test]
    fn cap26_hdpath() {
        assert_eq!(
            Sut::sample().to_hd_path(),
            AccountPath::sample().to_hd_path()
        );
    }

    #[test]
    fn bip44like_scheme() {
        assert_eq!(
            Sut::Bip44Like {
                value: BIP44LikePath::new(
                    HDPathComponent::from_global_key_space(0).unwrap()
                )
            }
            .get_derivation_path_scheme(),
            DerivationPathScheme::Bip44Olympia
        );
    }

    #[test]
    fn bip44like_hdpath() {
        assert_eq!(
            Sut::Bip44Like {
                value: BIP44LikePath::new(
                    HDPathComponent::from_global_key_space(0).unwrap()
                )
            }
            .to_hd_path(),
            BIP44LikePath::new(
                HDPathComponent::from_local_key_space(
                    0,
                    KeySpace::Unsecurified { is_hardened: false }
                )
                .unwrap()
            )
            .to_hd_path()
        );
    }

    #[test]
    fn into_from_account_bip44_path() {
        assert_eq!(
            Sut::Bip44Like {
                value: BIP44LikePath::sample()
            },
            BIP44LikePath::sample().into()
        );
    }

    #[test]
    fn as_bip44_path() {
        let path: Sut = BIP44LikePath::sample().into();
        assert_eq!(path.as_bip44_like().unwrap(), &BIP44LikePath::sample());
    }

    #[test]
    fn into_from_account_cap26_path() {
        assert_eq!(
            Sut::Account {
                value: AccountPath::sample()
            },
            AccountPath::sample().into()
        );
    }

    #[test]
    fn into_from_identity_cap26_path() {
        assert_eq!(
            Sut::Identity {
                value: IdentityPath::sample()
            },
            IdentityPath::sample().into()
        );
    }

    #[test]
    fn derivation_path_identity() {
        let derivation_path: Sut = IdentityPath::sample().into();
        assert_eq!(derivation_path, derivation_path.derivation_path());
    }

    #[test]
    fn json_cap26_account() {
        let model = Sut::sample();
        assert_eq_after_json_roundtrip(
            &model,
            r#"
        {
            "scheme": "cap26",
            "path": "m/44H/1022H/1H/525H/1460H/0H"
        }
        "#,
        );
    }

    #[test]
    fn test_from_str_bip44() {
        let s = "m/44H/1022H/0H/0/1H";
        assert_eq!(
            Sut::from_str(s).unwrap(),
            BIP44LikePath::sample_other().into()
        )
    }

    #[test]
    fn test_from_str_cap26_account_path() {
        let s = "m/44H/1022H/1H/525H/1460H/0H";
        assert_eq!(Sut::from_str(s).unwrap(), AccountPath::sample().into())
    }

    #[test]
    fn display() {
        let model = Sut::sample();
        assert_eq!(format!("{}", model), "m/44H/1022H/1H/525H/1460H/0H")
    }

    #[test]
    fn debug() {
        let model = Sut::sample();
        assert_eq!(format!("{:?}", model), "m/44'/1022'/1'/525'/1460'/0'")
    }

    #[test]
    fn json_bip44like_account_hardened() {
        let path = BIP44LikePath::sample_other();
        let model: Sut = path.into();
        assert_eq_after_json_roundtrip(
            &model,
            r#"
        {
            "scheme": "bip44Olympia",
            "path": "m/44H/1022H/0H/0/1H"
        }
        "#,
        );
    }

    #[test]
    fn json_bip44like_account_unhardened() {
        let path = BIP44LikePath::sample();
        let model: Sut = path.into();
        assert_eq_after_json_roundtrip(
            &model,
            r#"
        {
            "scheme": "bip44Olympia",
            "path": "m/44H/1022H/0H/0/0"
        }
        "#,
        );
    }

    #[test]
    fn json_android_bug_bip44like_incorrectly_marked_as_cap26_is_indeed_deserialized_as_bip44(
    ) {
        let json = r#"
        {
            "scheme": "cap26",
            "path": "m/44H/1022H/0H/0/0H"
        }
        "#;
        let sut = serde_json::from_str::<Sut>(json).unwrap();
        assert_eq!(
            sut,
            Sut::Bip44Like {
                value: BIP44LikePath::sample()
            }
        );
    }
}<|MERGE_RESOLUTION|>--- conflicted
+++ resolved
@@ -1,6 +1,5 @@
 use crate::prelude::*;
 
-<<<<<<< HEAD
 macro_rules! path_union {
     (
         $(
@@ -34,26 +33,6 @@
                     $variant_name { value: $variant_type },
                 )+
             }
-=======
-/// A derivation path on either supported schemes, either Babylon (CAP26) or Olympia (BIP44Like).
-#[derive(
-    Clone,
-    PartialEq,
-    Eq,
-    Hash,
-    EnumAsInner,
-    PartialOrd,
-    Ord,
-    derive_more::Display,
-    derive_more::Debug,
-)]
-pub enum DerivationPath {
-    #[debug("{}", self.bip32_string())]
-    CAP26 { value: CAP26Path },
-    #[debug("{}", self.bip32_string())]
-    BIP44Like { value: BIP44LikePath },
-}
->>>>>>> fe438880
 
             impl $union_name {
                 $(
@@ -150,6 +129,14 @@
 
                     $(
                         if scheme == $variant_type::derivation_path_scheme() && let Ok(success) = $variant_type::deserialize(path)
+                                .map(Self::[< $variant_name:snake >]) {
+                                    return Ok(success);
+                        }
+                    )+
+                    // This is a hack to fix a bug in the Android app where BIP44 paths
+                    // were incorrectly marked cap26.
+                    $(
+                        if let Ok(success) = $variant_type::deserialize(path)
                                 .map(Self::[< $variant_name:snake >]) {
                                     return Ok(success);
                         }
@@ -487,14 +474,14 @@
         let json = r#"
         {
             "scheme": "cap26",
-            "path": "m/44H/1022H/0H/0/0H"
+            "path": "m/44H/1022H/0H/0/1H"
         }
         "#;
         let sut = serde_json::from_str::<Sut>(json).unwrap();
         assert_eq!(
             sut,
             Sut::Bip44Like {
-                value: BIP44LikePath::sample()
+                value: BIP44LikePath::sample_other()
             }
         );
     }
