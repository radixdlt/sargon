--- conflicted
+++ resolved
@@ -37,17 +37,6 @@
             .into_iter()
             .collect::<IndexSet<_>>();
 
-<<<<<<< HEAD
-        let successful_hashes: IndexSet<TransactionIntentHash> =
-            successful_transactions
-                .transactions
-                .keys()
-                .cloned()
-                .collect();
-
-        let failure_hashes: IndexSet<TransactionIntentHash> =
-            failed_transactions.transactions.keys().cloned().collect();
-=======
         let successful_hashes = successful_transactions
             .transactions
             .keys()
@@ -59,7 +48,6 @@
             .keys()
             .cloned()
             .collect::<IndexSet<_>>();
->>>>>>> f2cba03d
 
         let valid = successful_hashes
             .intersection(&failure_hashes)
