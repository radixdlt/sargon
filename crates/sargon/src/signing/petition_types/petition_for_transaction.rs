--- conflicted
+++ resolved
@@ -199,17 +199,10 @@
             AccountAddress::sample_other(),
             || {
                 GeneralRoleWithHierarchicalDeterministicFactorInstances::r6(
-<<<<<<< HEAD
                 HierarchicalDeterministicFactorInstance::sample_id_to_instance(
                     CAP26EntityKind::Account,
                     Hardened::from_local_key_space_unsecurified(6u32).unwrap(),
-=======
-                    HierarchicalDeterministicFactorInstance::sample_id_to_instance(
-                        CAP26EntityKind::Account,
-                        HDPathComponent::from(6)
-                    )
->>>>>>> 46e7f869
-                )
+                ))
             },
         );
 
