use crate::prelude::*;

#[derive(Clone, Debug, PartialEq, Eq, std::hash::Hash)]
pub(crate) struct TXToSign {
    pub(crate) intent_hash: TransactionIntentHash,
    entities_requiring_auth: Vec<AccountOrPersona>, // should be a set but Sets are not `Hash`.
}

impl TXToSign {
    pub(crate) fn with(
        intent_hash: TransactionIntentHash,
        entities_requiring_auth: impl IntoIterator<
            Item = impl Into<AccountOrPersona>,
        >,
    ) -> Self {
        Self {
            intent_hash,
            entities_requiring_auth: entities_requiring_auth
                .into_iter()
                .map(|i| i.into())
                .collect_vec(),
        }
    }

    pub(crate) fn entities_requiring_auth(&self) -> IndexSet<AccountOrPersona> {
        self.entities_requiring_auth.clone().into_iter().collect()
    }

    pub(crate) fn extracting_from_intent_and_profile(
        intent: &TransactionIntent,
        profile: &Profile,
    ) -> Result<Self> {
        let intent_hash = intent.transaction_intent_hash().clone();
<<<<<<< HEAD
        let summary = intent
            .manifest_summary()
            .ok_or(CommonError::FailedToGenerateManifestSummary)?;
=======
        let summary = intent.manifest_summary()?;
>>>>>>> f2cba03d
        let entities_requiring_auth =
            ExtractorOfEntitiesRequiringAuth::extract(profile, summary)?;

        Ok(Self::with(intent_hash, entities_requiring_auth))
    }
}

// -- Samples
impl TXToSign {
    #[allow(unused)]
    pub(crate) fn sample(
        entities_requiring_auth: impl IntoIterator<
            Item = impl Into<AccountOrPersona>,
        >,
    ) -> Self {
        Self::with(
            TransactionIntentHash::new(
                Hash::from(Exactly32Bytes::generate()),
                NetworkID::Mainnet,
            ),
            entities_requiring_auth,
        )
    }
}<|MERGE_RESOLUTION|>--- conflicted
+++ resolved
@@ -31,13 +31,7 @@
         profile: &Profile,
     ) -> Result<Self> {
         let intent_hash = intent.transaction_intent_hash().clone();
-<<<<<<< HEAD
-        let summary = intent
-            .manifest_summary()
-            .ok_or(CommonError::FailedToGenerateManifestSummary)?;
-=======
         let summary = intent.manifest_summary()?;
->>>>>>> f2cba03d
         let entities_requiring_auth =
             ExtractorOfEntitiesRequiringAuth::extract(profile, summary)?;
 
