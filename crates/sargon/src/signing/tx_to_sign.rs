--- conflicted
+++ resolved
@@ -30,47 +30,12 @@
         intent: &TransactionIntent,
         profile: &Profile,
     ) -> Result<Self> {
-<<<<<<< HEAD
         let intent_hash = intent.transaction_intent_hash().clone();
         let summary = intent
             .manifest_summary()
             .ok_or(CommonError::FailedToGenerateManifestSummary)?;
-        let mut entities_requiring_auth: IndexSet<AccountOrPersona> =
-            IndexSet::new();
-
-        let accounts = summary
-            .addresses_of_accounts_requiring_auth
-            .iter()
-            .map(|a| profile.account_by_address(*a))
-            .collect::<Result<Vec<_>>>()?;
-
-        entities_requiring_auth.extend(
-            accounts
-                .into_iter()
-                .map(AccountOrPersona::from)
-                .collect_vec(),
-        );
-
-        let personas = summary
-            .addresses_of_personas_requiring_auth
-            .into_iter()
-            .map(|a| profile.persona_by_address(a))
-            .collect::<Result<Vec<_>>>()?;
-
-        entities_requiring_auth.extend(
-            personas
-                .into_iter()
-                .map(AccountOrPersona::from)
-                .collect_vec(),
-        );
-=======
-        let intent_hash = intent.intent_hash().clone();
         let entities_requiring_auth =
-            ExtractorOfEntitiesRequiringAuth::extract(
-                profile,
-                intent.manifest_summary().clone(),
-            )?;
->>>>>>> cebe60ce
+            ExtractorOfEntitiesRequiringAuth::extract(profile, summary)?;
 
         Ok(Self::with(intent_hash, entities_requiring_auth))
     }
