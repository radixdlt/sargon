#![cfg(test)]

use crate::prelude::*;
<<<<<<< HEAD
use hex::ToHex;
=======
>>>>>>> b9d99958
use std::sync::Mutex;

/// A mocked network antenna, useful for testing.
#[derive(Debug)]
pub struct MockNetworkingDriver {
    hard_coded_status: u16,
    hard_coded_bodies: Mutex<Vec<BagOfBytes>>,
    spy: fn(NetworkRequest) -> (),
}

#[allow(unused)]
impl MockNetworkingDriver {
    pub fn with_spy(
        status: u16,
        body: impl Into<BagOfBytes>,
        spy: fn(NetworkRequest) -> (),
    ) -> Self {
        Self {
            hard_coded_status: status,
            hard_coded_bodies: Mutex::new(vec![body.into()]),
<<<<<<< HEAD
            spy,
        }
    }

    pub fn with_spy_multiple_bodies(
        status: u16,
        bodies: Vec<BagOfBytes>,
        spy: fn(NetworkRequest) -> (),
    ) -> Self {
        Self {
            hard_coded_status: status,
            hard_coded_bodies: Mutex::new(bodies),
=======
>>>>>>> b9d99958
            spy,
        }
    }

    pub fn new(status: u16, body: impl Into<BagOfBytes>) -> Self {
        Self::with_spy(status, body, |_| {})
    }

    pub fn new_with_bodies(status: u16, bodies: Vec<BagOfBytes>) -> Self {
        Self::with_spy_multiple_bodies(status, bodies, |_| {})
    }

    pub fn new_always_failing() -> Self {
        Self::new(500, BagOfBytes::new())
    }

    pub fn with_response<T>(response: T) -> Self
    where
        T: Serialize,
    {
        let body = serde_json::to_vec(&response).unwrap();
        Self::new(200, body)
    }

    pub fn with_responses<T>(responses: Vec<T>) -> Self
    where
        T: Serialize,
    {
        let bodies = responses
            .into_iter()
            .map(|r| serde_json::to_vec(&r).unwrap())
            .map(BagOfBytes::from)
            .collect();

        Self {
            hard_coded_status: 200,
            hard_coded_bodies: Mutex::new(bodies),
            spy: |_| {},
        }
    }
}

#[async_trait::async_trait]
impl NetworkingDriver for MockNetworkingDriver {
    async fn execute_network_request(
        &self,
        request: NetworkRequest,
    ) -> Result<NetworkResponse> {
        (self.spy)(request);
        let mut bodies = self.hard_coded_bodies.lock().unwrap();
        if bodies.is_empty() {
            Err(CommonError::Unknown)
        } else {
            Ok(NetworkResponse {
                status_code: self.hard_coded_status,
                body: bodies.remove(0),
            })
        }
    }
}<|MERGE_RESOLUTION|>--- conflicted
+++ resolved
@@ -1,10 +1,6 @@
 #![cfg(test)]
 
 use crate::prelude::*;
-<<<<<<< HEAD
-use hex::ToHex;
-=======
->>>>>>> b9d99958
 use std::sync::Mutex;
 
 /// A mocked network antenna, useful for testing.
@@ -25,7 +21,6 @@
         Self {
             hard_coded_status: status,
             hard_coded_bodies: Mutex::new(vec![body.into()]),
-<<<<<<< HEAD
             spy,
         }
     }
@@ -38,8 +33,6 @@
         Self {
             hard_coded_status: status,
             hard_coded_bodies: Mutex::new(bodies),
-=======
->>>>>>> b9d99958
             spy,
         }
     }
