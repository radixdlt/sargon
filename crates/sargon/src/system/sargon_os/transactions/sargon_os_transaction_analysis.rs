use std::sync::RwLockWriteGuard;

use radix_engine_toolkit::functions::transaction_v2::{subintent_manifest, transaction_manifest};
use radix_transactions::{manifest::BlobProvider, model::TransactionPayload};

use crate::prelude::*;

/// This is part of an error message returned **by Gateway**, indicating the deposits are denied for the account.
/// We use it part of logic below, matching against this String - we really should upgrade this code to be more
/// structured - we MUST update this value if Gateway where to change this value.
const GW_ERR_ACCOUNT_DEPOSIT_DISALLOWED: &str =
    "AccountError(DepositIsDisallowed";
/// This is part of an error message returned **by Gateway**, indicating the deposits are denied for the account.
/// We use it part of logic below, matching against this String - we really should upgrade this code to be more
/// structured - we MUST update this value if Gateway where to change this value.
const GW_ERR_NOT_ALL_COULD_BE_DEPOSITED: &str =
    "AccountError(NotAllBucketsCouldBeDeposited";

impl SargonOS {
    /// Performs initial transaction analysis for a given raw manifest, including:
    /// 1. Extracting the transaction signers.
    /// 2. Executing the transaction preview GW request.
    /// 3. Running the execution summary with the manifest and receipt.
    ///
    ///     Maps relevant errors to ensure proper handling by the hosts.
    pub async fn analyse_transaction_preview(
        &self,
        instructions: String,
        blobs: Blobs,
        are_instructions_originating_from_host: bool,
        nonce: Nonce,
        notary_public_key: PublicKey,
    ) -> Result<TransactionToReview> {
        let network_id = self.profile_state_holder.current_network_id()?;
        let gateway_client = GatewayClient::new(
            self.clients.http_client.driver.clone(),
            network_id,
        );
        let transaction_manifest =
            TransactionManifest::new(instructions, network_id, blobs)?;

        let summary = transaction_manifest.summary()?;

        // Transactions created outside of the Wallet are not allowed to use reserved instructions
        if !are_instructions_originating_from_host
            && !summary.reserved_instructions.is_empty()
        {
            return Err(
                CommonError::ReservedInstructionsNotAllowedInManifest {
                    reserved_instructions: summary
                        .reserved_instructions
                        .iter()
                        .map(|i| i.to_string())
                        .collect(),
                },
            );
        }

        // Get the execution summary
        let execution_summary = self
            .get_transaction_execution_summary(
                gateway_client,
                transaction_manifest.clone(),
                nonce,
                Some(notary_public_key),
                are_instructions_originating_from_host,
            )
            .await?;

        Ok(TransactionToReview {
            transaction_manifest,
            execution_summary,
        })
    }

    /// Performs initial transaction analysis for a given raw manifest, including:
    /// 1. Creating the SubintentManifest.
    /// 2. Validating if the manifest is open or enclosed.
    /// 3. If open, the manifest with its summary is returned.
    /// 4. If enclosed, it extracts the transaction signers and then transaction preview GW request is executed.
    /// 3. The execution summary is created with the manifest and receipt.
    ///
    ///     Maps relevant errors to ensure proper handling by the hosts.
    pub async fn analyse_pre_auth_preview(
        &self,
        instructions: String,
        blobs: Blobs,
        intent_discrimnator: IntentDiscriminator
    ) -> Result<PreAuthToReview> {
        let network_id = self.profile_state_holder.current_network_id()?;
        let subintent_manifest = SubintentManifest::new(
            instructions,
            network_id,
            blobs.clone(),
            ChildSubintentSpecifiers::default(),
        )?;

        let summary = subintent_manifest.summary()?;

        if !summary.reserved_instructions.is_empty() {
            return Err(
                CommonError::ReservedInstructionsNotAllowedInManifest {
                    reserved_instructions: summary
                        .reserved_instructions
                        .iter()
                        .map(|i| i.to_string())
                        .collect(),
                },
            );
        }

        let pre_auth_to_review = match subintent_manifest.as_enclosed_scrypto() {
            Some(manifest) => {
<<<<<<< HEAD
                let execution_summary = self.get_transaction_execution_summary_v2(
                    network_id, 
                    manifest, 
                    intent_discrimnator, 
                    false // PreAuth transaction cannot be sent by the Host itself
                ).await?;
=======
                let mut instructions = manifest.instructions;
                // The ASSERT_WORKTOP_IS_EMPTY instruction, as it is a V2 instruction, is not allowed in the V1 manifest.
                instructions.instructions.remove(0);
                let manifest_v2 = TransactionManifestV2::with_instructions_and_blobs_and_children(
                    instructions,
                    blobs.clone(),
                    ChildSubintentSpecifiers::default(),
                );

                let manifest_string = manifest_v2.manifest_string();
                let network_definition = network_id.network_definition();
                let scrypto_manifest_v1: ScryptoTransactionManifest =
                    scrypto_compile_manifest(
                        &manifest_string,
                        &network_definition,
                        BlobProvider::new_with_blobs(
                            blobs
                                .blobs()
                                .into_iter()
                                .map(|b| b.0.bytes)
                                .collect(),
                        ),
                    )
                    .map_err(|e| {
                        CommonError::from_scrypto_compile_error(e, network_id)
                    })?;

                let manifest_v1: TransactionManifest =
                    (scrypto_manifest_v1, network_id).try_into()?;

                let gateway_client = GatewayClient::new(
                    self.clients.http_client.driver.clone(),
                    network_id,
                );
                let execution_summary = self
                    .get_transaction_execution_summary(
                        gateway_client,
                        manifest_v1,
                        nonce,
                        None,
                        false,
                    )
                    .await?;
>>>>>>> 7593ad64

                PreAuthToReview::Enclosed(PreAuthEnclosedManifest {
                    manifest: subintent_manifest,
                    summary: execution_summary,
                })
            }
            None => PreAuthToReview::Open(PreAuthOpenManifest {
                manifest: subintent_manifest,
                summary,
            }),
        };

        Ok(pre_auth_to_review)
    }
}

impl SargonOS {
    fn extract_signer_public_keys(
        &self,
        manifest_summary: ManifestSummary,
    ) -> Result<IndexSet<PublicKey>> {
        // Extracting the entities requiring auth to check if the notary is signatory
        let profile = self.profile_state_holder.profile()?;
        let signable_summary =
            SignableManifestSummary::new(manifest_summary.clone());

        // Extracting the signers public keys
        Ok(ExtractorOfInstancesRequiredToSignTransactions::extract(
            &profile,
            vec![signable_summary],
            RoleKind::Primary,
        )?
        .iter()
        .map(|i| i.public_key.public_key)
        .collect::<IndexSet<PublicKey>>())
    }

    async fn get_transaction_execution_summary_v2(
        &self,
        network_id: NetworkID,
        manifest: ScryptoTransactionManifestV2,
        discriminator: IntentDiscriminator,
        are_instructions_originating_from_host: bool,
    ) -> Result<ExecutionSummary> {
        let summary = RET_statically_analyze_and_validate_v2(&manifest).map_err(map_static_analysis_error)?;

        let signer_public_keys =
        self.extract_signer_public_keys(
            ManifestSummary::from((summary, network_id.clone()))
        )?;

        let gateway_client = GatewayClient::new(
            self.clients.http_client.driver.clone(),
            network_id,
        );

        let epoch = gateway_client.current_epoch().await?;

        let request = TransactionPreviewRequestV2::new_transaction_analysis(
            manifest.clone(), 
            epoch, 
            signer_public_keys,
             PublicKey::sample(), 
             discriminator, 
             network_id
        );
        

        let response = gateway_client.transaction_preview_v2(request).await?;


        let receipt = response
        .receipt
        .ok_or(CommonError::FailedToExtractTransactionReceiptBytes)?;
    
            if receipt.status != TransactionReceiptStatus::Succeeded {
                return Err(Self::map_failed_transaction_preview(receipt));
            };

        
        let engine_toolkit_receipt = response
        .radix_engine_toolkit_receipt
        .ok_or(CommonError::FailedToExtractTransactionReceiptBytes)?;

        let execution_summary = manifest.execution_summary(engine_toolkit_receipt, network_id)?;

    let reserved_manifest_class = execution_summary
        .detailed_classification
        .iter()
        .find(|classification| classification.is_reserved());

    if let Some(reserved_manifest_class) = reserved_manifest_class
        && !are_instructions_originating_from_host
    {
        return Err(CommonError::ReservedManifestClass {
            class: reserved_manifest_class.clone(),
        });
    }

    Ok(execution_summary)
    }

    async fn get_transaction_execution_summary(
        &self,
        gateway_client: GatewayClient,
        manifest: TransactionManifest,
        nonce: Nonce,
        notary_public_key: Option<PublicKey>,
        are_instructions_originating_from_host: bool,
    ) -> Result<ExecutionSummary> {
        let signer_public_keys =
            self.extract_signer_public_keys(manifest.summary()?)?;

        // Getting the current ledger epoch
        let epoch = gateway_client.current_epoch().await?;

        let request = TransactionPreviewRequest::new_transaction_analysis_v1(
            manifest.clone(),
            epoch,
            signer_public_keys,
            notary_public_key,
            nonce,
        );
        let response = gateway_client.transaction_preview(request).await?;

        // Checking the transaction receipt status and mapping the response
        if response.receipt.status != TransactionReceiptStatus::Succeeded {
            return Err(Self::map_failed_transaction_preview(response.receipt));
        };

        let engine_toolkit_receipt = response
            .radix_engine_toolkit_receipt
            .ok_or(CommonError::FailedToExtractTransactionReceiptBytes)?;

        let execution_summary =
            manifest.execution_summary(engine_toolkit_receipt)?;

        let reserved_manifest_class = execution_summary
            .detailed_classification
            .iter()
            .find(|classification| classification.is_reserved());

        if let Some(reserved_manifest_class) = reserved_manifest_class
            && !are_instructions_originating_from_host
        {
            return Err(CommonError::ReservedManifestClass {
                class: reserved_manifest_class.kind(),
            });
        }

        Ok(execution_summary)
    }

    #[cfg(not(tarpaulin_include))] // TBD
    #[allow(dead_code)]
    async fn get_subintent_preview(
        &self,
        gateway_client: GatewayClient,
        manifest: TransactionManifestV2,
        _nonce: Nonce,
    ) -> Result<TransactionPreviewResponse> {
        let _signer_public_keys =
            self.extract_signer_public_keys(manifest.summary()?)?;

        // Getting the current ledger epoch
        let _epoch = gateway_client.current_epoch().await?;

        unimplemented!("To be defined when GW is available, likely that there will be a new endpoint with new payload definition")
    }

    fn map_failed_transaction_preview(
        receipt: TransactionReceipt,
    ) -> CommonError {
        let message = receipt
            .error_message
            .unwrap_or_else(|| "Unknown reason".to_string());

        // Quite rudimentary, but it is not worth making something smarter,
        // as the GW will provide in the future strongly typed errors
        let is_failure_due_to_deposit_rules = message
            .contains(GW_ERR_ACCOUNT_DEPOSIT_DISALLOWED)
            || message.contains(GW_ERR_NOT_ALL_COULD_BE_DEPOSITED);

        if is_failure_due_to_deposit_rules {
            CommonError::OneOfReceivingAccountsDoesNotAllowDeposits
        } else {
            CommonError::FailedTransactionPreview {
                error_message: message,
            }
        }
    }
}

#[cfg(test)]
mod transaction_preview_analysis_tests {
    use super::*;
    use radix_common::prelude::Decimal;
    use radix_engine_toolkit_common::receipt::{
        AsStr, FeeSummary as RETFeeSummary, LockedFees as RETLockedFees,
        StateUpdatesSummary as RETStateUpdatesSummary,
    };
    use std::sync::Mutex;

    #[allow(clippy::upper_case_acronyms)]
    type SUT = SargonOS;

    #[actix_rt::test]
    async fn manifest_parse_error() {
        let os = SUT::fast_boot().await;

        let result = os
            .analyse_transaction_preview(
                "instructions".to_string(),
                Blobs::sample(),
                false,
                Nonce::sample(),
                PublicKey::sample(),
            )
            .await;

        assert!(matches!(
            result,
            Err(CommonError::InvalidInstructionsString { .. })
        ));
    }

    #[actix_rt::test]
    async fn profile_not_loaded_error() {
        let os = SUT::fast_boot().await;
        os.profile_state_holder
            .replace_profile_state_with(ProfileState::None)
            .unwrap();

        let result = os
            .analyse_transaction_preview(
                TransactionManifest::sample().instructions_string(),
                Blobs::sample(),
                false,
                Nonce::sample(),
                PublicKey::sample(),
            )
            .await;

        assert!(matches!(
            result,
            Err(CommonError::ProfileStateNotLoaded { .. })
        ));
    }

    #[actix_rt::test]
    async fn failed_network_response_error() {
        let os = prepare_os(MockNetworkingDriver::new_always_failing()).await;

        let result = os
            .analyse_transaction_preview(
                prepare_manifest_with_account_entity().instructions_string(),
                Blobs::sample(),
                true,
                Nonce::sample(),
                PublicKey::sample(),
            )
            .await;

        assert_eq!(
            result,
            Err(CommonError::NetworkResponseBadCode { code: 500 })
        )
    }

    #[actix_rt::test]
    async fn failed_preview_response_unknown_error() {
        let responses = prepare_responses(
            LedgerState {
                network: "".to_string(),
                state_version: 0,
                proposer_round_timestamp: "".to_string(),
                epoch: 0,
                round: 0,
            },
            TransactionPreviewResponse {
                encoded_receipt: "".to_string(),
                radix_engine_toolkit_receipt: None,
                logs: vec![],
                receipt: TransactionReceipt {
                    status: TransactionReceiptStatus::Failed,
                    error_message: None,
                },
            },
        );
        let os =
            prepare_os(MockNetworkingDriver::new_with_bodies(200, responses))
                .await;

        let result = os
            .analyse_transaction_preview(
                prepare_manifest_with_account_entity().instructions_string(),
                Blobs::sample(),
                true,
                Nonce::sample(),
                PublicKey::sample(),
            )
            .await;

        assert_eq!(
            result,
            Err(CommonError::FailedTransactionPreview {
                error_message: "Unknown reason".to_string()
            })
        )
    }

    #[actix_rt::test]
    async fn failed_preview_response_deposit_rules_error() {
        let mut responses: Vec<BagOfBytes> = vec![];
        let mut first_call_responses = prepare_responses(
            LedgerState {
                network: "".to_string(),
                state_version: 0,
                proposer_round_timestamp: "".to_string(),
                epoch: 0,
                round: 0,
            },
            TransactionPreviewResponse {
                encoded_receipt: "".to_string(),
                radix_engine_toolkit_receipt: None,
                logs: vec![],
                receipt: TransactionReceipt {
                    status: TransactionReceiptStatus::Failed,
                    error_message: Some(
                        "AccountError(DepositIsDisallowed".to_string(),
                    ),
                },
            },
        );
        let mut second_call_responses = prepare_responses(
            LedgerState {
                network: "".to_string(),
                state_version: 0,
                proposer_round_timestamp: "".to_string(),
                epoch: 0,
                round: 0,
            },
            TransactionPreviewResponse {
                encoded_receipt: "".to_string(),
                radix_engine_toolkit_receipt: None,
                logs: vec![],
                receipt: TransactionReceipt {
                    status: TransactionReceiptStatus::Failed,
                    error_message: Some(
                        "AccountError(NotAllBucketsCouldBeDeposited"
                            .to_string(),
                    ),
                },
            },
        );
        responses.append(&mut first_call_responses);
        responses.append(&mut second_call_responses);
        let os =
            prepare_os(MockNetworkingDriver::new_with_bodies(200, responses))
                .await;
        let manifest = prepare_manifest_with_account_entity();

        let result = os
            .analyse_transaction_preview(
                manifest.instructions_string(),
                Blobs::sample(),
                true,
                Nonce::sample(),
                PublicKey::sample(),
            )
            .await;

        assert_eq!(
            result,
            Err(CommonError::OneOfReceivingAccountsDoesNotAllowDeposits)
        );

        let result = os
            .analyse_transaction_preview(
                manifest.instructions_string(),
                Blobs::sample(),
                true,
                Nonce::sample(),
                PublicKey::sample(),
            )
            .await;

        assert_eq!(
            result,
            Err(CommonError::OneOfReceivingAccountsDoesNotAllowDeposits)
        )
    }

    #[actix_rt::test]
    async fn missing_radix_engine_toolkit_receipt_error() {
        let responses = prepare_responses(
            LedgerState {
                network: "".to_string(),
                state_version: 0,
                proposer_round_timestamp: "".to_string(),
                epoch: 0,
                round: 0,
            },
            TransactionPreviewResponse {
                encoded_receipt: "".to_string(),
                radix_engine_toolkit_receipt: None,
                logs: vec![],
                receipt: TransactionReceipt {
                    status: TransactionReceiptStatus::Succeeded,
                    error_message: None,
                },
            },
        );
        let os =
            prepare_os(MockNetworkingDriver::new_with_bodies(200, responses))
                .await;
        let manifest = TransactionManifest::set_owner_keys_hashes(
            &IdentityAddress::sample().into(),
            vec![PublicKeyHash::sample()],
        );

        let result = os
            .analyse_transaction_preview(
                manifest.instructions_string(),
                Blobs::sample(),
                true,
                Nonce::sample(),
                PublicKey::sample(),
            )
            .await;

        assert_eq!(
            result,
            Err(CommonError::FailedToExtractTransactionReceiptBytes)
        )
    }

    #[actix_rt::test]
    async fn signer_entities_not_found() {
        let responses = prepare_responses(
            LedgerState {
                network: "".to_string(),
                state_version: 0,
                proposer_round_timestamp: "".to_string(),
                epoch: 0,
                round: 0,
            },
            TransactionPreviewResponse {
                encoded_receipt: "".to_string(),
                radix_engine_toolkit_receipt: Some(
                    ScryptoSerializableToolkitTransactionReceipt::Reject {
                        reason: "Test".to_string(),
                    },
                ),
                logs: vec![],
                receipt: TransactionReceipt {
                    status: TransactionReceiptStatus::Succeeded,
                    error_message: None,
                },
            },
        );
        let os =
            prepare_os(MockNetworkingDriver::new_with_bodies(200, responses))
                .await;

        let result = os
            .analyse_transaction_preview(
                TransactionManifest::sample().instructions_string(),
                Blobs::sample(),
                true,
                Nonce::sample(),
                PublicKey::sample(),
            )
            .await;

        assert_eq!(result, Err(CommonError::UnknownAccount))
    }

    #[actix_rt::test]
    async fn execution_summary_parse_error() {
        let responses = prepare_responses(
            LedgerState {
                network: "".to_string(),
                state_version: 0,
                proposer_round_timestamp: "".to_string(),
                epoch: 0,
                round: 0,
            },
            TransactionPreviewResponse {
                encoded_receipt: "".to_string(),
                radix_engine_toolkit_receipt: Some(
                    ScryptoSerializableToolkitTransactionReceipt::Reject {
                        reason: "Test".to_string(),
                    },
                ),
                logs: vec![],
                receipt: TransactionReceipt {
                    status: TransactionReceiptStatus::Succeeded,
                    error_message: None,
                },
            },
        );
        let os =
            prepare_os(MockNetworkingDriver::new_with_bodies(200, responses))
                .await;

        let result = os
            .analyse_transaction_preview(
                prepare_manifest_with_account_entity().instructions_string(),
                Blobs::sample(),
                true,
                Nonce::sample(),
                PublicKey::sample(),
            )
            .await;

        assert_eq!(
            result,
            Err(CommonError::ExecutionSummaryFail {
                underlying: "InvalidReceipt".to_string()
            })
        )
    }

    #[actix_rt::test]
    async fn execution_summary_reserved_instructions_error() {
        let os = prepare_os(MockNetworkingDriver::new_always_failing()).await;

        let result = os
            .analyse_transaction_preview(
                prepare_manifest_with_account_entity().instructions_string(),
                Blobs::sample(),
                false,
                Nonce::sample(),
                PublicKey::sample(),
            )
            .await;

        assert_eq!(
            result,
            Err(CommonError::ReservedInstructionsNotAllowedInManifest {
                reserved_instructions: "AccountLockFee".to_string()
            })
        )
    }

    #[actix_rt::test]
    async fn success() {
        let responses = prepare_responses(
            LedgerState {
                network: "".to_string(),
                state_version: 0,
                proposer_round_timestamp: "".to_string(),
                epoch: 0,
                round: 0,
            },
            TransactionPreviewResponse {
                encoded_receipt: "".to_string(),
                radix_engine_toolkit_receipt: Some(ScryptoSerializableToolkitTransactionReceipt::CommitSuccess {
                    state_updates_summary: RETStateUpdatesSummary {
                        new_entities: IndexSet::new(),
                        metadata_updates: IndexMap::new(),
                        non_fungible_data_updates: IndexMap::new(),
                        newly_minted_non_fungibles: IndexSet::new(),
                    },
                    worktop_changes: IndexMap::new(),
                    fee_summary: RETFeeSummary {
                        execution_fees_in_xrd: ScryptoDecimal192::zero().into(),
                        finalization_fees_in_xrd: ScryptoDecimal192::zero().into(),
                        storage_fees_in_xrd: ScryptoDecimal192::zero().into(),
                        royalty_fees_in_xrd: ScryptoDecimal192::zero().into(),
                    },
                    locked_fees: RETLockedFees {
                        contingent: ScryptoDecimal192::zero().into(),
                        non_contingent: ScryptoDecimal192::zero().into(),
                    },
                }),
                logs: vec![],
                receipt: TransactionReceipt {
                    status: TransactionReceiptStatus::Succeeded,
                    error_message: None,
                },
            },
        );
        let os =
            prepare_os(MockNetworkingDriver::new_with_bodies(200, responses))
                .await;
        let acc: AccountAddress = Account::sample().address;
        let manifest = prepare_manifest_with_account_entity();

        let result = os
            .analyse_transaction_preview(
                manifest.instructions_string(),
                Blobs::default(),
                true,
                Nonce::sample(),
                PublicKey::sample(),
            )
            .await;

        assert_eq!(
            result,
            Ok(TransactionToReview {
                transaction_manifest: manifest,
                execution_summary: ExecutionSummary::new(
                    [],
                    [],
                    [acc],
                    [],
                    [],
                    [ReservedInstruction::AccountLockFee],
                    [],
                    [],
                    [],
                    FeeLocks::default(),
                    FeeSummary::new("0", "0", "0", 0,),
                    NewEntities::default()
                )
            })
        )
    }

    #[actix_rt::test]
    async fn analyse_open_pre_auth_preview() {
        let os = prepare_os(MockNetworkingDriver::new_always_failing()).await;

        let scrypto_subintent_manifest =
            ScryptoSubintentManifestV2Builder::new_subintent_v2()
                .assert_worktop_is_empty()
                .drop_all_proofs()
                .yield_to_parent(())
                .yield_to_parent(())
                .build();

        let subintent_manifest: SubintentManifest =
            (scrypto_subintent_manifest, NetworkID::Mainnet)
                .try_into()
                .unwrap();

        let result = os
            .analyse_pre_auth_preview(
                subintent_manifest.manifest_string(),
                Blobs::default(),
                IntentDiscriminator::sample(),
            )
            .await
            .unwrap();

        assert_eq!(
            result,
            PreAuthToReview::Open(PreAuthOpenManifest {
                manifest: subintent_manifest.clone(),
                summary: subintent_manifest.summary().unwrap(),
            })
        )
    }

    #[actix_rt::test]
    async fn analyse_open_enclosed_auth_preview() {
        let os = prepare_os(MockNetworkingDriver::new_always_failing()).await;

        let scrypto_subintent_manifest =
            ScryptoSubintentManifestV2Builder::new_subintent_v2()
                .assert_worktop_is_empty()
                .drop_all_proofs()
                .yield_to_parent(())
                .build();

        let subintent_manifest: SubintentManifest =
            (scrypto_subintent_manifest, NetworkID::Mainnet)
                .try_into()
                .unwrap();

        let result = os
            .analyse_pre_auth_preview(
                subintent_manifest.manifest_string(),
                Blobs::default(),
                IntentDiscriminator::sample(),
            )
            .await
            .unwrap();

        assert_eq!(
            result,
            PreAuthToReview::Enclosed(PreAuthEnclosedManifest {
                manifest: subintent_manifest.clone(),
                summary: ExecutionSummary::sample_stokenet(),
            })
        )
    }

    async fn prepare_os(
        mock_networking_driver: MockNetworkingDriver,
    ) -> Arc<SargonOS> {
        let req = SUT::boot_test_with_networking_driver(Arc::new(
            mock_networking_driver,
        ));
        let os =
            actix_rt::time::timeout(SARGON_OS_TEST_MAX_ASYNC_DURATION, req)
                .await
                .unwrap()
                .unwrap();
        os.profile_state_holder
            .update_profile_with(|profile| {
                profile.networks.insert(ProfileNetwork::sample_mainnet());
                profile.factor_sources.insert(FactorSource::sample());
                Ok(())
            })
            .unwrap();
        os
    }

    fn prepare_manifest_with_account_entity() -> TransactionManifest {
        let account = Account::sample_mainnet();
        TransactionManifest::set_owner_keys_hashes(
            &account.address.into(),
            vec![PublicKeyHash::sample()],
        )
        .modify_add_lock_fee(&account.address, Some(Decimal192::zero()))
    }

    fn prepare_responses(
        ledger_state: LedgerState,
        preview_response: TransactionPreviewResponse,
    ) -> Vec<BagOfBytes> {
        vec![
            to_bag_of_bytes(TransactionConstructionResponse { ledger_state }),
            to_bag_of_bytes(preview_response),
        ]
    }

    fn to_bag_of_bytes<T>(value: T) -> BagOfBytes
    where
        T: Serialize,
    {
        BagOfBytes::from(serde_json::to_vec(&value).unwrap())
    }
}<|MERGE_RESOLUTION|>--- conflicted
+++ resolved
@@ -111,58 +111,12 @@
 
         let pre_auth_to_review = match subintent_manifest.as_enclosed_scrypto() {
             Some(manifest) => {
-<<<<<<< HEAD
                 let execution_summary = self.get_transaction_execution_summary_v2(
                     network_id, 
                     manifest, 
                     intent_discrimnator, 
                     false // PreAuth transaction cannot be sent by the Host itself
                 ).await?;
-=======
-                let mut instructions = manifest.instructions;
-                // The ASSERT_WORKTOP_IS_EMPTY instruction, as it is a V2 instruction, is not allowed in the V1 manifest.
-                instructions.instructions.remove(0);
-                let manifest_v2 = TransactionManifestV2::with_instructions_and_blobs_and_children(
-                    instructions,
-                    blobs.clone(),
-                    ChildSubintentSpecifiers::default(),
-                );
-
-                let manifest_string = manifest_v2.manifest_string();
-                let network_definition = network_id.network_definition();
-                let scrypto_manifest_v1: ScryptoTransactionManifest =
-                    scrypto_compile_manifest(
-                        &manifest_string,
-                        &network_definition,
-                        BlobProvider::new_with_blobs(
-                            blobs
-                                .blobs()
-                                .into_iter()
-                                .map(|b| b.0.bytes)
-                                .collect(),
-                        ),
-                    )
-                    .map_err(|e| {
-                        CommonError::from_scrypto_compile_error(e, network_id)
-                    })?;
-
-                let manifest_v1: TransactionManifest =
-                    (scrypto_manifest_v1, network_id).try_into()?;
-
-                let gateway_client = GatewayClient::new(
-                    self.clients.http_client.driver.clone(),
-                    network_id,
-                );
-                let execution_summary = self
-                    .get_transaction_execution_summary(
-                        gateway_client,
-                        manifest_v1,
-                        nonce,
-                        None,
-                        false,
-                    )
-                    .await?;
->>>>>>> 7593ad64
 
                 PreAuthToReview::Enclosed(PreAuthEnclosedManifest {
                     manifest: subintent_manifest,
