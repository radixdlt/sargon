--- conflicted
+++ resolved
@@ -650,22 +650,11 @@
         &self,
         account_addresses: Vec<AccountAddress>,
     ) -> Result<()> {
-<<<<<<< HEAD
-        let mut accounts = account_addresses
-            .iter()
-            .map(|ad| self.account_by_address(*ad))
-            .collect::<Result<Vec<Account>>>()?;
-
-        accounts.iter_mut().for_each(|a| a.mark_as_tombstoned());
-
-        self.update_accounts(Accounts::from(accounts)).await
-=======
         self.update_profile_with(move |profile| {
             profile.networks.tombstone_accounts(&account_addresses);
             Ok(())
         })
         .await
->>>>>>> b2b2f2a6
     }
 }
 
@@ -1702,17 +1691,7 @@
 
         // ACT
         // so that we have at least one network (with one account)
-<<<<<<< HEAD
-        let new_account = os
-            .with_timeout(|x| {
-                x.create_and_save_new_unnamed_mainnet_account_with_bdfs()
-            })
-            .await
-            .unwrap();
-        os.mark_account_as_hidden(new_account.address)
-=======
         os.with_timeout(|os| os.add_account(account.clone()))
->>>>>>> b2b2f2a6
             .await
             .unwrap();
 
@@ -1881,14 +1860,7 @@
 
         // ACT
         // so that we have at least one network (with one account)
-<<<<<<< HEAD
-        let new_account = os
-            .with_timeout(|x| {
-                x.create_and_save_new_unnamed_mainnet_account_with_bdfs()
-            })
-=======
         os.with_timeout(|os| os.add_account(account.clone()))
->>>>>>> b2b2f2a6
             .await
             .unwrap();
 
@@ -2066,21 +2038,6 @@
         ).unwrap();
 
         // ACT
-<<<<<<< HEAD
-        let new_accounts: Vec<Account> = os
-            .with_timeout(|x| {
-                join_all(vec![
-                    x.create_and_save_new_mainnet_account_with_bdfs(
-                        DisplayName::new("rip").unwrap(),
-                    ),
-                    x.create_and_save_new_mainnet_account_with_bdfs(
-                        DisplayName::new("rip").unwrap(),
-                    ),
-                    x.create_and_save_new_mainnet_account_with_bdfs(
-                        DisplayName::new("alive").unwrap(),
-                    ),
-                ])
-=======
         os.with_timeout(|x| {
             join_all(vec![
                 x.add_account(account.clone()),
@@ -2096,7 +2053,6 @@
                     network.authorized_dapps = authorized_dapps.clone();
                 });
                 Ok(())
->>>>>>> b2b2f2a6
             })
         })
         .await
@@ -2112,15 +2068,14 @@
         .unwrap();
 
         // ASSERT
-        assert_eq!(
-            os.account_by_address(Account::sample_mainnet_carol().address)
+        assert!(
+            !os.account_by_address(Account::sample_mainnet_carol().address)
                 .unwrap()
-                .is_tombstoned(),
-            false
+                .is_tombstoned()
         );
-        assert!(vec![account.address, other_account.address].iter().all(
+        assert!([account.address, other_account.address].iter().all(
             |address| os
-                .account_by_address(address.clone())
+                .account_by_address(*address)
                 .unwrap()
                 .is_tombstoned()
         ));
@@ -2190,15 +2145,8 @@
         let updated_authorized_dapps = os
             .profile()
             .unwrap()
-<<<<<<< HEAD
-            .iter()
-            .all(|a| a.display_name.value != "rip"));
-        assert!(account_addresses_to_tombstone.iter().all(|address| os
-            .account_by_address(*address)
-=======
             .clone()
             .current_network()
->>>>>>> b2b2f2a6
             .unwrap()
             .authorized_dapps
             .clone();
