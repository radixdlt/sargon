--- conflicted
+++ resolved
@@ -579,7 +579,7 @@
     #[error("Expected collection to not be empty")]
     ExpectedNonEmptyCollection = 10161,
 
-    #[error("Failed to add all entities, found duplicated account.")]
+    #[error("Failed to add all entities, found duplicated entity.")]
     UnableToAddAllEntitiesDuplicatesFound = 10162,
 
     #[error("Profile last used on other device {other_device_id} (this device: {this_device_id})")]
@@ -726,30 +726,36 @@
     #[error("Failed to decompile bytes into Subintent")]
     FailedToDecompileBytesIntoSubintent = 10205,
 
-    #[error("FactorSource Discrepancy")]
-    FactorSourceDiscrepancy = 10206,
+    #[error("Subintent has already expired")]
+    SubintentExpired = 10206,
+
+    #[error("Unexpected collection item aggregation")]
+    UnexpectedCollectionItemAggregation = 10207,
+
+    #[error("Unable to make {amount} transfers in one single transaction")]
+    MaxTransfersPerTransactionReached { amount: u64 } = 10208,
+
+    #[error("Transaction Manifest class is reserved: {class}")]
+    ReservedManifestClass { class: DetailedManifestClass } = 10209,
 
     #[error("FactorInstancesProvider did not derive enough factors")]
-    FactorInstancesProviderDidNotDeriveEnoughFactors = 10207,
+    FactorInstancesProviderDidNotDeriveEnoughFactors = 10210,
 
     #[error("FactorInstancesCache already contains FactorInstance")]
-    CacheAlreadyContainsFactorInstance { derivation_path: String } = 10208,
-
-    #[error("Expected Account but Got Persona, address of persona {address}")]
-    ExpectedAccountButGotPersona { address: String } = 10209,
+    CacheAlreadyContainsFactorInstance { derivation_path: String } = 10211,
 
     #[error("Expected Persona but Got Account, address of account {address}")]
-    ExpectedPersonaButGotAccount { address: String } = 10210,
+    ExpectedPersonaButGotAccount { address: String } = 10212,
 
     #[error(
         "Account not securified, but was expected to be, address {address}"
     )]
-    AccountNotSecurified { address: String } = 10211,
+    AccountNotSecurified { address: String } = 10213,
 
     #[error(
         "Account not securified, but was expected to be, address {address}"
     )]
-    PersonaNotSecurified { address: String } = 10212,
+    PersonaNotSecurified { address: String } = 10214,
 
     #[error(
         "Entity of kind {entity_kind}, on wrong network: {wrong_network}, expected: {expected_network}"
@@ -758,57 +764,47 @@
         entity_kind: String,
         wrong_network: NetworkID,
         expected_network: NetworkID,
-    } = 10213,
+    } = 10215,
 
     #[error("SecurityState not securified")]
-    SecurityStateNotSecurified = 10214,
+    SecurityStateNotSecurified = 10216,
 
     #[error("SecurityState securified but expected unsecurified")]
-    SecurityStateSecurifiedButExpectedUnsecurified = 10215,
+    SecurityStateSecurifiedButExpectedUnsecurified = 10217,
 
     #[error("Failed to add all personas, found duplicated persona.")]
-    UnableToAddAllPersonasDuplicatesFound = 10216,
+    UnableToAddAllPersonasDuplicatesFound = 10218,
 
     #[error("Missing Factor Mapping Instances Into RoleWithFactors.")]
-    MissingFactorMappingInstancesIntoRole = 10217,
-
-    #[error("Subintent has already expired")]
-<<<<<<< HEAD
-    SubintentExpired = 10218,
+    MissingFactorMappingInstancesIntoRole = 10219,
+
+    #[error("FactorSource Discrepancy")]
+    FactorSourceDiscrepancy = 10220,
+
+    #[error("Expected Account but Got Persona, address of persona {address}")]
+    ExpectedAccountButGotPersona { address: String } = 10221,
 
     #[error("Invalid FactorSourceIDFromHash String, wrong component count, expected: {expected}, found: {found}")]
     InvalidFactorSourceIDFromHashStringWrongComponentCount {
         expected: u64,
         found: u64,
-    } = 10219,
+    } = 10222,
 
     #[error("File already exists, path: {path}")]
-    FileAlreadyExists { path: String } = 10220,
+    FileAlreadyExists { path: String } = 10223,
 
     #[error("Failed to canonicalize path: {path}")]
-    FailedToCanonicalize { path: String } = 10221,
+    FailedToCanonicalize { path: String } = 10224,
 
     #[error("Factor Instances discrepancy in address_of_entity1: {address_of_entity1}, address_of_entity2: {address_of_entity2}, factor source id: {factor_source_id}")]
     FactorInstancesDiscrepancy {
         address_of_entity1: String,
         address_of_entity2: String,
         factor_source_id: String,
-    } = 10222,
+    } = 10225,
 
     #[error("Failed to add all accounts, found duplicated accounts.")]
-    UnableToAddAllAccountsDuplicatesFound = 10223,
-=======
-    SubintentExpired = 10206,
-
-    #[error("Unexpected collection item aggregation")]
-    UnexpectedCollectionItemAggregation = 10207,
-
-    #[error("Unable to make {amount} transfers in one single transaction")]
-    MaxTransfersPerTransactionReached { amount: u64 } = 10208,
-
-    #[error("Transaction Manifest class is reserved: {class}")]
-    ReservedManifestClass { class: DetailedManifestClass } = 10209,
->>>>>>> da9ecc23
+    UnableToAddAllAccountsDuplicatesFound = 10226,
 }
 
 impl CommonError {
