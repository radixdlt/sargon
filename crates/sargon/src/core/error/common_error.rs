--- conflicted
+++ resolved
@@ -823,14 +823,10 @@
     InvalidSignatureForRolaChallenge = 10231,
 
     #[error("Signing was rejected by the user")]
-<<<<<<< HEAD
-    SigningRejected = 10231,
+    SigningRejected = 10232,
 
     #[error("Failed to automatically build shield, reason: '{underlying}'")]
-    AutomaticShieldBuildingFailure { underlying: String } = 10232,
-=======
-    SigningRejected = 10232,
->>>>>>> c8633782
+    AutomaticShieldBuildingFailure { underlying: String } = 10233,
 }
 
 impl CommonError {
