use crate::prelude::*;

use thiserror::Error as ThisError;

pub type Result<T, E = CommonError> = std::result::Result<T, E>;

#[repr(u32)]
#[derive(Clone, Debug, ThisError, PartialEq, uniffi::Error)]
pub enum CommonError {
    #[error("Unknown Error")]
    Unknown = 10000,

    #[error("Failed to create Ed25519 Private key from bytes {bad_value:?}")]
    InvalidEd25519PrivateKeyFromBytes { bad_value: BagOfBytes } = 10001,

    #[error("Failed to create Ed25519 Private key from String {bad_value}.")]
    InvalidEd25519PrivateKeyFromString { bad_value: String } = 10002,

    #[error(
        "Failed to create Secp256k1 Private key from bytes {bad_value:?}."
    )]
    InvalidSecp256k1PrivateKeyFromBytes { bad_value: BagOfBytes } = 10003,

    #[error(
        "Failed to create Secp256k1 Private key from String {bad_value:?}."
    )]
    InvalidSecp256k1PrivateKeyFromString { bad_value: String } = 10004,

    #[error("Failed to create Ed25519 Public key from bytes {bad_value:?}.")]
    InvalidEd25519PublicKeyFromBytes { bad_value: BagOfBytes } = 10005,

    #[error("Failed to create Ed25519 Public key from String {bad_value}.")]
    InvalidEd25519PublicKeyFromString { bad_value: String } = 10006,

    #[error("Failed to create Secp256k1 Public key from bytes {bad_value:?}.")]
    InvalidSecp256k1PublicKeyFromBytes { bad_value: BagOfBytes } = 10007,

    #[error("Failed to create Secp256k1 Public key from String {bad_value}.")]
    InvalidSecp256k1PublicKeyFromString { bad_value: String } = 10008,

    #[error(
        "Failed to create Secp256k1 Public key, invalid point, not on curve."
    )]
    InvalidSecp256k1PublicKeyPointNotOnCurve = 10009,

    #[error(
        "Failed to create Ed25519 Public key, invalid point, not on curve."
    )]
    InvalidEd25519PublicKeyPointNotOnCurve = 10010,

    #[error("String not hex {bad_value}")]
    StringNotHex { bad_value: String } = 10011,

    #[error("Invalid byte count, expected {expected}, found: {found}")]
    InvalidByteCount { expected: u64, found: u64 } = 10012,

    #[error("Invalid BIP32 path '{bad_value}'.")]
    InvalidBIP32Path { bad_value: String } = 10013,

    #[error("Invalid depth of BIP44 Path, expected {expected}, found {found}")]
    InvalidDepthOfBIP44Path { expected: u64, found: u64 } = 10014,

    #[error("Invalid BIP44Like Path, account was not hardened")]
    InvalidBIP44LikePathAccountWasNotHardened = 10015,

    #[error(
        "Invalid BIP44Like Path, 'change' component was unexpectedly hardened"
    )]
    InvalidBIP44LikePathChangeWasUnexpectedlyHardened = 10016,

    #[error(
        "Invalid depth of CAP26 Path, (expected {expected}, found {found})"
    )]
    InvalidDepthOfCAP26Path { expected: u64, found: u64 } = 10018,

    #[error("Found non hardened components in path, invalid!")]
    NotAllComponentsAreHardened = 10019,

    #[error("Did not find 44H, found value: '{bad_value}'")]
    BIP44PurposeNotFound { bad_value: u32 } = 10020,

    #[error("Did not find cointype 1022H, found value: '{bad_value}'")]
    CoinTypeNotFound { bad_value: u32 } = 10021,

    #[error("Network ID exceeds limit of 255, will never be valid, at index 3, found value: '{bad_value}', known network IDs: [1 (mainnet), 2 (stokenet)]")]
    InvalidNetworkIDExceedsLimit { bad_value: u32 } = 10022,

    #[error(
        "InvalidEntityKind, got: '{bad_value}', expected any of: [525H, 618H]."
    )]
    InvalidEntityKind { bad_value: u32 } = 10023,

    #[error("Wrong entity kind, (expected {expected}, found {found})")]
    WrongEntityKind {
        expected: CAP26EntityKind,
        found: CAP26EntityKind,
    } = 10024,

    #[error(
        "InvalidKeyKind, got: '{bad_value}', expected any of: [1460H, 1678H, 1391H]."
    )]
    InvalidKeyKind { bad_value: u32 } = 10025,

    #[error("Unsupported NetworkID, found value: '{bad_value}', known network IDs: [1 (mainnet), 2 (stokenet)]")]
    UnsupportedNetworkID { bad_value: u8 } = 10026,

    #[error(
        "Invalid GetID path, last component was not 365' but {bad_value}'"
    )]
    InvalidGetIDPath { bad_value: u32 } = 10027,

    #[error("Unknown BIP39 word.")]
    UnknownBIP39Word = 10028,

    #[error("Invalid mnemonic phrase.")]
    InvalidMnemonicPhrase = 10029,

    #[error("Invalid bip39 word count: '{bad_value}', valid values are: 12-24 with multiples of 3.")]
    InvalidBIP39WordCount { bad_value: u64 } = 10030,

    #[error("Appearance id not recognized {bad_value}")]
    InvalidAppearanceID { bad_value: u8 } = 10031,

    #[error("Invalid Account Address '{bad_value}'.")]
    InvalidAccountAddress { bad_value: String } = 10032,

    #[error("Unsupported engine entity type.")]
    UnsupportedEntityType = 10033,

    #[error("Failed to decode address from bech32 {bad_value}.")]
    FailedToDecodeAddressFromBech32 { bad_value: String } = 10034,

    #[error("Failed to decode address mismatching entity type")]
    MismatchingEntityTypeWhileDecodingAddress = 10035,

    #[error("Failed to decode address mismatching HRP")]
    MismatchingHRPWhileDecodingAddress = 10036,

    #[error("Unknown network ID '{bad_value}'")]
    UnknownNetworkID { bad_value: u8 } = 10037,

    #[error("Failed to parse InvalidNonFungibleGlobalID from {bad_value}.")]
    InvalidNonFungibleGlobalID { bad_value: String } = 10038,

    #[error("Supported SLIP10 curves in FactorSource crypto parameters is either empty or contains more elements than allowed.")]
    FactorSourceCryptoParametersSupportedCurvesInvalidSize = 10039,

    #[error("Failed to convert FactorInstance into HierarchicalDeterministicFactorInstance, badge is not virtual HD.")]
    BadgeIsNotVirtualHierarchicalDeterministic = 10040,

    #[error("Failed to create FactorSourceIDFromHash from FactorSourceID")]
    FactorSourceIDNotFromHash = 10041,

    #[error("Expected AccountPath but got something else.")]
    ExpectedAccountPathButGotSomethingElse = 10042,

    #[error("Wrong entity kind in path of FactorInstance")]
    WrongEntityKindOfInFactorInstancesPath = 10043,

    #[error("Wrong key kind of FactorInstance - expected transaction signing")]
    WrongKeyKindOfTransactionSigningFactorInstance = 10044,

    #[error(
        "Wrong key kind of FactorInstance - expected authentication signing"
    )]
    WrongKeyKindOfAuthenticationSigningFactorInstance = 10045,

    #[error("Expected DeviceFactorSource")]
    ExpectedDeviceFactorSourceGotSomethingElse = 10046,

    #[error("Expected LedgerHardwareWalletFactorSource")]
    ExpectedLedgerHardwareWalletFactorSourceGotSomethingElse = 10047,

    #[error("No network found with name: '{bad_value}'")]
    UnknownNetworkWithName { bad_value: String } = 10048,

    #[error("No network found with id: '{bad_value}'")]
    UnknownNetworkForID { bad_value: u8 } = 10049,

    #[error("Gateway discrepancy, 'other' should not contain 'current'.")]
    GatewaysDiscrepancyOtherShouldNotContainCurrent = 10050,

    #[error(
        "Gateways discrepancy, invalid JSON, current not found amongst saved."
    )]
    InvalidGatewaysJSONCurrentNotFoundAmongstSaved = 10051,

    #[error("Invalid URL: '{bad_value}'")]
    InvalidURL { bad_value: String } = 10052,

    #[error(
        "Accounts on different networks, expected: {expected}, found: {found}"
    )]
    AccountOnWrongNetwork {
        expected: NetworkID,
        found: NetworkID,
    } = 10053,

    #[error("FactorSources must not be empty.")]
    FactorSourcesMustNotBeEmpty = 10054,

    #[error("Failed to update FactorSource, error while mutating.")]
    UpdateFactorSourceMutateFailed = 10055,

    #[error("Failed to cast factor source, wrong kind, , expected: {expected}, found: {found}")]
    CastFactorSourceWrongKind {
        expected: FactorSourceKind,
        found: FactorSourceKind,
    } = 10056,

    #[error("Length check failed, expected: {expected}, found: {found}, data: {data:?}")]
    InvalidLength {
        expected: u64,
        found: u64,
        data: BagOfBytes,
    } = 10057,

    #[error("Invalid NonFungibleLocalID::String")]
    InvalidNonFungibleLocalIDString = 10058,

    #[error("Invalid NonFungibleLocalID::Bytes")]
    InvalidNonFungibleLocalIDBytes = 10059,

    #[error("Invalid Decimal")]
    DecimalError = 10060,

    #[error("Invalid BIP39 Index {bad_value}")]
    InvalidBIP39Index { bad_value: u16 } = 10061,

    #[error("Invalid DisplayName cannot be empty.")]
    InvalidDisplayNameEmpty = 10062,

    #[error("Failed to access secure storage due to \"{error_message}\" for key {} ", key.identifier())]
    SecureStorageAccessError {
        key: SecureStorageKey,
        error_kind: SecureStorageAccessErrorKind,
        error_message: String,
    } = 10063,

    #[error("Invalid ISO8601 Time string: {bad_value}")]
    InvalidISO8601String { bad_value: String } = 10064,

    #[error("Unknown account.")]
    UnknownAccount = 10065,

    #[error("Failed to read from secure storage.")]
    SecureStorageReadError = 10066,

    #[error("Failed to load DeviceFactorSource from secure storage")]
    UnableToLoadDeviceFactorSourceFromSecureStorage = 10067,

    #[error("Failed to write to secure storage.")]
    SecureStorageWriteError = 10068,

    #[error("Failed Serialize value to JSON.")]
    FailedToSerializeToJSON = 10069,

    #[error("Failed deserialize JSON with #{json_byte_count} bytes to value of type {type_name} with error: \"{serde_message}\"")]
    FailedToDeserializeJSONToValue {
        json_byte_count: u64,
        type_name: String,
        serde_message: String,
    } = 10070,

    #[error("Failed To create ProfileID (UUID) from string: {bad_value}")]
    InvalidProfileID { bad_value: String } = 10071,

    #[error("Failed to load Profile Headers list")]
    FailedToLoadProfileHeadersList = 10072,

    #[error("FactorSource with ID not found in Profile: {bad_value:?}")]
    ProfileDoesNotContainFactorSourceWithID { bad_value: FactorSourceID } =
        10073,

    #[error("Account Already Present {bad_value}")]
    AccountAlreadyPresent { bad_value: AccountAddress } = 10074,

    #[error("Unable to acquire write lock for Profile.")]
    UnableToAcquireWriteLockForProfile = 10075,

    #[error("Failed save Mnemonic to SecureStorageDriver with FactorSourceID: {bad_value}")]
    UnableToSaveMnemonicToSecureStorage { bad_value: FactorSourceIDFromHash } =
        10076,

    #[error(
        "Failed load Mnemonic from SecureStorageDriver with FactorSourceID: {bad_value}"
    )]
    UnableToLoadMnemonicFromSecureStorage { bad_value: FactorSourceIDFromHash } =
        10077,

    #[error("Failed save FactorSource to SecureStorageDriver, FactorSourceID: {bad_value}")]
    UnableToSaveFactorSourceToProfile { bad_value: FactorSourceID } = 10078,

    #[error("Expected IdentityPath but got something else.")]
    ExpectedIdentityPathButGotSomethingElse = 10079,

    #[error("Invalid PersonaData - phone number empty")]
    PersonaDataInvalidPhoneNumberEmpty = 10080,

    #[error("Invalid email address, cannot be empty")]
    EmailAddressEmpty = 10081,

    #[error("Invalid PersonaData - family name empty ")]
    PersonaDataInvalidNameFamilyNameEmpty = 10082,

    #[error("Invalid PersonaData - given names empty")]
    PersonaDataInvalidNameGivenNamesEmpty = 10083,

    #[error("Invalid UUID (v4), got: {bad_value}")]
    InvalidUUIDv4 { bad_value: String } = 10084,

    #[error("Unrecognized Locale Identifier: {bad_value}")]
    UnrecognizedLocaleIdentifier { bad_value: String } = 10085,

    #[error("Failed to create Address (via RetAddress) from node_id (hex): {node_id_as_hex}, network_id: {network_id}")]
    FailedToCreateAddressViaRetAddressFromNodeIdAndNetworkID {
        node_id_as_hex: String,
        network_id: NetworkID,
    } = 10086,

    #[error("Invalid Olympia address string: {bad_value}")]
    InvalidOlympiaAddressString { bad_value: String } = 10087,

    #[error(
        "Invalid Transaction Manifest Instructions String: '{underlying}'"
    )]
    InvalidInstructionsString { underlying: String } = 10088,

    #[error(
        "Failed to get execution summary from TransactionManifest using RET {underlying}"
    )]
    ExecutionSummaryFail { underlying: String } = 10089,

    #[error("Failed to get TransactionReceipt from engine toolkit bytes.")]
    FailedToDecodeEngineToolkitReceipt = 10090,

    #[error("Invalid byte count, was empty")]
    BytesEmpty = 10091,

    #[error("Invalid byte count, expected at most {max}, found: {found}")]
    TooManyBytes { max: u64, found: u64 } = 10092,

    #[error("Invalid Manifest Instructions String, found network in instructions {found_in_instructions}, but specified to constructor: {specified_to_instructions_ctor}")]
    InvalidInstructionsWrongNetwork {
        found_in_instructions: NetworkID,
        specified_to_instructions_ctor: NetworkID,
    } = 10093,

    #[error(
        "Failed to UniFFI decode bytes into Transaction Manifest Instructions"
    )]
    FailedToUniFFIDecodeBytesToManifestInstructions = 10094,

    #[error("Failed to decode Transaction Hash, value: {bad_value}")]
    FailedToDecodeTransactionHash { bad_value: String } = 10095,

    #[error("Failed to hash transaction intent")]
    FailedToHashIntent = 10096,

    #[error("Encrypted Messages are not yet supported")]
    EncryptedMessagesAreNotYetSupported = 10097,

    #[error("Failed to Bech32 decode transaction Hash after having tested all Network IDs, from: {bad_value}")]
    FailedToBech32DecodeTransactionHashAfterHavingTestedAllNetworkID {
        bad_value: String,
    } = 10098,

    #[error("Failed to parse Signature from {bad_value}")]
    FailedToParseSignatureFromString { bad_value: String } = 10099,

    #[error(
        "Invalid IntentSignatures for Intent some didn't validate IntentHash"
    )]
    InvalidSignaturesForIntentSomeDidNotValidateIntentHash = 10100,

    #[error("Failed to decompile bytes into NotarizedTransaction")]
    FailedToDecompileBytesIntoNotarizedTransaction = 10101,

    #[error("Failed to recover secp256k1 PublicKey from signature")]
    FailedToRecoverSecp256k1PublicKeyFromSignature = 10102,

    #[error("Fungible ResourceAddress in NonFungible context is not allowed.")]
    FungibleResourceAddressNotAcceptedInNonFungibleContext = 10103,

    #[error("Failed to convert to Decimal192 from f32 due to overflow, value: {bad_value}")]
    DecimalOverflow { bad_value: String } = 10104,

    #[error("Invalid Olympia address, not mainnet: {bad_value}")]
    InvalidAddressNotOlympiaMainnet { bad_value: String } = 10105,

    #[error("Failed to parse Signature from {bad_value}")]
    FailedToParseSignatureFromBytes { bad_value: String } = 10106,

    #[error(
        "Invalid Transaction Intent, failed to encode, reason: '{underlying}'"
    )]
    InvalidIntentFailedToEncode { underlying: String } = 10107,

    #[error(
        "Invalid Instructions, failed to decompile, reason: '{underlying}'"
    )]
    InvalidInstructionsFailedToDecompile { underlying: String } = 10108,

    #[error("Invalid Transaction, max SBOR depth exceeded: '{max}'")]
    InvalidTransactionMaxSBORDepthExceeded { max: u16 } = 10109,

    #[error("Invalid Signed Intent, failed to encode, reason: '{underlying}'")]
    InvalidSignedIntentFailedToEncode { underlying: String } = 10110,

    #[error(
        "Invalid Notarized Intent, failed to encode, reason: '{underlying}'"
    )]
    InvalidNotarizedIntentFailedToEncode { underlying: String } = 10111,

    #[error("Networking response bad code")]
    NetworkResponseBadCode = 10112,

    #[error("Networking response body was empty")]
    NetworkResponseEmptyBody = 10113,

    #[error("Networking response fail json deserialize into {into_type}")]
    NetworkResponseJSONDeserialize { into_type: String } = 10114,

    #[error("Networking request invalid url {bad_value}")]
    NetworkRequestInvalidUrl { bad_value: String } = 10115,

    #[error("Networking request failed, reason: '{underlying}'")]
    NetworkRequestGenericFailure { underlying: String } = 10116,

    #[error("Submitted transaction was duplicate.")]
    GatewaySubmitDuplicateTX { intent_hash: String } = 10117,

    #[error("SupportedCurves must not be empty.")]
    SupportedCurvesMustNotBeEmpty = 10118,

    #[error("Networks must not be empty")]
    ProfileNetworksMustNotBeEmpty = 10119,

    #[error("Unknown SLIP10 Curve '{bad_value}'")]
    UnknownSLIP10Curve { bad_value: String } = 10120,

    #[error("AES Decryption failed")]
    AESDecryptionFailed = 10121,

    #[error("Invalid AES Sealedbox, too few bytes expected at least: {expected_at_least}, found: {found}.")]
    InvalidAESBytesTooShort { expected_at_least: u64, found: u64 } = 10122,

    #[error("Invalid Factor Source kind, bad value: {bad_value}")]
    InvalidFactorSourceKind { bad_value: String } = 10123,

    #[error("Invalid LedgerHardwareWalletModel, bad value: {bad_value}")]
    InvalidLedgerHardwareWalletModel { bad_value: String } = 10124,

    #[error("RadixConnectMobile invalid URL, bad value: {bad_value}")]
    RadixConnectMobileInvalidRequestUrl { bad_value: String } = 10125,

    #[error("RadixConnectMobile invalid origin, bad value: {bad_value}")]
    RadixConnectMobileInvalidOrigin { bad_value: String } = 10126,

    #[error("Failed to create Session (UUID) from string: {bad_value}")]
    RadixConnectMobileInvalidSessionID { bad_value: String } = 10127,

    #[error("Failed to create InteractionID (UUID) from string: {bad_value}")]
    RadixMobileInvalidInteractionID { bad_value: String } = 10128,

    #[error("Network discrepancy, expected : {expected}, actual: {actual}")]
    NetworkDiscrepancy {
        expected: NetworkID,
        actual: NetworkID,
    } = 10129,

    #[error("Discrepancy, Authorized Dapp references Persona which does not exist {address}")]
    DiscrepancyAuthorizedDappReferencedPersonaWhichDoesNotExist {
        address: IdentityAddress,
    } = 10130,

    #[error("Discrepancy, Authorized Dapp references Account which does not exist {address}")]
    DiscrepancyAuthorizedDappReferencedAccountWhichDoesNotExist {
        address: AccountAddress,
    } = 10131,

    #[error("AuthorizedDapp references field id that does not exist")]
    AuthorizedDappReferencesFieldIDThatDoesNotExist = 10132,

    #[error("Item identified by ID {id} does not exist")]
    ElementDoesNotExist { id: String } = 10133,

    #[error("Item identified by ID {id} already exist")]
    IdentifiableItemAlreadyExist { id: String } = 10134,

    #[error("Invalid RadixConnectPurpose, bad value: {bad_value}")]
    InvalidRadixConnectPurpose { bad_value: String } = 10135,

    #[error(
        "Transaction Guarantee's 'instruction_index' is out of bounds, the provided manifest contains #{count}, but an 'instruction_index' of {index} was specified."
    )]
    TXGuaranteeIndexOutOfBounds { index: u64, count: u64 } = 10136,

    #[error("Failed to create KeyAgreementPublicKey from hex: {bad_value}")]
    InvalidKeyAgreementPublicKeyFromHex { bad_value: String } = 10137,

    #[error(
        "Failed to create KeyAgreementPublicKey from bytes: {bad_value:?}"
    )]
    InvalidKeyAgreementPublicKeyFromBytes { bad_value: BagOfBytes } = 10138,

    #[error(
        "Failed to create KeyAgreementPrivateKey from bytes: {bad_value:?}"
    )]
    InvalidKeyAgreementPrivateKeyFromBytes { bad_value: BagOfBytes } = 10139,

    #[error("RadixConnectMobileSession not found, session id: {session_id}")]
    RadixConnectMobileSessionNotFound { session_id: SessionID } = 10140,

    #[error("RadixConnectMobileDappRequest not found, interaction id: {interaction_id}")]
    RadixConnectMobileDappRequestNotFound {
        interaction_id: WalletInteractionId,
    } = 10141,

    #[error("RadixConnectMobileDappCallbackPath not found, origin: {origin}")]
    RadixConnectMobileDappCallbackPathNotFound { origin: Url } = 10142,

    #[error("Failed to create Ed25519 Signature from String {bad_value}.")]
    InvalidEd25519SignatureFromString { bad_value: String } = 10143,

    #[error("Radix Connect Mobile dApp public key does not match the session's dApp public key")]
    RadixConnectMobileDappPublicKeyMismatch = 10144,

    #[error("Radix Connect Mobile dApp identity not match the session's dApp identity")]
    RadixConnectMobileDappIdentityMismatch = 10145,

    #[error(
        "Radix Connect Mobile dApp origin not match the session's dApp origin"
    )]
    RadixConnectMobileDappOriginMismatch = 10146,

    #[error("Radix Connect Mobile dApp sent an invalid signature")]
    RadixConnectMobileInvalidDappSignature = 10147,

    #[error("Radix Connect Mobile dApp sent an invalid signature")]
    RadixConnectMobileInvalidRequestFormat = 10148,

    #[error("Radix Connect Mobile failed to create new in flight session")]
    RadixConnectMobileFailedToCreateNewSession = 10149,

    #[error("Deferred Deep Link invalid value format {bad_value}.")]
    DeferredDeepLinkInvalidValueFormat { bad_value: String } = 10150,

    #[error("Failed updating home cards")]
    FailedUpdatingHomeCards = 10151,

    #[error("Entity not found")]
    EntityNotFound = 10152,

    #[error("Home cards not found")]
    HomeCardsNotFound = 10153,

    #[error("Failed saving home cards")]
    FailedSavingHomeCards = 10154,

    #[error(
        "Failed to load Profile from secure storage, profile id: {profile_id}"
    )]
    UnableToLoadProfileFromSecureStorage { profile_id: ProfileID } = 10155,

    #[error("Failed to save HostId to secure storage")]
    UnableToSaveHostIdToSecureStorage = 10156,

    #[error("Unable to acquire read lock for profile")]
    UnableToAcquireReadLockForProfile = 10157,

    #[error("Failed to read from unsafe storage.")]
    UnsafeStorageReadError = 10158,

    #[error("Failed to write to unsafe storage.")]
    UnsafeStorageWriteError = 10159,

    #[error("Failed to create file path from string: '{bad_value}'")]
    FailedToCreateFilePathFromString { bad_value: String } = 10160,

    #[error("Expected collection to not be empty")]
    ExpectedNonEmptyCollection = 10161,

    #[error("Failed to add all accounts, found duplicated account.")]
    UnableToAddAllAccountsDuplicatesFound = 10162,

    #[error("Profile last used on other device {other_device_id} (this device: {this_device_id})")]
    ProfileUsedOnOtherDevice {
        other_device_id: DeviceID,
        this_device_id: DeviceID,
    } = 10163,

    #[error("Failed To create DeviceID (UUID) from string: {bad_value}")]
    InvalidDeviceID { bad_value: String } = 10164,

    #[error("Tried to replace profile with one with a different ProfileID than the current one. Use `import_profile` instead.")]
    TriedToUpdateProfileWithOneWithDifferentID = 10165,

    #[error("Invalid path, bad value: '{bad_value}'")]
    InvalidPath { bad_value: String } = 10166,

    #[error("Failed to save file: '{path}'")]
    FailedToSaveFile { path: String } = 10167,

    #[error("Failed to load file: '{path}'")]
    FailedToLoadFile { path: String } = 10168,

    #[error("Failed to delete file: '{path}'")]
    FailedToDeleteFile { path: String } = 10169,

    #[error("Not permission enough to access file: '{path}'")]
    NotPermissionToAccessFile { path: String } = 10170,

    #[error("Invalid Arculus Card Model")]
    InvalidArculusCardModel { bad_value: String } = 10171,

    #[error("Expected ArculusCard factor source got something else")]
    ExpectedArculusCardFactorSourceGotSomethingElse = 10172,

    #[error("Failed to Derive Key after max attempts")]
    FailedToDeriveKeyAfterMaxAttempts = 10173,

    #[error("Failed to decrypt sealed mnemonic")]
    FailedToDecryptSealedMnemonic = 10174,

    #[error("Answers to Security Questions cannot be empty")]
    AnswersToSecurityQuestionsCannotBeEmpty = 10175,

    #[error("Integrity Violation, mutation of FactorSource is not allowed to mutate its ID")]
    IntegrityViolationMutationOfFactorSourceIsNotAllowedToMutateItsID = 10176,

    #[error("Invalid SecurityStructureID, bad value: '{bad_value}'")]
    InvalidSecurityStructureID { bad_value: String } = 10177,

    #[error(
        "Invalid SecurityStructure, it references Factors not in profile (by FactorSourceID)."
    )]
    StructureReferencesUnknownFactorSource = 10178,

    #[error("Invalid Questions and Answers count, expected: {expected}, found: {found}")]
    InvalidQuestionsAndAnswersCount { expected: u16, found: u16 } = 10179,

    #[error("No Profile is yet loaded. Current state is: {current_state}")]
    ProfileStateNotLoaded { current_state: String } = 10180,

    #[error("Failed to create Address from global_address (hex): {global_address_as_hex}, network_id: {network_id}")]
    FailedToCreateAddressFromGlobalAddressAndNetworkID {
        global_address_as_hex: String,
        network_id: NetworkID,
    } = 10181,

    #[error(
        "The provided entities do not derive from the given factor source"
    )]
    EntitiesNotDerivedByFactorSource = 10182,

    #[error("The network {network_id} does not exist in profile")]
    NoNetworkInProfile { network_id: NetworkID } = 10183,

<<<<<<< HEAD
    #[error("Invalid Transaction Manifest, failed to decompile, reason: '{underlying}'")]
    InvalidManifestFailedToDecompile { underlying: String } = 10184,

    #[error("Invalid SignedPartialTransaction, failed to decompile")]
    InvalidSignedPartialTransactionFailedToCompile = 10185,

    #[error("Invalid SignedPartialTransaction, failed to decompile")]
    InvalidSignedPartialTransactionFailedToDecompile = 10186,
=======
    #[error("Empty FactorSources list")]
    FactorSourcesOfKindEmptyFactors = 10184,

    #[error("Expected Passphrase factor source got something else")]
    ExpectedPassphraseFactorSourceGotSomethingElse = 10185,

    #[error("Unknown persona.")]
    UnknownPersona = 10186,

    #[error("Invalid security structure. Threshold ({}) cannot exceed threshold factors ({}).", threshold, factors)]
    InvalidSecurityStructureThresholdExceedsFactors {
        threshold: u8,
        factors: u8,
    } = 10187,

    #[error("Invalid security structure. A factor must not be present in both threshold and override list.")]
    InvalidSecurityStructureFactorInBothThresholdAndOverride = 10188,
>>>>>>> 85409027
}

#[uniffi::export]
pub fn error_message_from_error(error: &CommonError) -> String {
    error.to_string()
}

impl CommonError {
    pub fn error_code(&self) -> u32 {
        core::intrinsics::discriminant_value(self)
    }

    pub fn is_safe_to_show_error_message(&self) -> bool {
        matches!(self, CommonError::FailedToDeserializeJSONToValue { .. })
    }
}

#[uniffi::export]
pub fn error_code_from_error(error: &CommonError) -> u32 {
    error.error_code()
}

#[uniffi::export]
pub fn is_safe_to_show_error_message_from_error(error: &CommonError) -> bool {
    error.is_safe_to_show_error_message()
}

#[cfg(test)]
mod tests {
    use crate::prelude::*;

    #[test]
    fn error_message() {
        let sut = CommonError::UnknownNetworkForID { bad_value: 0 };
        assert_eq!(
            error_message_from_error(&sut),
            "No network found with id: '0'"
        );
    }

    #[test]
    fn error_code() {
        let sut = CommonError::UnknownNetworkForID { bad_value: 0 };
        assert_eq!(error_code_from_error(&sut), 10049);
    }

    #[test]
    fn is_safe_to_show_error_message() {
        let sut = CommonError::FailedToDeserializeJSONToValue {
            json_byte_count: 100,
            type_name: "TypeName".to_string(),
            serde_message: "message".to_string(),
        };
        assert!(is_safe_to_show_error_message_from_error(&sut));
    }

    #[test]
    fn is_not_safe_to_show_error_message() {
        let sut = CommonError::UnknownNetworkForID { bad_value: 0 };
        assert!(!is_safe_to_show_error_message_from_error(&sut));
    }
}<|MERGE_RESOLUTION|>--- conflicted
+++ resolved
@@ -657,16 +657,6 @@
     #[error("The network {network_id} does not exist in profile")]
     NoNetworkInProfile { network_id: NetworkID } = 10183,
 
-<<<<<<< HEAD
-    #[error("Invalid Transaction Manifest, failed to decompile, reason: '{underlying}'")]
-    InvalidManifestFailedToDecompile { underlying: String } = 10184,
-
-    #[error("Invalid SignedPartialTransaction, failed to decompile")]
-    InvalidSignedPartialTransactionFailedToCompile = 10185,
-
-    #[error("Invalid SignedPartialTransaction, failed to decompile")]
-    InvalidSignedPartialTransactionFailedToDecompile = 10186,
-=======
     #[error("Empty FactorSources list")]
     FactorSourcesOfKindEmptyFactors = 10184,
 
@@ -684,7 +674,18 @@
 
     #[error("Invalid security structure. A factor must not be present in both threshold and override list.")]
     InvalidSecurityStructureFactorInBothThresholdAndOverride = 10188,
->>>>>>> 85409027
+
+    #[error("Invalid Transaction Manifest, failed to decompile, reason: '{underlying}'")]
+    InvalidManifestFailedToDecompile { underlying: String } = 10189,
+
+    #[error("Invalid SignedPartialTransaction, failed to decompile")]
+    InvalidSignedPartialTransactionFailedToCompile = 10190,
+
+    #[error("Invalid SignedPartialTransaction, failed to decompile")]
+    InvalidSignedPartialTransactionFailedToDecompile = 10191,
+
+    #[error("Failed to generate manifest summary")]
+    FailedToGenerateManifestSummary = 10192,
 }
 
 #[uniffi::export]
