use crate::prelude::*;

use thiserror::Error as ThisError;

pub type Result<T, E = CommonError> = std::result::Result<T, E>;

#[repr(u32)]
#[derive(Clone, Debug, ThisError, PartialEq, uniffi::Error)]
pub enum CommonError {
    #[error("Unknown Error")]
    Unknown = 10000,

    #[error("Failed to create Ed25519 Private key from bytes {bad_value:?}")]
    InvalidEd25519PrivateKeyFromBytes { bad_value: BagOfBytes } = 10001,

    #[error("Failed to create Ed25519 Private key from String {bad_value}.")]
    InvalidEd25519PrivateKeyFromString { bad_value: String } = 10002,

    #[error(
        "Failed to create Secp256k1 Private key from bytes {bad_value:?}."
    )]
    InvalidSecp256k1PrivateKeyFromBytes { bad_value: BagOfBytes } = 10003,

    #[error(
        "Failed to create Secp256k1 Private key from String {bad_value:?}."
    )]
    InvalidSecp256k1PrivateKeyFromString { bad_value: String } = 10004,

    #[error("Failed to create Ed25519 Public key from bytes {bad_value:?}.")]
    InvalidEd25519PublicKeyFromBytes { bad_value: BagOfBytes } = 10005,

    #[error("Failed to create Ed25519 Public key from String {bad_value}.")]
    InvalidEd25519PublicKeyFromString { bad_value: String } = 10006,

    #[error("Failed to create Secp256k1 Public key from bytes {bad_value:?}.")]
    InvalidSecp256k1PublicKeyFromBytes { bad_value: BagOfBytes } = 10007,

    #[error("Failed to create Secp256k1 Public key from String {bad_value}.")]
    InvalidSecp256k1PublicKeyFromString { bad_value: String } = 10008,

    #[error(
        "Failed to create Secp256k1 Public key, invalid point, not on curve."
    )]
    InvalidSecp256k1PublicKeyPointNotOnCurve = 10009,

    #[error(
        "Failed to create Ed25519 Public key, invalid point, not on curve."
    )]
    InvalidEd25519PublicKeyPointNotOnCurve = 10010,

    #[error("String not hex {bad_value}")]
    StringNotHex { bad_value: String } = 10011,

    #[error("Invalid byte count, expected {expected}, found: {found}")]
    InvalidByteCount { expected: u64, found: u64 } = 10012,

    #[error("Invalid BIP32 path '{bad_value}'.")]
    InvalidBIP32Path { bad_value: String } = 10013,

    #[error("Invalid depth of BIP44 Path, expected {expected}, found {found}")]
    InvalidDepthOfBIP44Path { expected: u64, found: u64 } = 10014,

    #[error("Invalid BIP44Like Path, account was not hardened")]
    InvalidBIP44LikePathAccountWasNotHardened = 10015,

    #[error(
        "Invalid BIP44Like Path, 'change' component was unexpectedly hardened"
    )]
    InvalidBIP44LikePathChangeWasUnexpectedlyHardened = 10016,

    #[error(
        "Invalid depth of CAP26 Path, (expected {expected}, found {found})"
    )]
    InvalidDepthOfCAP26Path { expected: u64, found: u64 } = 10018,

    #[error("Found non hardened components in path, invalid!")]
    NotAllComponentsAreHardened = 10019,

    #[error("Did not find 44H, found value: '{bad_value}'")]
    BIP44PurposeNotFound { bad_value: u32 } = 10020,

    #[error("Did not find cointype 1022H, found value: '{bad_value}'")]
    CoinTypeNotFound { bad_value: u32 } = 10021,

    #[error("Network ID exceeds limit of 255, will never be valid, at index 3, found value: '{bad_value}', known network IDs: [1 (mainnet), 2 (stokenet)]")]
    InvalidNetworkIDExceedsLimit { bad_value: u32 } = 10022,

    #[error(
        "InvalidEntityKind, got: '{bad_value}', expected any of: [525H, 618H]."
    )]
    InvalidEntityKind { bad_value: u32 } = 10023,

    #[error("Wrong entity kind, (expected {expected}, found {found})")]
    WrongEntityKind {
        expected: CAP26EntityKind,
        found: CAP26EntityKind,
    } = 10024,

    #[error(
        "InvalidKeyKind, got: '{bad_value}', expected any of: [1460H, 1678H, 1391H]."
    )]
    InvalidKeyKind { bad_value: u32 } = 10025,

    #[error("Unsupported NetworkID, found value: '{bad_value}', known network IDs: [1 (mainnet), 2 (stokenet)]")]
    UnsupportedNetworkID { bad_value: u8 } = 10026,

    #[error(
        "Invalid GetID path, last component was not 365' but {bad_value}'"
    )]
    InvalidGetIDPath { bad_value: u32 } = 10027,

    #[error("Unknown BIP39 word.")]
    UnknownBIP39Word = 10028,

    #[error("Invalid mnemonic phrase.")]
    InvalidMnemonicPhrase = 10029,

    #[error("Invalid bip39 word count: '{bad_value}', valid values are: 12-24 with multiples of 3.")]
    InvalidBIP39WordCount { bad_value: u64 } = 10030,

    #[error("Appearance id not recognized {bad_value}")]
    InvalidAppearanceID { bad_value: u8 } = 10031,

    #[error("Invalid Account Address '{bad_value}'.")]
    InvalidAccountAddress { bad_value: String } = 10032,

    #[error("Unsupported engine entity type.")]
    UnsupportedEntityType = 10033,

    #[error("Failed to decode address from bech32 {bad_value}.")]
    FailedToDecodeAddressFromBech32 { bad_value: String } = 10034,

    #[error("Failed to decode address mismatching entity type")]
    MismatchingEntityTypeWhileDecodingAddress = 10035,

    #[error("Failed to decode address mismatching HRP")]
    MismatchingHRPWhileDecodingAddress = 10036,

    #[error("Unknown network ID '{bad_value}'")]
    UnknownNetworkID { bad_value: u8 } = 10037,

    #[error("Failed to parse InvalidNonFungibleGlobalID from {bad_value}.")]
    InvalidNonFungibleGlobalID { bad_value: String } = 10038,

    #[error("Supported SLIP10 curves in FactorSource crypto parameters is either empty or contains more elements than allowed.")]
    FactorSourceCryptoParametersSupportedCurvesInvalidSize = 10039,

    #[error("Failed to convert FactorInstance into HierarchicalDeterministicFactorInstance, badge is not virtual HD.")]
    BadgeIsNotVirtualHierarchicalDeterministic = 10040,

    #[error("Failed to create FactorSourceIDFromHash from FactorSourceID")]
    FactorSourceIDNotFromHash = 10041,

    #[error("Expected AccountPath but got something else.")]
    ExpectedAccountPathButGotSomethingElse = 10042,

    #[error("Wrong entity kind in path of FactorInstance")]
    WrongEntityKindOfInFactorInstancesPath = 10043,

    #[error("Wrong key kind of FactorInstance - expected transaction signing")]
    WrongKeyKindOfTransactionSigningFactorInstance = 10044,

    #[error(
        "Wrong key kind of FactorInstance - expected authentication signing"
    )]
    WrongKeyKindOfAuthenticationSigningFactorInstance = 10045,

    #[error("Expected DeviceFactorSource")]
    ExpectedDeviceFactorSourceGotSomethingElse = 10046,

    #[error("Expected LedgerHardwareWalletFactorSource")]
    ExpectedLedgerHardwareWalletFactorSourceGotSomethingElse = 10047,

    #[error("No network found with name: '{bad_value}'")]
    UnknownNetworkWithName { bad_value: String } = 10048,

    #[error("No network found with id: '{bad_value}'")]
    UnknownNetworkForID { bad_value: u8 } = 10049,

    #[error("Gateway discrepancy, 'other' should not contain 'current'.")]
    GatewaysDiscrepancyOtherShouldNotContainCurrent = 10050,

    #[error(
        "Gateways discrepancy, invalid JSON, current not found amongst saved."
    )]
    InvalidGatewaysJSONCurrentNotFoundAmongstSaved = 10051,

    #[error("Invalid URL: '{bad_value}'")]
    InvalidURL { bad_value: String } = 10052,

    #[error(
        "Accounts on different networks, expected: {expected}, found: {found}"
    )]
    AccountOnWrongNetwork {
        expected: NetworkID,
        found: NetworkID,
    } = 10053,

    #[error("FactorSources must not be empty.")]
    FactorSourcesMustNotBeEmpty = 10054,

    #[error("Failed to update FactorSource, error while mutating.")]
    UpdateFactorSourceMutateFailed = 10055,

    #[error("Failed to cast factor source, wrong kind, , expected: {expected}, found: {found}")]
    CastFactorSourceWrongKind {
        expected: FactorSourceKind,
        found: FactorSourceKind,
    } = 10056,

    #[error("Length check failed, expected: {expected}, found: {found}, data: {data:?}")]
    InvalidLength {
        expected: u64,
        found: u64,
        data: BagOfBytes,
    } = 10057,

    #[error("Invalid NonFungibleLocalID::String")]
    InvalidNonFungibleLocalIDString = 10058,

    #[error("Invalid NonFungibleLocalID::Bytes")]
    InvalidNonFungibleLocalIDBytes = 10059,

    #[error("Invalid Decimal")]
    DecimalError = 10060,

    #[error("Invalid BIP39 Index {bad_value}")]
    InvalidBIP39Index { bad_value: u16 } = 10061,

    #[error("Invalid DisplayName cannot be empty.")]
    InvalidDisplayNameEmpty = 10062,

    #[error("Failed to access secure storage due to \"{error_message}\" for key {} ", key.identifier())]
    SecureStorageAccessError {
        key: SecureStorageKey,
        error_kind: SecureStorageAccessErrorKind,
        error_message: String,
    } = 10063,

    #[error("Invalid ISO8601 Time string: {bad_value}")]
    InvalidISO8601String { bad_value: String } = 10064,

    #[error("Unknown account.")]
    UnknownAccount = 10065,

    #[error("Failed to read from secure storage.")]
    SecureStorageReadError = 10066,

    #[error("Failed to load DeviceFactorSource from secure storage")]
    UnableToLoadDeviceFactorSourceFromSecureStorage = 10067,

    #[error("Failed to write to secure storage.")]
    SecureStorageWriteError = 10068,

    #[error("Failed Serialize value to JSON.")]
    FailedToSerializeToJSON = 10069,

    #[error("Failed deserialize JSON with #{json_byte_count} bytes to value of type {type_name} with error: \"{serde_message}\"")]
    FailedToDeserializeJSONToValue {
        json_byte_count: u64,
        type_name: String,
        serde_message: String,
    } = 10070,

    #[error("Failed To create ProfileID (UUID) from string: {bad_value}")]
    InvalidProfileID { bad_value: String } = 10071,

    #[error("Failed to load Profile Headers list")]
    FailedToLoadProfileHeadersList = 10072,

    #[error("FactorSource with ID not found in Profile: {bad_value:?}")]
    ProfileDoesNotContainFactorSourceWithID { bad_value: FactorSourceID } =
        10073,

    #[error("Account Already Present {bad_value}")]
    AccountAlreadyPresent { bad_value: AccountAddress } = 10074,

    #[error("Unable to acquire write lock for Profile.")]
    UnableToAcquireWriteLockForProfile = 10075,

    #[error("Failed save Mnemonic to SecureStorageDriver with FactorSourceID: {bad_value}")]
    UnableToSaveMnemonicToSecureStorage { bad_value: FactorSourceIDFromHash } =
        10076,

    #[error(
        "Failed load Mnemonic from SecureStorageDriver with FactorSourceID: {bad_value}"
    )]
    UnableToLoadMnemonicFromSecureStorage { bad_value: FactorSourceIDFromHash } =
        10077,

    #[error("Failed save FactorSource to SecureStorageDriver, FactorSourceID: {bad_value}")]
    UnableToSaveFactorSourceToProfile { bad_value: FactorSourceID } = 10078,

    #[error("Expected IdentityPath but got something else.")]
    ExpectedIdentityPathButGotSomethingElse = 10079,

    #[error("Invalid PersonaData - phone number empty")]
    PersonaDataInvalidPhoneNumberEmpty = 10080,

    #[error("Invalid email address, cannot be empty")]
    EmailAddressEmpty = 10081,

    #[error("Invalid PersonaData - family name empty ")]
    PersonaDataInvalidNameFamilyNameEmpty = 10082,

    #[error("Invalid PersonaData - given names empty")]
    PersonaDataInvalidNameGivenNamesEmpty = 10083,

    #[error("Invalid UUID (v4), got: {bad_value}")]
    InvalidUUIDv4 { bad_value: String } = 10084,

    #[error("Unrecognized Locale Identifier: {bad_value}")]
    UnrecognizedLocaleIdentifier { bad_value: String } = 10085,

    #[error("Failed to create Address (via RetAddress) from node_id (hex): {node_id_as_hex}, network_id: {network_id}")]
    FailedToCreateAddressViaRetAddressFromNodeIdAndNetworkID {
        node_id_as_hex: String,
        network_id: NetworkID,
    } = 10086,

    #[error("Invalid Olympia address string: {bad_value}")]
    InvalidOlympiaAddressString { bad_value: String } = 10087,

    #[error(
        "Invalid Transaction Manifest Instructions String: '{underlying}'"
    )]
    InvalidInstructionsString { underlying: String } = 10088,

    #[error(
        "Failed to get execution summary from TransactionManifest using RET {underlying}"
    )]
    ExecutionSummaryFail { underlying: String } = 10089,

    #[error("Failed to get TransactionReceipt from engine toolkit bytes.")]
    FailedToDecodeEngineToolkitReceipt = 10090,

    #[error("Invalid byte count, was empty")]
    BytesEmpty = 10091,

    #[error("Invalid byte count, expected at most {max}, found: {found}")]
    TooManyBytes { max: u64, found: u64 } = 10092,

    #[error("Invalid Manifest Instructions String, found network in instructions {found_in_instructions}, but specified to constructor: {specified_to_instructions_ctor}")]
    InvalidInstructionsWrongNetwork {
        found_in_instructions: NetworkID,
        specified_to_instructions_ctor: NetworkID,
    } = 10093,

    #[error(
        "Failed to UniFFI decode bytes into Transaction Manifest Instructions"
    )]
    FailedToUniFFIDecodeBytesToManifestInstructions = 10094,

    #[error("Failed to decode Transaction Hash, value: {bad_value}")]
    FailedToDecodeTransactionHash { bad_value: String } = 10095,

    #[error("Failed to hash transaction intent")]
    FailedToHashIntent = 10096,

    #[error("Encrypted Messages are not yet supported")]
    EncryptedMessagesAreNotYetSupported = 10097,

    #[error("Failed to Bech32 decode transaction Hash after having tested all Network IDs, from: {bad_value}")]
    FailedToBech32DecodeTransactionHashAfterHavingTestedAllNetworkID {
        bad_value: String,
    } = 10098,

    #[error("Failed to parse Signature from {bad_value}")]
    FailedToParseSignatureFromString { bad_value: String } = 10099,

    #[error(
        "Invalid IntentSignatures for Intent some didn't validate IntentHash"
    )]
    InvalidSignaturesForIntentSomeDidNotValidateIntentHash = 10100,

    #[error("Failed to decompile bytes into NotarizedTransaction")]
    FailedToDecompileBytesIntoNotarizedTransaction = 10101,

    #[error("Failed to recover secp256k1 PublicKey from signature")]
    FailedToRecoverSecp256k1PublicKeyFromSignature = 10102,

    #[error("Fungible ResourceAddress in NonFungible context is not allowed.")]
    FungibleResourceAddressNotAcceptedInNonFungibleContext = 10103,

    #[error("Failed to convert to Decimal192 from f32 due to overflow, value: {bad_value}")]
    DecimalOverflow { bad_value: String } = 10104,

    #[error("Invalid Olympia address, not mainnet: {bad_value}")]
    InvalidAddressNotOlympiaMainnet { bad_value: String } = 10105,

    #[error("Failed to parse Signature from {bad_value}")]
    FailedToParseSignatureFromBytes { bad_value: String } = 10106,

    #[error(
        "Invalid Transaction Intent, failed to encode, reason: '{underlying}'"
    )]
    InvalidIntentFailedToEncode { underlying: String } = 10107,

    #[error(
        "Invalid Instructions, failed to decompile, reason: '{underlying}'"
    )]
    InvalidInstructionsFailedToDecompile { underlying: String } = 10108,

    #[error("Invalid Transaction, max SBOR depth exceeded: '{max}'")]
    InvalidTransactionMaxSBORDepthExceeded { max: u16 } = 10109,

    #[error("Invalid Signed Intent, failed to encode, reason: '{underlying}'")]
    InvalidSignedIntentFailedToEncode { underlying: String } = 10110,

    #[error(
        "Invalid Notarized Intent, failed to encode, reason: '{underlying}'"
    )]
    InvalidNotarizedIntentFailedToEncode { underlying: String } = 10111,

    #[error("Networking response bad code")]
    NetworkResponseBadCode = 10112,

    #[error("Networking response body was empty")]
    NetworkResponseEmptyBody = 10113,

    #[error("Networking response fail json deserialize into {into_type}")]
    NetworkResponseJSONDeserialize { into_type: String } = 10114,

    #[error("Networking request invalid url {bad_value}")]
    NetworkRequestInvalidUrl { bad_value: String } = 10115,

    #[error("Networking request failed, reason: '{underlying}'")]
    NetworkRequestGenericFailure { underlying: String } = 10116,

    #[error("Submitted transaction was duplicate.")]
    GatewaySubmitDuplicateTX { intent_hash: String } = 10117,

    #[error("SupportedCurves must not be empty.")]
    SupportedCurvesMustNotBeEmpty = 10118,

    #[error("Networks must not be empty")]
    ProfileNetworksMustNotBeEmpty = 10119,

    #[error("Unknown SLIP10 Curve '{bad_value}'")]
    UnknownSLIP10Curve { bad_value: String } = 10120,

    #[error("AES Decryption failed")]
    AESDecryptionFailed = 10121,

    #[error("Invalid AES Sealedbox, too few bytes expected at least: {expected_at_least}, found: {found}.")]
    InvalidAESBytesTooShort { expected_at_least: u64, found: u64 } = 10122,

    #[error("Invalid Factor Source kind, bad value: {bad_value}")]
    InvalidFactorSourceKind { bad_value: String } = 10123,

    #[error("Invalid LedgerHardwareWalletModel, bad value: {bad_value}")]
    InvalidLedgerHardwareWalletModel { bad_value: String } = 10124,

    #[error("RadixConnectMobile invalid URL, bad value: {bad_value}")]
    RadixConnectMobileInvalidRequestUrl { bad_value: String } = 10125,

    #[error("RadixConnectMobile invalid origin, bad value: {bad_value}")]
    RadixConnectMobileInvalidOrigin { bad_value: String } = 10126,

    #[error("Failed to create Session (UUID) from string: {bad_value}")]
    RadixConnectMobileInvalidSessionID { bad_value: String } = 10127,

    #[error("Failed to create InteractionID (UUID) from string: {bad_value}")]
    RadixMobileInvalidInteractionID { bad_value: String } = 10128,

    #[error("Network discrepancy, expected : {expected}, actual: {actual}")]
    NetworkDiscrepancy {
        expected: NetworkID,
        actual: NetworkID,
    } = 10129,

    #[error("Discrepancy, Authorized Dapp references Persona which does not exist {address}")]
    DiscrepancyAuthorizedDappReferencedPersonaWhichDoesNotExist {
        address: IdentityAddress,
    } = 10130,

    #[error("Discrepancy, Authorized Dapp references Account which does not exist {address}")]
    DiscrepancyAuthorizedDappReferencedAccountWhichDoesNotExist {
        address: AccountAddress,
    } = 10131,

    #[error("AuthorizedDapp references field id that does not exist")]
    AuthorizedDappReferencesFieldIDThatDoesNotExist = 10132,

    #[error("Item identified by ID {id} does not exist")]
    ElementDoesNotExist { id: String } = 10133,

    #[error("Item identified by ID {id} already exist")]
    IdentifiableItemAlreadyExist { id: String } = 10134,

    #[error("Invalid RadixConnectPurpose, bad value: {bad_value}")]
    InvalidRadixConnectPurpose { bad_value: String } = 10135,

    #[error(
        "Transaction Guarantee's 'instruction_index' is out of bounds, the provided manifest contains #{count}, but an 'instruction_index' of {index} was specified."
    )]
    TXGuaranteeIndexOutOfBounds { index: u64, count: u64 } = 10136,

    #[error("Failed to create KeyAgreementPublicKey from hex: {bad_value}")]
    InvalidKeyAgreementPublicKeyFromHex { bad_value: String } = 10137,

    #[error(
        "Failed to create KeyAgreementPublicKey from bytes: {bad_value:?}"
    )]
    InvalidKeyAgreementPublicKeyFromBytes { bad_value: BagOfBytes } = 10138,

    #[error(
        "Failed to create KeyAgreementPrivateKey from bytes: {bad_value:?}"
    )]
    InvalidKeyAgreementPrivateKeyFromBytes { bad_value: BagOfBytes } = 10139,

    #[error("RadixConnectMobileSession not found, session id: {session_id}")]
    RadixConnectMobileSessionNotFound { session_id: SessionID } = 10140,

    #[error("RadixConnectMobileDappRequest not found, interaction id: {interaction_id}")]
    RadixConnectMobileDappRequestNotFound {
        interaction_id: WalletInteractionId,
    } = 10141,

    #[error("RadixConnectMobileDappCallbackPath not found, origin: {origin}")]
    RadixConnectMobileDappCallbackPathNotFound { origin: Url } = 10142,

    #[error("Failed to create Ed25519 Signature from String {bad_value}.")]
    InvalidEd25519SignatureFromString { bad_value: String } = 10143,

    #[error("Radix Connect Mobile dApp public key does not match the session's dApp public key")]
    RadixConnectMobileDappPublicKeyMismatch = 10144,

    #[error("Radix Connect Mobile dApp identity not match the session's dApp identity")]
    RadixConnectMobileDappIdentityMismatch = 10145,

    #[error(
        "Radix Connect Mobile dApp origin not match the session's dApp origin"
    )]
    RadixConnectMobileDappOriginMismatch = 10146,

    #[error("Radix Connect Mobile dApp sent an invalid signature")]
    RadixConnectMobileInvalidDappSignature = 10147,

    #[error("Radix Connect Mobile dApp sent an invalid signature")]
    RadixConnectMobileInvalidRequestFormat = 10148,

    #[error("Radix Connect Mobile failed to create new in flight session")]
    RadixConnectMobileFailedToCreateNewSession = 10149,

    #[error("Deferred Deep Link invalid value format {bad_value}.")]
    DeferredDeepLinkInvalidValueFormat { bad_value: String } = 10150,

    #[error("Failed updating home cards")]
    FailedUpdatingHomeCards = 10151,

    #[error("Entity not found")]
    EntityNotFound = 10152,

    #[error("Home cards not found")]
    HomeCardsNotFound = 10153,

    #[error("Failed saving home cards")]
    FailedSavingHomeCards = 10154,

    #[error(
        "Failed to load Profile from secure storage, profile id: {profile_id}"
    )]
    UnableToLoadProfileFromSecureStorage { profile_id: ProfileID } = 10155,

    #[error("Failed to save HostId to secure storage")]
    UnableToSaveHostIdToSecureStorage = 10156,

    #[error("Unable to acquire read lock for profile")]
    UnableToAcquireReadLockForProfile = 10157,

    #[error("Failed to read from unsafe storage.")]
    UnsafeStorageReadError = 10158,

    #[error("Failed to write to unsafe storage.")]
    UnsafeStorageWriteError = 10159,

    #[error("Failed to create file path from string: '{bad_value}'")]
    FailedToCreateFilePathFromString { bad_value: String } = 10160,

    #[error("Expected collection to not be empty")]
    ExpectedNonEmptyCollection = 10161,

    #[error("Failed to add all accounts, found duplicated account.")]
    UnableToAddAllAccountsDuplicatesFound = 10162,

    #[error("Profile last used on other device {other_device_id} (this device: {this_device_id})")]
    ProfileUsedOnOtherDevice {
        other_device_id: DeviceID,
        this_device_id: DeviceID,
    } = 10163,

    #[error("Failed To create DeviceID (UUID) from string: {bad_value}")]
    InvalidDeviceID { bad_value: String } = 10164,

    #[error("Tried to replace profile with one with a different ProfileID than the current one. Use `import_profile` instead.")]
    TriedToUpdateProfileWithOneWithDifferentID = 10165,

    #[error("Invalid path, bad value: '{bad_value}'")]
    InvalidPath { bad_value: String } = 10166,

    #[error("Failed to save file: '{path}'")]
    FailedToSaveFile { path: String } = 10167,

    #[error("Failed to load file: '{path}'")]
    FailedToLoadFile { path: String } = 10168,

    #[error("Failed to delete file: '{path}'")]
    FailedToDeleteFile { path: String } = 10169,

    #[error("Not permission enough to access file: '{path}'")]
    NotPermissionToAccessFile { path: String } = 10170,

    #[error("Invalid Arculus Card Model")]
    InvalidArculusCardModel { bad_value: String } = 10171,

    #[error("Expected ArculusCard factor source got something else")]
    ExpectedArculusCardFactorSourceGotSomethingElse = 10172,

    #[error("Failed to Derive Key after max attempts")]
    FailedToDeriveKeyAfterMaxAttempts = 10173,

    #[error("Failed to decrypt sealed mnemonic")]
    FailedToDecryptSealedMnemonic = 10174,

    #[error("Answers to Security Questions cannot be empty")]
    AnswersToSecurityQuestionsCannotBeEmpty = 10175,

    #[error("Integrity Violation, mutation of FactorSource is not allowed to mutate its ID")]
    IntegrityViolationMutationOfFactorSourceIsNotAllowedToMutateItsID = 10176,

    #[error("Invalid SecurityStructureID, bad value: '{bad_value}'")]
    InvalidSecurityStructureID { bad_value: String } = 10177,

    #[error(
        "Invalid SecurityStructure, it references Factors not in profile (by FactorSourceID)."
    )]
    StructureReferencesUnknownFactorSource = 10178,

    #[error("Invalid Questions and Answers count, expected: {expected}, found: {found}")]
    InvalidQuestionsAndAnswersCount { expected: u16, found: u16 } = 10179,

    #[error("No Profile is yet loaded. Current state is: {current_state}")]
    ProfileStateNotLoaded { current_state: String } = 10180,

    #[error("Failed to create Address from global_address (hex): {global_address_as_hex}, network_id: {network_id}")]
    FailedToCreateAddressFromGlobalAddressAndNetworkID {
        global_address_as_hex: String,
        network_id: NetworkID,
    } = 10181,

    #[error(
        "The provided entities do not derive from the given factor source"
    )]
    EntitiesNotDerivedByFactorSource = 10182,

    #[error("The network {network_id} does not exist in profile")]
    NoNetworkInProfile { network_id: NetworkID } = 10183,

<<<<<<< HEAD
    #[error("One of the receiving accounts does not allow deposits")]
    OneOfReceivingAccountsDoesNotAllowDeposits = 10184,

    #[error("Failed transaction preview with status: {error_message}")]
    FailedTransactionPreview { error_message: String } = 10185,

    #[error("Failed to extract radix engine toolkit receipt bytes")]
    FailedToExtractTransactionReceiptBytes = 10186,

    #[error("Transaction Manifest contains forbidden instructions: {reserved_instructions}")]
    ReservedInstructionsNotAllowedInManifest { reserved_instructions: String } =
        10187,
=======
    #[error("Empty FactorSources list")]
    FactorSourcesOfKindEmptyFactors = 10184,

    #[error("Expected Passphrase factor source got something else")]
    ExpectedPassphraseFactorSourceGotSomethingElse = 10185,

    #[error("Unknown persona.")]
    UnknownPersona = 10186,

    #[error("Invalid security structure. Threshold ({}) cannot exceed threshold factors ({}).", threshold, factors)]
    InvalidSecurityStructureThresholdExceedsFactors {
        threshold: u8,
        factors: u8,
    } = 10187,

    #[error("Invalid security structure. A factor must not be present in both threshold and override list.")]
    InvalidSecurityStructureFactorInBothThresholdAndOverride = 10188,
>>>>>>> 85409027
}

#[uniffi::export]
pub fn error_message_from_error(error: &CommonError) -> String {
    error.to_string()
}

impl CommonError {
    pub fn error_code(&self) -> u32 {
        core::intrinsics::discriminant_value(self)
    }

    pub fn is_safe_to_show_error_message(&self) -> bool {
        matches!(self, CommonError::FailedToDeserializeJSONToValue { .. })
    }
}

#[uniffi::export]
pub fn error_code_from_error(error: &CommonError) -> u32 {
    error.error_code()
}

#[uniffi::export]
pub fn is_safe_to_show_error_message_from_error(error: &CommonError) -> bool {
    error.is_safe_to_show_error_message()
}

#[cfg(test)]
mod tests {
    use crate::prelude::*;

    #[test]
    fn error_message() {
        let sut = CommonError::UnknownNetworkForID { bad_value: 0 };
        assert_eq!(
            error_message_from_error(&sut),
            "No network found with id: '0'"
        );
    }

    #[test]
    fn error_code() {
        let sut = CommonError::UnknownNetworkForID { bad_value: 0 };
        assert_eq!(error_code_from_error(&sut), 10049);
    }

    #[test]
    fn is_safe_to_show_error_message() {
        let sut = CommonError::FailedToDeserializeJSONToValue {
            json_byte_count: 100,
            type_name: "TypeName".to_string(),
            serde_message: "message".to_string(),
        };
        assert!(is_safe_to_show_error_message_from_error(&sut));
    }

    #[test]
    fn is_not_safe_to_show_error_message() {
        let sut = CommonError::UnknownNetworkForID { bad_value: 0 };
        assert!(!is_safe_to_show_error_message_from_error(&sut));
    }
}<|MERGE_RESOLUTION|>--- conflicted
+++ resolved
@@ -657,20 +657,6 @@
     #[error("The network {network_id} does not exist in profile")]
     NoNetworkInProfile { network_id: NetworkID } = 10183,
 
-<<<<<<< HEAD
-    #[error("One of the receiving accounts does not allow deposits")]
-    OneOfReceivingAccountsDoesNotAllowDeposits = 10184,
-
-    #[error("Failed transaction preview with status: {error_message}")]
-    FailedTransactionPreview { error_message: String } = 10185,
-
-    #[error("Failed to extract radix engine toolkit receipt bytes")]
-    FailedToExtractTransactionReceiptBytes = 10186,
-
-    #[error("Transaction Manifest contains forbidden instructions: {reserved_instructions}")]
-    ReservedInstructionsNotAllowedInManifest { reserved_instructions: String } =
-        10187,
-=======
     #[error("Empty FactorSources list")]
     FactorSourcesOfKindEmptyFactors = 10184,
 
@@ -688,7 +674,19 @@
 
     #[error("Invalid security structure. A factor must not be present in both threshold and override list.")]
     InvalidSecurityStructureFactorInBothThresholdAndOverride = 10188,
->>>>>>> 85409027
+
+    #[error("One of the receiving accounts does not allow deposits")]
+    OneOfReceivingAccountsDoesNotAllowDeposits = 10189,
+
+    #[error("Failed transaction preview with status: {error_message}")]
+    FailedTransactionPreview { error_message: String } = 10190,
+
+    #[error("Failed to extract radix engine toolkit receipt bytes")]
+    FailedToExtractTransactionReceiptBytes = 10191,
+
+    #[error("Transaction Manifest contains forbidden instructions: {reserved_instructions}")]
+    ReservedInstructionsNotAllowedInManifest { reserved_instructions: String } =
+        10192,
 }
 
 #[uniffi::export]
