use crate::prelude::*;

use thiserror::Error as ThisError;

pub type Result<T, E = CommonError> = std::result::Result<T, E>;

#[repr(u32)]
#[derive(Clone, Debug, ThisError, PartialEq, uniffi::Error)]
pub enum CommonError {
    #[error("Unknown Error")]
    Unknown = 10000,

    #[error("Failed to create Ed25519 Private key from bytes {bad_value:?}")]
    InvalidEd25519PrivateKeyFromBytes { bad_value: BagOfBytes } = 10001,

    #[error("Failed to create Ed25519 Private key from String {bad_value}.")]
    InvalidEd25519PrivateKeyFromString { bad_value: String } = 10002,

    #[error(
        "Failed to create Secp256k1 Private key from bytes {bad_value:?}."
    )]
    InvalidSecp256k1PrivateKeyFromBytes { bad_value: BagOfBytes } = 10003,

    #[error(
        "Failed to create Secp256k1 Private key from String {bad_value:?}."
    )]
    InvalidSecp256k1PrivateKeyFromString { bad_value: String } = 10004,

    #[error("Failed to create Ed25519 Public key from bytes {bad_value:?}.")]
    InvalidEd25519PublicKeyFromBytes { bad_value: BagOfBytes } = 10005,

    #[error("Failed to create Ed25519 Public key from String {bad_value}.")]
    InvalidEd25519PublicKeyFromString { bad_value: String } = 10006,

    #[error("Failed to create Secp256k1 Public key from bytes {bad_value:?}.")]
    InvalidSecp256k1PublicKeyFromBytes { bad_value: BagOfBytes } = 10007,

    #[error("Failed to create Secp256k1 Public key from String {bad_value}.")]
    InvalidSecp256k1PublicKeyFromString { bad_value: String } = 10008,

    #[error(
        "Failed to create Secp256k1 Public key, invalid point, not on curve."
    )]
    InvalidSecp256k1PublicKeyPointNotOnCurve = 10009,

    #[error(
        "Failed to create Ed25519 Public key, invalid point, not on curve."
    )]
    InvalidEd25519PublicKeyPointNotOnCurve = 10010,

    #[error("String not hex {bad_value}")]
    StringNotHex { bad_value: String } = 10011,

    #[error("Invalid byte count, expected {expected}, found: {found}")]
    InvalidByteCount { expected: u64, found: u64 } = 10012,

    #[error("Invalid BIP32 path '{bad_value}'.")]
    InvalidBIP32Path { bad_value: String } = 10013,

    #[error("Invalid depth of BIP44 Path, expected {expected}, found {found}")]
    InvalidDepthOfBIP44Path { expected: u64, found: u64 } = 10014,

    #[error("Invalid BIP44Like Path, account was not hardened")]
    InvalidBIP44LikePathAccountWasNotHardened = 10015,

    #[error(
        "Invalid BIP44Like Path, 'change' component was unexpectedly hardened"
    )]
    InvalidBIP44LikePathChangeWasUnexpectedlyHardened = 10016,

    #[error(
        "Invalid depth of CAP26 Path, (expected {expected}, found {found})"
    )]
    InvalidDepthOfCAP26Path { expected: u64, found: u64 } = 10018,

    #[error("Found non hardened components in path, invalid!")]
    NotAllComponentsAreHardened = 10019,

    #[error("Did not find 44H, found value: '{bad_value}'")]
    BIP44PurposeNotFound { bad_value: u32 } = 10020,

    #[error("Did not find cointype 1022H, found value: '{bad_value}'")]
    CoinTypeNotFound { bad_value: u32 } = 10021,

    #[error("Network ID exceeds limit of 255, will never be valid, at index 3, found value: '{bad_value}', known network IDs: [1 (mainnet), 2 (stokenet)]")]
    InvalidNetworkIDExceedsLimit { bad_value: u32 } = 10022,

    #[error(
        "InvalidEntityKind, got: '{bad_value}', expected any of: [525H, 618H]."
    )]
    InvalidEntityKind { bad_value: u32 } = 10023,

    #[error("Wrong entity kind, (expected {expected}, found {found})")]
    WrongEntityKind {
        expected: CAP26EntityKind,
        found: CAP26EntityKind,
    } = 10024,

    #[error(
        "InvalidKeyKind, got: '{bad_value}', expected any of: [1460H, 1678H, 1391H]."
    )]
    InvalidKeyKind { bad_value: u32 } = 10025,

    #[error("Unsupported NetworkID, found value: '{bad_value}', known network IDs: [1 (mainnet), 2 (stokenet)]")]
    UnsupportedNetworkID { bad_value: u8 } = 10026,

    #[error(
        "Invalid GetID path, last component was not 365' but {bad_value}'"
    )]
    InvalidGetIDPath { bad_value: u32 } = 10027,

    #[error("Unknown BIP39 word.")]
    UnknownBIP39Word = 10028,

    #[error("Invalid mnemonic phrase.")]
    InvalidMnemonicPhrase = 10029,

    #[error("Invalid bip39 word count: '{bad_value}', valid values are: 12-24 with multiples of 3.")]
    InvalidBIP39WordCount { bad_value: u64 } = 10030,

    #[error("Appearance id not recognized {bad_value}")]
    InvalidAppearanceID { bad_value: u8 } = 10031,

    #[error("Invalid Account Address '{bad_value}'.")]
    InvalidAccountAddress { bad_value: String } = 10032,

    #[error("Unsupported engine entity type.")]
    UnsupportedEntityType = 10033,

    #[error("Failed to decode address from bech32 {bad_value}.")]
    FailedToDecodeAddressFromBech32 { bad_value: String } = 10034,

    #[error("Failed to decode address mismatching entity type")]
    MismatchingEntityTypeWhileDecodingAddress = 10035,

    #[error("Failed to decode address mismatching HRP")]
    MismatchingHRPWhileDecodingAddress = 10036,

    #[error("Unknown network ID '{bad_value}'")]
    UnknownNetworkID { bad_value: u8 } = 10037,

    #[error("Failed to parse InvalidNonFungibleGlobalID from {bad_value}.")]
    InvalidNonFungibleGlobalID { bad_value: String } = 10038,

    #[error("Supported SLIP10 curves in FactorSource crypto parameters is either empty or contains more elements than allowed.")]
    FactorSourceCryptoParametersSupportedCurvesInvalidSize = 10039,

    #[error("Failed to convert FactorInstance into HierarchicalDeterministicFactorInstance, badge is not virtual HD.")]
    BadgeIsNotVirtualHierarchicalDeterministic = 10040,

    #[error("Failed to create FactorSourceIDFromHash from FactorSourceID")]
    FactorSourceIDNotFromHash = 10041,

    #[error("Expected AccountPath but got something else.")]
    ExpectedAccountPathButGotSomethingElse = 10042,

    #[error("Wrong entity kind in path of FactorInstance")]
    WrongEntityKindOfInFactorInstancesPath = 10043,

    #[error("Wrong key kind of FactorInstance - expected transaction signing")]
    WrongKeyKindOfTransactionSigningFactorInstance = 10044,

    #[error(
        "Wrong key kind of FactorInstance - expected authentication signing"
    )]
    WrongKeyKindOfAuthenticationSigningFactorInstance = 10045,

    #[error("Expected DeviceFactorSource")]
    ExpectedDeviceFactorSourceGotSomethingElse = 10046,

    #[error("Expected LedgerHardwareWalletFactorSource")]
    ExpectedLedgerHardwareWalletFactorSourceGotSomethingElse = 10047,

    #[error("No network found with name: '{bad_value}'")]
    UnknownNetworkWithName { bad_value: String } = 10048,

    #[error("No network found with id: '{bad_value}'")]
    UnknownNetworkForID { bad_value: u8 } = 10049,

    #[error("Gateway discrepancy, 'other' should not contain 'current'.")]
    GatewaysDiscrepancyOtherShouldNotContainCurrent = 10050,

    #[error(
        "Gateways discrepancy, invalid JSON, current not found amongst saved."
    )]
    InvalidGatewaysJSONCurrentNotFoundAmongstSaved = 10051,

    #[error("Invalid URL: '{bad_value}'")]
    InvalidURL { bad_value: String } = 10052,

    #[error(
        "Accounts on different networks, expected: {expected}, found: {found}"
    )]
    AccountOnWrongNetwork {
        expected: NetworkID,
        found: NetworkID,
    } = 10053,

    #[error("FactorSources must not be empty.")]
    FactorSourcesMustNotBeEmpty = 10054,

    #[error("Failed to update FactorSource, error while mutating.")]
    UpdateFactorSourceMutateFailed = 10055,

    #[error("Failed to cast factor source, wrong kind, , expected: {expected}, found: {found}")]
    CastFactorSourceWrongKind {
        expected: FactorSourceKind,
        found: FactorSourceKind,
    } = 10056,

    #[error("Length check failed, expected: {expected}, found: {found}, data: {data:?}")]
    InvalidLength {
        expected: u64,
        found: u64,
        data: BagOfBytes,
    } = 10057,

    #[error("Invalid NonFungibleLocalID::String")]
    InvalidNonFungibleLocalIDString = 10058,

    #[error("Invalid NonFungibleLocalID::Bytes")]
    InvalidNonFungibleLocalIDBytes = 10059,

    #[error("Invalid Decimal")]
    DecimalError = 10060,

    #[error("Invalid BIP39 Index {bad_value}")]
    InvalidBIP39Index { bad_value: u16 } = 10061,

    #[error("Invalid DisplayName cannot be empty.")]
    InvalidDisplayNameEmpty = 10062,

    #[error("Failed to access secure storage due to \"{error_message}\" for key {} ", key.identifier())]
    SecureStorageAccessError {
        key: SecureStorageKey,
        error_kind: SecureStorageAccessErrorKind,
        error_message: String,
    } = 10063,

    #[error("Invalid ISO8601 Time string: {bad_value}")]
    InvalidISO8601String { bad_value: String } = 10064,

    #[error("Unknown account.")]
    UnknownAccount = 10065,

    #[error("Failed to read from secure storage.")]
    SecureStorageReadError = 10066,

    #[error("Failed to load DeviceFactorSource from secure storage")]
    UnableToLoadDeviceFactorSourceFromSecureStorage = 10067,

    #[error("Failed to write to secure storage.")]
    SecureStorageWriteError = 10068,

    #[error("Failed Serialize value to JSON.")]
    FailedToSerializeToJSON = 10069,

    #[error("Failed deserialize JSON with #{json_byte_count} bytes to value of type {type_name} with error: \"{serde_message}\"")]
    FailedToDeserializeJSONToValue {
        json_byte_count: u64,
        type_name: String,
        serde_message: String,
    } = 10070,

    #[error("Failed To create ProfileID (UUID) from string: {bad_value}")]
    InvalidProfileID { bad_value: String } = 10071,

    #[error("Failed to load Profile Headers list")]
    FailedToLoadProfileHeadersList = 10072,

    #[error("FactorSource with ID not found in Profile: {bad_value:?}")]
    ProfileDoesNotContainFactorSourceWithID { bad_value: FactorSourceID } =
        10073,

    #[error("Account Already Present {bad_value}")]
    AccountAlreadyPresent { bad_value: AccountAddress } = 10074,

    #[error("Unable to acquire write lock for Profile.")]
    UnableToAcquireWriteLockForProfile = 10075,

    #[error("Failed save Mnemonic to SecureStorageDriver with FactorSourceID: {bad_value}")]
    UnableToSaveMnemonicToSecureStorage { bad_value: FactorSourceIDFromHash } =
        10076,

    #[error(
        "Failed load Mnemonic from SecureStorageDriver with FactorSourceID: {bad_value}"
    )]
    UnableToLoadMnemonicFromSecureStorage { bad_value: FactorSourceIDFromHash } =
        10077,

    #[error("Failed save FactorSource to SecureStorageDriver, FactorSourceID: {bad_value}")]
    UnableToSaveFactorSourceToProfile { bad_value: FactorSourceID } = 10078,

    #[error("Expected IdentityPath but got something else.")]
    ExpectedIdentityPathButGotSomethingElse = 10079,

    #[error("Invalid PersonaData - phone number empty")]
    PersonaDataInvalidPhoneNumberEmpty = 10080,

    #[error("Invalid email address, cannot be empty")]
    EmailAddressEmpty = 10081,

    #[error("Invalid PersonaData - family name empty ")]
    PersonaDataInvalidNameFamilyNameEmpty = 10082,

    #[error("Invalid PersonaData - given names empty")]
    PersonaDataInvalidNameGivenNamesEmpty = 10083,

    #[error("Invalid UUID (v4), got: {bad_value}")]
    InvalidUUIDv4 { bad_value: String } = 10084,

    #[error("Unrecognized Locale Identifier: {bad_value}")]
    UnrecognizedLocaleIdentifier { bad_value: String } = 10085,

    #[error("Failed to create Address (via RetAddress) from node_id (hex): {node_id_as_hex}, network_id: {network_id}")]
    FailedToCreateAddressViaRetAddressFromNodeIdAndNetworkID {
        node_id_as_hex: String,
        network_id: NetworkID,
    } = 10086,

    #[error("Invalid Olympia address string: {bad_value}")]
    InvalidOlympiaAddressString { bad_value: String } = 10087,

    #[error(
        "Invalid Transaction Manifest Instructions String: '{underlying}'"
    )]
    InvalidInstructionsString { underlying: String } = 10088,

    #[error(
        "Failed to get execution summary from TransactionManifest using RET {underlying}"
    )]
    ExecutionSummaryFail { underlying: String } = 10089,

    #[error("Failed to get TransactionReceipt from engine toolkit bytes.")]
    FailedToDecodeEngineToolkitReceipt = 10090,

    #[error("Invalid byte count, was empty")]
    BytesEmpty = 10091,

    #[error("Invalid byte count, expected at most {max}, found: {found}")]
    TooManyBytes { max: u64, found: u64 } = 10092,

    #[error("Invalid Manifest Instructions String, found network in instructions {found_in_instructions}, but specified to constructor: {specified_to_instructions_ctor}")]
    InvalidInstructionsWrongNetwork {
        found_in_instructions: NetworkID,
        specified_to_instructions_ctor: NetworkID,
    } = 10093,

    #[error(
        "Failed to UniFFI decode bytes into Transaction Manifest Instructions"
    )]
    FailedToUniFFIDecodeBytesToManifestInstructions = 10094,

    #[error("Failed to decode Transaction Hash, value: {bad_value}")]
    FailedToDecodeTransactionHash { bad_value: String } = 10095,

    #[error("Failed to hash transaction intent")]
    FailedToHashIntent = 10096,

    #[error("Encrypted Messages are not yet supported")]
    EncryptedMessagesAreNotYetSupported = 10097,

    #[error("Failed to Bech32 decode transaction Hash after having tested all Network IDs, from: {bad_value}")]
    FailedToBech32DecodeTransactionHashAfterHavingTestedAllNetworkID {
        bad_value: String,
    } = 10098,

    #[error("Failed to parse Signature from {bad_value}")]
    FailedToParseSignatureFromString { bad_value: String } = 10099,

    #[error(
        "Invalid IntentSignatures for Intent some didn't validate IntentHash"
    )]
    InvalidSignaturesForIntentSomeDidNotValidateIntentHash = 10100,

    #[error("Failed to decompile bytes into NotarizedTransaction")]
    FailedToDecompileBytesIntoNotarizedTransaction = 10101,

    #[error("Failed to recover secp256k1 PublicKey from signature")]
    FailedToRecoverSecp256k1PublicKeyFromSignature = 10102,

    #[error("Fungible ResourceAddress in NonFungible context is not allowed.")]
    FungibleResourceAddressNotAcceptedInNonFungibleContext = 10103,

    #[error("Failed to convert to Decimal192 from f32 due to overflow, value: {bad_value}")]
    DecimalOverflow { bad_value: String } = 10104,

    #[error("Invalid Olympia address, not mainnet: {bad_value}")]
    InvalidAddressNotOlympiaMainnet { bad_value: String } = 10105,

    #[error("Failed to parse Signature from {bad_value}")]
    FailedToParseSignatureFromBytes { bad_value: String } = 10106,

    #[error(
        "Invalid Transaction Intent, failed to encode, reason: '{underlying}'"
    )]
    InvalidIntentFailedToEncode { underlying: String } = 10107,

    #[error(
        "Invalid Instructions, failed to decompile, reason: '{underlying}'"
    )]
    InvalidInstructionsFailedToDecompile { underlying: String } = 10108,

    #[error("Invalid Transaction, max SBOR depth exceeded: '{max}'")]
    InvalidTransactionMaxSBORDepthExceeded { max: u16 } = 10109,

    #[error("Invalid Signed Intent, failed to encode, reason: '{underlying}'")]
    InvalidSignedIntentFailedToEncode { underlying: String } = 10110,

    #[error(
        "Invalid Notarized Intent, failed to encode, reason: '{underlying}'"
    )]
    InvalidNotarizedIntentFailedToEncode { underlying: String } = 10111,

    #[error("Networking response bad code")]
    NetworkResponseBadCode = 10112,

    #[error("Networking response body was empty")]
    NetworkResponseEmptyBody = 10113,

    #[error("Networking response fail json deserialize into {into_type}")]
    NetworkResponseJSONDeserialize { into_type: String } = 10114,

    #[error("Networking request invalid url {bad_value}")]
    NetworkRequestInvalidUrl { bad_value: String } = 10115,

    #[error("Networking request failed, reason: '{underlying}'")]
    NetworkRequestGenericFailure { underlying: String } = 10116,

    #[error("Submitted transaction was duplicate.")]
    GatewaySubmitDuplicateTX { intent_hash: String } = 10117,

    #[error("SupportedCurves must not be empty.")]
    SupportedCurvesMustNotBeEmpty = 10118,

    #[error("Networks must not be empty")]
    ProfileNetworksMustNotBeEmpty = 10119,

    #[error("Unknown SLIP10 Curve '{bad_value}'")]
    UnknownSLIP10Curve { bad_value: String } = 10120,

    #[error("AES Decryption failed")]
    AESDecryptionFailed = 10121,

    #[error("Invalid AES Sealedbox, too few bytes expected at least: {expected_at_least}, found: {found}.")]
    InvalidAESBytesTooShort { expected_at_least: u64, found: u64 } = 10122,

    #[error("Invalid Factor Source kind, bad value: {bad_value}")]
    InvalidFactorSourceKind { bad_value: String } = 10123,

    #[error("Invalid LedgerHardwareWalletModel, bad value: {bad_value}")]
    InvalidLedgerHardwareWalletModel { bad_value: String } = 10124,

    #[error("RadixConnectMobile invalid URL, bad value: {bad_value}")]
    RadixConnectMobileInvalidRequestUrl { bad_value: String } = 10125,

    #[error("RadixConnectMobile invalid origin, bad value: {bad_value}")]
    RadixConnectMobileInvalidOrigin { bad_value: String } = 10126,

    #[error("Failed to create Session (UUID) from string: {bad_value}")]
    RadixConnectMobileInvalidSessionID { bad_value: String } = 10127,

    #[error("Failed to create InteractionID (UUID) from string: {bad_value}")]
    RadixMobileInvalidInteractionID { bad_value: String } = 10128,

    #[error("Network discrepancy, expected : {expected}, actual: {actual}")]
    NetworkDiscrepancy {
        expected: NetworkID,
        actual: NetworkID,
    } = 10129,

    #[error("Discrepancy, Authorized Dapp references Persona which does not exist {address}")]
    DiscrepancyAuthorizedDappReferencedPersonaWhichDoesNotExist {
        address: IdentityAddress,
    } = 10130,

    #[error("Discrepancy, Authorized Dapp references Account which does not exist {address}")]
    DiscrepancyAuthorizedDappReferencedAccountWhichDoesNotExist {
        address: AccountAddress,
    } = 10131,

    #[error("AuthorizedDapp references field id that does not exist")]
    AuthorizedDappReferencesFieldIDThatDoesNotExist = 10132,

    #[error("Item identified by ID {id} does not exist")]
    ElementDoesNotExist { id: String } = 10133,

    #[error("Item identified by ID {id} already exist")]
    IdentifiableItemAlreadyExist { id: String } = 10134,

    #[error("Invalid RadixConnectPurpose, bad value: {bad_value}")]
    InvalidRadixConnectPurpose { bad_value: String } = 10135,

    #[error(
        "Transaction Guarantee's 'instruction_index' is out of bounds, the provided manifest contains #{count}, but an 'instruction_index' of {index} was specified."
    )]
    TXGuaranteeIndexOutOfBounds { index: u64, count: u64 } = 10136,

    #[error("Failed to create KeyAgreementPublicKey from hex: {bad_value}")]
    InvalidKeyAgreementPublicKeyFromHex { bad_value: String } = 10137,

    #[error(
        "Failed to create KeyAgreementPublicKey from bytes: {bad_value:?}"
    )]
    InvalidKeyAgreementPublicKeyFromBytes { bad_value: BagOfBytes } = 10138,

    #[error(
        "Failed to create KeyAgreementPrivateKey from bytes: {bad_value:?}"
    )]
    InvalidKeyAgreementPrivateKeyFromBytes { bad_value: BagOfBytes } = 10139,

    #[error("RadixConnectMobileSession not found, session id: {session_id}")]
    RadixConnectMobileSessionNotFound { session_id: SessionID } = 10140,

    #[error("RadixConnectMobileDappRequest not found, interaction id: {interaction_id}")]
    RadixConnectMobileDappRequestNotFound {
        interaction_id: WalletInteractionId,
    } = 10141,

    #[error("RadixConnectMobileDappCallbackPath not found, origin: {origin}")]
    RadixConnectMobileDappCallbackPathNotFound { origin: Url } = 10142,

    #[error("Failed to create Ed25519 Signature from String {bad_value}.")]
    InvalidEd25519SignatureFromString { bad_value: String } = 10143,

    #[error("Radix Connect Mobile dApp public key does not match the session's dApp public key")]
    RadixConnectMobileDappPublicKeyMismatch = 10144,

    #[error("Radix Connect Mobile dApp identity not match the session's dApp identity")]
    RadixConnectMobileDappIdentityMismatch = 10145,

    #[error(
        "Radix Connect Mobile dApp origin not match the session's dApp origin"
    )]
    RadixConnectMobileDappOriginMismatch = 10146,

    #[error("Radix Connect Mobile dApp sent an invalid signature")]
    RadixConnectMobileInvalidDappSignature = 10147,

    #[error("Radix Connect Mobile dApp sent an invalid signature")]
    RadixConnectMobileInvalidRequestFormat = 10148,

    #[error("Radix Connect Mobile failed to create new in flight session")]
    RadixConnectMobileFailedToCreateNewSession = 10149,

    #[error("Deferred Deep Link invalid value format {bad_value}.")]
    DeferredDeepLinkInvalidValueFormat { bad_value: String } = 10150,

    #[error("Failed updating home cards")]
    FailedUpdatingHomeCards = 10151,

    #[error("Entity not found")]
    EntityNotFound = 10152,

    #[error("Home cards not found")]
    HomeCardsNotFound = 10153,

    #[error("Failed saving home cards")]
    FailedSavingHomeCards = 10154,

    #[error(
        "Failed to load Profile from secure storage, profile id: {profile_id}"
    )]
    UnableToLoadProfileFromSecureStorage { profile_id: ProfileID } = 10155,

    #[error("Failed to save HostId to secure storage")]
    UnableToSaveHostIdToSecureStorage = 10156,

    #[error("Unable to acquire read lock for profile")]
    UnableToAcquireReadLockForProfile = 10157,

    #[error("Failed to read from unsafe storage.")]
    UnsafeStorageReadError = 10158,

    #[error("Failed to write to unsafe storage.")]
    UnsafeStorageWriteError = 10159,

    #[error("Failed to create file path from string: '{bad_value}'")]
    FailedToCreateFilePathFromString { bad_value: String } = 10160,

    #[error("Expected collection to not be empty")]
    ExpectedNonEmptyCollection = 10161,

    #[error("Failed to add all accounts, found duplicated account.")]
    UnableToAddAllAccountsDuplicatesFound = 10162,

    #[error("Profile last used on other device {other_device_id} (this device: {this_device_id})")]
    ProfileUsedOnOtherDevice {
        other_device_id: DeviceID,
        this_device_id: DeviceID,
    } = 10163,

    #[error("Failed To create DeviceID (UUID) from string: {bad_value}")]
    InvalidDeviceID { bad_value: String } = 10164,

    #[error("Tried to replace profile with one with a different ProfileID than the current one. Use `import_profile` instead.")]
    TriedToUpdateProfileWithOneWithDifferentID = 10165,

    #[error("Invalid path, bad value: '{bad_value}'")]
    InvalidPath { bad_value: String } = 10166,

    #[error("Failed to save file: '{path}'")]
    FailedToSaveFile { path: String } = 10167,

    #[error("Failed to load file: '{path}'")]
    FailedToLoadFile { path: String } = 10168,

    #[error("Failed to delete file: '{path}'")]
    FailedToDeleteFile { path: String } = 10169,

    #[error("Not permission enough to access file: '{path}'")]
    NotPermissionToAccessFile { path: String } = 10170,

    #[error("Invalid Arculus Card Model")]
    InvalidArculusCardModel { bad_value: String } = 10171,

    #[error("Expected ArculusCard factor source got something else")]
    ExpectedArculusCardFactorSourceGotSomethingElse = 10172,

    #[error("Failed to Derive Key after max attempts")]
    FailedToDeriveKeyAfterMaxAttempts = 10173,

    #[error("Failed to decrypt sealed mnemonic")]
    FailedToDecryptSealedMnemonic = 10174,

    #[error("Answers to Security Questions cannot be empty")]
    AnswersToSecurityQuestionsCannotBeEmpty = 10175,

    #[error("Integrity Violation, mutation of FactorSource is not allowed to mutate its ID")]
    IntegrityViolationMutationOfFactorSourceIsNotAllowedToMutateItsID = 10176,

    #[error("Invalid SecurityStructureID, bad value: '{bad_value}'")]
    InvalidSecurityStructureID { bad_value: String } = 10177,

    #[error(
        "Invalid SecurityStructure, it references Factors not in profile (by FactorSourceID)."
    )]
    StructureReferencesUnknownFactorSource = 10178,

    #[error("Invalid Questions and Answers count, expected: {expected}, found: {found}")]
    InvalidQuestionsAndAnswersCount { expected: u16, found: u16 } = 10179,

    #[error("No Profile is yet loaded. Current state is: {current_state}")]
    ProfileStateNotLoaded { current_state: String } = 10180,

    #[error("Failed to create Address from global_address (hex): {global_address_as_hex}, network_id: {network_id}")]
    FailedToCreateAddressFromGlobalAddressAndNetworkID {
        global_address_as_hex: String,
        network_id: NetworkID,
    } = 10181,

    #[error(
        "The provided entities do not derive from the given factor source"
    )]
    EntitiesNotDerivedByFactorSource = 10182,

    #[error("The network {network_id} does not exist in profile")]
    NoNetworkInProfile { network_id: NetworkID } = 10183,

    #[error("Empty FactorSources list")]
    FactorSourcesOfKindEmptyFactors = 10184,

    #[error("Expected Passphrase factor source got something else")]
    ExpectedPassphraseFactorSourceGotSomethingElse = 10185,

    #[error("Unknown persona.")]
    UnknownPersona = 10186,

    #[error("Invalid security structure. Threshold ({}) cannot exceed threshold factors ({}).", threshold, factors)]
    InvalidSecurityStructureThresholdExceedsFactors {
        threshold: u8,
        factors: u8,
    } = 10187,

    #[error("Invalid security structure. A factor must not be present in both threshold and override list.")]
    InvalidSecurityStructureFactorInBothThresholdAndOverride = 10188,

<<<<<<< HEAD
    #[error("Invalid Transaction Manifest, failed to decompile, reason: '{underlying}'")]
    InvalidManifestFailedToDecompile { underlying: String } = 10189,

    #[error("Invalid SignedPartialTransaction, failed to decompile")]
    InvalidSignedPartialTransactionFailedToCompile = 10190,

    #[error("Invalid SignedPartialTransaction, failed to decompile")]
    InvalidSignedPartialTransactionFailedToDecompile = 10191,

    #[error("Failed to generate manifest summary")]
    FailedToGenerateManifestSummary = 10192,
=======
    #[error("One of the receiving accounts does not allow deposits")]
    OneOfReceivingAccountsDoesNotAllowDeposits = 10189,

    #[error("Failed transaction preview with status: {error_message}")]
    FailedTransactionPreview { error_message: String } = 10190,

    #[error("Failed to extract radix engine toolkit receipt bytes")]
    FailedToExtractTransactionReceiptBytes = 10191,

    #[error("Transaction Manifest contains forbidden instructions: {reserved_instructions}")]
    ReservedInstructionsNotAllowedInManifest { reserved_instructions: String } =
        10192,
>>>>>>> cebe60ce
}

#[uniffi::export]
pub fn error_message_from_error(error: &CommonError) -> String {
    error.to_string()
}

impl CommonError {
    pub fn error_code(&self) -> u32 {
        core::intrinsics::discriminant_value(self)
    }

    pub fn is_safe_to_show_error_message(&self) -> bool {
        matches!(self, CommonError::FailedToDeserializeJSONToValue { .. })
    }
}

#[uniffi::export]
pub fn error_code_from_error(error: &CommonError) -> u32 {
    error.error_code()
}

#[uniffi::export]
pub fn is_safe_to_show_error_message_from_error(error: &CommonError) -> bool {
    error.is_safe_to_show_error_message()
}

#[cfg(test)]
mod tests {
    use crate::prelude::*;

    #[test]
    fn error_message() {
        let sut = CommonError::UnknownNetworkForID { bad_value: 0 };
        assert_eq!(
            error_message_from_error(&sut),
            "No network found with id: '0'"
        );
    }

    #[test]
    fn error_code() {
        let sut = CommonError::UnknownNetworkForID { bad_value: 0 };
        assert_eq!(error_code_from_error(&sut), 10049);
    }

    #[test]
    fn is_safe_to_show_error_message() {
        let sut = CommonError::FailedToDeserializeJSONToValue {
            json_byte_count: 100,
            type_name: "TypeName".to_string(),
            serde_message: "message".to_string(),
        };
        assert!(is_safe_to_show_error_message_from_error(&sut));
    }

    #[test]
    fn is_not_safe_to_show_error_message() {
        let sut = CommonError::UnknownNetworkForID { bad_value: 0 };
        assert!(!is_safe_to_show_error_message_from_error(&sut));
    }
}<|MERGE_RESOLUTION|>--- conflicted
+++ resolved
@@ -675,19 +675,6 @@
     #[error("Invalid security structure. A factor must not be present in both threshold and override list.")]
     InvalidSecurityStructureFactorInBothThresholdAndOverride = 10188,
 
-<<<<<<< HEAD
-    #[error("Invalid Transaction Manifest, failed to decompile, reason: '{underlying}'")]
-    InvalidManifestFailedToDecompile { underlying: String } = 10189,
-
-    #[error("Invalid SignedPartialTransaction, failed to decompile")]
-    InvalidSignedPartialTransactionFailedToCompile = 10190,
-
-    #[error("Invalid SignedPartialTransaction, failed to decompile")]
-    InvalidSignedPartialTransactionFailedToDecompile = 10191,
-
-    #[error("Failed to generate manifest summary")]
-    FailedToGenerateManifestSummary = 10192,
-=======
     #[error("One of the receiving accounts does not allow deposits")]
     OneOfReceivingAccountsDoesNotAllowDeposits = 10189,
 
@@ -700,7 +687,18 @@
     #[error("Transaction Manifest contains forbidden instructions: {reserved_instructions}")]
     ReservedInstructionsNotAllowedInManifest { reserved_instructions: String } =
         10192,
->>>>>>> cebe60ce
+
+    #[error("Invalid Transaction Manifest, failed to decompile, reason: '{underlying}'")]
+    InvalidManifestFailedToDecompile { underlying: String } = 10193,
+
+    #[error("Invalid SignedPartialTransaction, failed to decompile")]
+    InvalidSignedPartialTransactionFailedToCompile = 10194,
+
+    #[error("Invalid SignedPartialTransaction, failed to decompile")]
+    InvalidSignedPartialTransactionFailedToDecompile = 10195,
+
+    #[error("Failed to generate manifest summary")]
+    FailedToGenerateManifestSummary = 10196,
 }
 
 #[uniffi::export]
