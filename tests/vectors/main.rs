--- conflicted
+++ resolved
@@ -687,7 +687,6 @@
 
 #[cfg(test)]
 mod wallet_to_dapp_interaction_tests {
-    use std::path::Display;
 
     use super::*;
     use serde_json::Value;
@@ -711,22 +710,14 @@
         let account_1 = WalletInteractionWalletAccount::new(
             AccountAddress::from_str("account_tdx_2_129qeystv8tufmkmjrry2g6kadhhfh4f7rd0x3t9yagcvfhspt62paz")
             .unwrap(),
-<<<<<<< HEAD
-            "Dff",
-=======
             DisplayName::sample(),
->>>>>>> b3d19c7f
             AppearanceID::new(0).unwrap(),
         );
 
         let account_2 = WalletInteractionWalletAccount::new(
             AccountAddress::from_str("account_tdx_2_128928hvf6pjr3rx2xvdw6ulf7pc8g88ya8ma3j8dtjmntckz09fr3n")
             .unwrap(),
-<<<<<<< HEAD
-            "Ghhvgfvf",
-=======
             DisplayName::sample_other(),
->>>>>>> b3d19c7f
             AppearanceID::new(1).unwrap(),
         );
 
