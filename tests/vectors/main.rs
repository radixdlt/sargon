--- conflicted
+++ resolved
@@ -15,20 +15,11 @@
     /// [doc]: https://radixdlt.atlassian.net/wiki/spaces/AT/pages/3251863610/CAP-36+WebRTC+Clients+Protocol
     #[test]
     fn v100_100() {
-<<<<<<< HEAD
-        let (profile, _) = fixture_and_json::<Profile>(include_str!(concat!(
-=======
         fixture_and_json::<Profile>(include_str!(concat!(
->>>>>>> 3d7d3512
             env!("FIXTURES_VECTOR"),
             "only_plaintext_profile_snapshot_version_100.json"
         )))
         .expect("V100 Profile to deserialize");
-<<<<<<< HEAD
-
-        assert!(serde_json::to_value(profile).is_ok());
-=======
->>>>>>> 3d7d3512
     }
 }
 
