--- conflicted
+++ resolved
@@ -335,7 +335,6 @@
 }
 
 #[cfg(test)]
-<<<<<<< HEAD
 mod wallet_interaction_tests {
     use url::Url;
 
@@ -590,7 +589,9 @@
         .expect("BIP44 fixture");
 
         pretty_assertions::assert_eq!(serde_value, fixture);
-=======
+            }
+}
+
 mod encrypted_profile_tests {
     use std::collections::HashSet;
 
@@ -752,6 +753,5 @@
         .expect("Encrypted Profile tests");
 
         fixture.test();
->>>>>>> 3b9acb65
     }
 }