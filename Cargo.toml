--- conflicted
+++ resolved
@@ -1,10 +1,6 @@
 [package]
 name = "sargon"
-<<<<<<< HEAD
-version = "0.6.56"
-=======
 version = "0.7.1"
->>>>>>> 45414ce3
 edition = "2021"
 build = "build.rs"
 
