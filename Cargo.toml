[package]
name = "sargon"
<<<<<<< HEAD
version = "1.1.0"
=======
version = "0.7.10"
>>>>>>> 39ad077a
edition = "2021"
build = "build.rs"

[profile.release]
incremental = false
panic = 'unwind'
codegen-units = 1

[[test]]
name = "vectors"

[[test]]
name = "integration"

[lib]
crate-type = ["staticlib", "cdylib", "lib"]

[[bin]]
name = "sargon-bindgen"
path = "src/bindgen/bin.rs"
required-features = ["build-binary"]

[dependencies]

# zeroize = "1.7.0"
zeroize = { git = "https://github.com/RustCrypto/utils", rev = "df6d2f48a5e8afe8eef04ba32e2af55bacb41375", features = [
    "zeroize_derive",
    "derive",
] }

log = "0.4.20"
# log = { git = "https://github.com/rust-lang/log/", rev = "4708f1484c7e6b8d4418b571c05e613b18e57673" }

# pretty_env_logger = "0.5.0"
pretty_env_logger = { git = "https://github.com/seanmonstar/pretty-env-logger/", rev = "0e238400e18649415dc710c025e99c009a1bb744" }

# derive_more = "1.0.0-beta.6"
derive_more = { git = "https://github.com/JelteF/derive_more", rev = "1196b2dd7a366c06db621093884adbc379fc0f0a", features = [
    "debug",
    "display",
    "from_str",
] }

serde = { version = "1.0.193", features = ["derive", "rc", "std"] }

# serde_json = "1.0.108"
serde_json = { git = "https://github.com/serde-rs/json/", rev = "4bc1eaa03a6160593575bc9bc60c94dba4cab1e3", features = [
    "preserve_order",
] }

# serde_with = "3.4.0"
serde_with = { git = "https://github.com/jonasbb/serde_with/", rev = "1e8e4e75398c6a9de29386473ae7c3157be031c2" }

# serde_repr = "0.1.17"
serde_repr = { git = "https://github.com/dtolnay/serde-repr/", rev = "94cce18a51bc169869f2cdcea6549b3ed81b3b2e" }

# thiserror = "1.0.50"
thiserror = { git = "https://github.com/dtolnay/thiserror/", rev = "a7d220d7915fb888413aa7978efd70f7006bda9d" }

# iso8601-timestamp = "0.2.16"
iso8601-timestamp = { git = "https://github.com/Lantern-chat/iso8601-timestamp/", rev = "e5a3f2a5911759bc6b0d8100b032a6b4dd6e12c1", features = [
    "serde",
    "std",
] }

# uuid = "1.6.1"
uuid = { git = "https://github.com/uuid-rs/uuid/", rev = "c8891073248ddc7faa8c53ac9ceb629a341c7b9b", features = [
    "v4",
    "serde",
] }

# strum = "0.26.1"
strum = { git = "https://github.com/Peternator7/strum/", rev = "f746c3699acf150112e26c00e6c8ca666d8d068d", features = [
    "derive",
] }

radix-engine-common = { git = "https://github.com/radixdlt/radixdlt-scrypto", rev = "v1.1.2", features = [
    "serde",
] }
radix-engine = { git = "https://github.com/radixdlt/radixdlt-scrypto", rev = "v1.1.2" }
sbor = { git = "https://github.com/radixdlt/radixdlt-scrypto", rev = "v1.1.2" }
radix-engine-derive = { git = "https://github.com/radixdlt/radixdlt-scrypto", rev = "v1.1.2" }
radix-engine-interface = { git = "https://github.com/radixdlt/radixdlt-scrypto", rev = "v1.1.2", features = [
    "std",
] }

transaction = { git = "https://github.com/radixdlt/radixdlt-scrypto", rev = "v1.1.2", features = [
    "std",
] }

radix-engine-toolkit-json = { git = "https://github.com/radixdlt/radix-engine-toolkit", rev = "v2.0.1" }
radix-engine-toolkit = { git = "https://github.com/radixdlt/radix-engine-toolkit", rev = "v2.0.1" }

# enum-iterator = "1.4.1"
enum-iterator = { git = "https://github.com/stephaneyfx/enum-iterator/", rev = "9d472a1237cfd03b1c7657fdcba74c8070bfb4ea" }

# rand = "0.8.5"
rand = { git = "https://github.com/rust-random/rand/", rev = "937320cbfeebd4352a23086d9c6e68f067f74644" }

# hex = "0.4.3"
hex = { git = "https://github.com/KokaKiwi/rust-hex/", rev = "b2b4370b5bf021b98ee7adc92233e8de3f2de792" }

# delegate = "0.12.0"
delegate = { git = "https://github.com/Kobzol/rust-delegate/", rev = "ac852be64f3e4b5f9b58be910d09921488d2845d" }

# itertools = "0.12.0"
itertools = { git = "https://github.com/rust-itertools/itertools/", rev = "98ecabb47d7147dae06fc3fa400ec758947194f3" }

# enum-as-inner = "0.6.0"
enum-as-inner = { git = "https://github.com/bluejekyll/enum-as-inner/", rev = "c15f6e5c4f98ec865e181ae1fff9fc13a1a2e4e2" }

# uniffi = "0.27.1"
uniffi = { git = "https://github.com/mozilla/uniffi-rs/", rev = "6f33088e8100a2ea9586c8c3ecf98ab51d5aba62", features = [
    "cli",
] }

indexmap = { git = "https://github.com/indexmap-rs/indexmap", rev = "3f0fffb85b99a2a37bbee363703f8509dd03e2d7", features = [
    "serde",
] }

# SLIP10 implementation
# iota_crypto = "0.23.1"
iota-crypto = { git = "https://github.com/iotaledger/crypto.rs", rev = "47460d64fd0514af136ea1c2c6f3aa29ed89d1b8", features = [
    "slip10",
    "ed25519",
    "secp256k1",
] }
# Transitive dependency of iota_crypto - used to construct PubKey from uncompressed bytes.
# k256 = "0.13.3"
k256 = { git = "https://github.com/RustCrypto/elliptic-curves", rev = "e158ce5cf0e9acee2fd76aff2a628334f5c771e5" }

# bip39 = "2.0.0"
bip39 = { git = "https://github.com/rust-bitcoin/rust-bip39", rev = "a30760beac21d595b2bda376df4f4e6bf029bcc5", features = [
    "serde",
    "zeroize",
    "french",
] }

# assert-json-diff = "2.0.2"
assert-json-diff = { git = "https://github.com/davidpdrsn/assert-json-diff/", rev = "bca0d2c590808274298d939e0533da79cd09076d" }

# url = "2.5.0"
# url = { git = "https://github.com/servo/rust-url", rev = "00e9e18ce6504e0e9157816c593afec8e69cb9e3", features = ["serde"] } # BROKEN compat with reqwest: the trait bound `url::Url: IntoUrl` is not satisfied --> tests/integration/network_antenna_reqwest.rs:31:50
url = { version = "2.5.0", features = ["serde"] }

# paste = "1.0.14"
paste = { git = "https://github.com/dtolnay/paste", rev = "1e0cc1025af5388397c67fa4389ad7ad24814df8" }

# regex = "1.9.3"
regex = { git = "https://github.com/rust-lang/regex/", rev = "72f889ef3cca59ebac6a026f3646e8d92f056d88", optional = true }

# clap = "4.5.1"
clap = { git = "https://github.com/clap-rs/clap/", rev = "8a7a13a5618cfdc4ff328624a5266e7b4d88649a", default-features = false, features = [
    "std",
    "derive",
], optional = true }

# camino = "1.0.8"
camino = { git = "https://github.com/camino-rs/camino/", rev = "afa51b1b4c684b7e6698a6717ccda3affd0abd42", optional = true }

# async-trait = "0.1.79"
async-trait = { git = "https://github.com/dtolnay/async-trait", rev = "1eb21ed8bd87029bf4dcbea41ff309f2b2220c43" }

# pretty_assertions = "1.4.0"
pretty_assertions = { git = "https://github.com/rust-pretty-assertions/rust-pretty-assertions", rev = "3f1ebc0cac5f88e875f036bf16636e15fa935c8d" }

# AES for Profile Encryption
# aes-gcm = "10.3"
aes-gcm = { git = "https://github.com/RustCrypto/AEADs", rev = "7e82b01cd4901f6a35b5153536f11b87f5e4e622", default-features = false, features = [
    "aes",
    "alloc",
    "getrandom",
    "zeroize",
] }

# hkdf = "0.12.4"
hkdf = { git = "https://github.com/RustCrypto/KDFs/", rev = "1ac16e8b9d4ee7a67613c9396c6cc1327652eaba" }

# reqwest = "0.12.3"
reqwest = { git = "https://github.com/seanmonstar/reqwest", rev = "0720159f6369f54e045a1fd315e0f24b7a0b4a39", default-features = false, features = [
    "native-tls-vendored",
] }


[dev-dependencies]
# uniffi = "0.27.1"
uniffi = { git = "https://github.com/mozilla/uniffi-rs/", rev = "6f33088e8100a2ea9586c8c3ecf98ab51d5aba62", features = [
    "bindgen-tests",
] }

# actix-rt = "3.3.0"
actix-rt = { git = "https://github.com/actix/actix-net", rev = "57fd6ea8098d1f2d281c305fc331216c4fe1992e" }

[build-dependencies]
# uniffi = "0.27.1"
uniffi = { git = "https://github.com/mozilla/uniffi-rs/", rev = "6f33088e8100a2ea9586c8c3ecf98ab51d5aba62", features = [
    "build",
] }

# cargo_toml = "0.15.3"
cargo_toml = { git = "https://gitlab.com/lib.rs/cargo_toml", rev = "e498c94fc42a660c1ca1a28999ce1d757cfe77fe" }

[features]
build-binary = ["camino", "clap", "regex"]<|MERGE_RESOLUTION|>--- conflicted
+++ resolved
@@ -1,10 +1,6 @@
 [package]
 name = "sargon"
-<<<<<<< HEAD
 version = "1.1.0"
-=======
-version = "0.7.10"
->>>>>>> 39ad077a
 edition = "2021"
 build = "build.rs"
 
