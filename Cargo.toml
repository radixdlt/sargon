[package]
name = "sargon"
<<<<<<< HEAD
version = "0.7.19"
=======
version = "0.7.20"
>>>>>>> b88e1aa3
edition = "2021"
build = "build.rs"

[profile.release]
incremental = false
panic = 'unwind'
codegen-units = 1

[[test]]
name = "vectors"

[lib]
crate-type = ["staticlib", "cdylib", "lib"]

[[bin]]
name = "sargon-bindgen"
path = "src/bindgen/bin.rs"
required-features = ["build-binary"]

[dependencies]

# zeroize = "1.7.0"
zeroize = { git = "https://github.com/RustCrypto/utils", rev = "df6d2f48a5e8afe8eef04ba32e2af55bacb41375", features = [
    "zeroize_derive",
    "derive",
] }

log = "0.4.20"
# log = { git = "https://github.com/rust-lang/log/", rev = "4708f1484c7e6b8d4418b571c05e613b18e57673" }

# pretty_env_logger = "0.5.0"
pretty_env_logger = { git = "https://github.com/seanmonstar/pretty-env-logger/", rev = "0e238400e18649415dc710c025e99c009a1bb744" }

# derive_more = "1.0.0-beta.6"
derive_more = { git = "https://github.com/JelteF/derive_more", rev = "1196b2dd7a366c06db621093884adbc379fc0f0a", features = [
    "debug",
    "display",
    "from_str",
] }

serde = { version = "1.0.193", features = ["derive", "rc", "std"] }

# serde_json = "1.0.108"
serde_json = { git = "https://github.com/serde-rs/json/", rev = "4bc1eaa03a6160593575bc9bc60c94dba4cab1e3", features = [
    "preserve_order",
] }

# serde_with = "3.4.0"
serde_with = { git = "https://github.com/jonasbb/serde_with/", rev = "1e8e4e75398c6a9de29386473ae7c3157be031c2" }

# serde_repr = "0.1.17"
serde_repr = { git = "https://github.com/dtolnay/serde-repr/", rev = "94cce18a51bc169869f2cdcea6549b3ed81b3b2e" }

# thiserror = "1.0.50"
thiserror = { git = "https://github.com/dtolnay/thiserror/", rev = "a7d220d7915fb888413aa7978efd70f7006bda9d" }

# iso8601-timestamp = "0.2.16"
iso8601-timestamp = { git = "https://github.com/Lantern-chat/iso8601-timestamp/", rev = "e5a3f2a5911759bc6b0d8100b032a6b4dd6e12c1", features = [
    "serde",
    "std",
] }

# uuid = "1.6.1"
uuid = { git = "https://github.com/uuid-rs/uuid/", rev = "c8891073248ddc7faa8c53ac9ceb629a341c7b9b", features = [
    "v4",
    "serde",
] }

# strum = "0.26.1"
strum = { git = "https://github.com/Peternator7/strum/", rev = "f746c3699acf150112e26c00e6c8ca666d8d068d", features = [
    "derive",
] }

sbor = { git = "https://github.com/radixdlt/radixdlt-scrypto", rev = "397a1bc0bb67429f1c82fbe0a62b3ac2f89a6fad" }
radix-rust = { git = "https://github.com/radixdlt/radixdlt-scrypto", rev = "397a1bc0bb67429f1c82fbe0a62b3ac2f89a6fad", features = [
    "serde",
] }
radix-engine = { git = "https://github.com/radixdlt/radixdlt-scrypto", rev = "397a1bc0bb67429f1c82fbe0a62b3ac2f89a6fad" }
radix-common = { git = "https://github.com/radixdlt/radixdlt-scrypto", rev = "397a1bc0bb67429f1c82fbe0a62b3ac2f89a6fad", features = [
    "serde",
    "secp256k1_sign_and_validate",
] }
radix-common-derive = { git = "https://github.com/radixdlt/radixdlt-scrypto", rev = "397a1bc0bb67429f1c82fbe0a62b3ac2f89a6fad" }
radix-engine-interface = { git = "https://github.com/radixdlt/radixdlt-scrypto", rev = "397a1bc0bb67429f1c82fbe0a62b3ac2f89a6fad" }

radix-transactions = { git = "https://github.com/radixdlt/radixdlt-scrypto", rev = "397a1bc0bb67429f1c82fbe0a62b3ac2f89a6fad" }

radix-engine-toolkit-json = { git = "https://github.com/radixdlt/radix-engine-toolkit", rev = "429dd3de58c0860ddbb8a83e9b57e65a1c0765d1" }
radix-engine-toolkit = { git = "https://github.com/radixdlt/radix-engine-toolkit", rev = "429dd3de58c0860ddbb8a83e9b57e65a1c0765d1" }

# enum-iterator = "1.4.1"
enum-iterator = { git = "https://github.com/stephaneyfx/enum-iterator/", rev = "9d472a1237cfd03b1c7657fdcba74c8070bfb4ea" }

# rand = "0.8.5"
rand = { git = "https://github.com/rust-random/rand/", rev = "937320cbfeebd4352a23086d9c6e68f067f74644" }

# hex = "0.4.3"
hex = { git = "https://github.com/KokaKiwi/rust-hex/", rev = "b2b4370b5bf021b98ee7adc92233e8de3f2de792" }

# delegate = "0.12.0"
delegate = { git = "https://github.com/Kobzol/rust-delegate/", rev = "ac852be64f3e4b5f9b58be910d09921488d2845d" }

# itertools = "0.12.0"
itertools = { git = "https://github.com/rust-itertools/itertools/", rev = "98ecabb47d7147dae06fc3fa400ec758947194f3" }

# enum-as-inner = "0.6.0"
enum-as-inner = { git = "https://github.com/bluejekyll/enum-as-inner/", rev = "c15f6e5c4f98ec865e181ae1fff9fc13a1a2e4e2" }

# uniffi = "0.27.1"
uniffi = { git = "https://github.com/mozilla/uniffi-rs/", rev = "6f33088e8100a2ea9586c8c3ecf98ab51d5aba62", features = [
    "cli",
] }

# SLIP10 implementation
# iota_crypto = "0.23.1"
iota-crypto = { git = "https://github.com/iotaledger/crypto.rs", rev = "47460d64fd0514af136ea1c2c6f3aa29ed89d1b8", features = [
    "slip10",
    "ed25519",
    "secp256k1",
] }
# Transitive dependency of iota_crypto - used to construct PubKey from uncompressed bytes.
# k256 = "0.13.3"
k256 = { git = "https://github.com/RustCrypto/elliptic-curves", rev = "e158ce5cf0e9acee2fd76aff2a628334f5c771e5" }

# bip39 = "2.0.0"
bip39 = { git = "https://github.com/rust-bitcoin/rust-bip39", rev = "a30760beac21d595b2bda376df4f4e6bf029bcc5", features = [
    "serde",
    "zeroize",
    "french",
] }

# assert-json-diff = "2.0.2"
assert-json-diff = { git = "https://github.com/davidpdrsn/assert-json-diff/", rev = "bca0d2c590808274298d939e0533da79cd09076d" }

# url = "2.5.0"
# url = { git = "https://github.com/servo/rust-url", rev = "00e9e18ce6504e0e9157816c593afec8e69cb9e3", features = ["serde"] } # BROKEN compat with reqwest: the trait bound `url::Url: IntoUrl` is not satisfied --> tests/integration/network_antenna_reqwest.rs:31:50
url = { version = "2.5.0", features = ["serde"] }

# paste = "1.0.14"
paste = { git = "https://github.com/dtolnay/paste", rev = "1e0cc1025af5388397c67fa4389ad7ad24814df8" }

# regex = "1.9.3"
regex = { git = "https://github.com/rust-lang/regex/", rev = "72f889ef3cca59ebac6a026f3646e8d92f056d88", optional = true }

# clap = "4.5.1"
clap = { git = "https://github.com/clap-rs/clap/", rev = "8a7a13a5618cfdc4ff328624a5266e7b4d88649a", default-features = false, features = [
    "std",
    "derive",
], optional = true }

# camino = "1.0.8"
camino = { git = "https://github.com/camino-rs/camino/", rev = "afa51b1b4c684b7e6698a6717ccda3affd0abd42", optional = true }

# async-trait = "0.1.79"
async-trait = { git = "https://github.com/dtolnay/async-trait", rev = "1eb21ed8bd87029bf4dcbea41ff309f2b2220c43" }

# pretty_assertions = "1.4.0"
pretty_assertions = { git = "https://github.com/rust-pretty-assertions/rust-pretty-assertions", rev = "3f1ebc0cac5f88e875f036bf16636e15fa935c8d" }

# AES for Profile Encryption
# aes-gcm = "10.3"
aes-gcm = { git = "https://github.com/RustCrypto/AEADs", rev = "7e82b01cd4901f6a35b5153536f11b87f5e4e622", default-features = false, features = [
    "aes",
    "alloc",
    "getrandom",
    "zeroize",
] }

# hkdf = "0.12.4"
hkdf = { git = "https://github.com/RustCrypto/KDFs/", rev = "1ac16e8b9d4ee7a67613c9396c6cc1327652eaba" }

[dev-dependencies]
# uniffi = "0.27.1"
uniffi = { git = "https://github.com/mozilla/uniffi-rs/", rev = "6f33088e8100a2ea9586c8c3ecf98ab51d5aba62", features = [
    "bindgen-tests",
] }

# reqwest = "0.12.3"
reqwest = { git = "https://github.com/seanmonstar/reqwest", rev = "0720159f6369f54e045a1fd315e0f24b7a0b4a39", default-features = false, features = [
    "native-tls-vendored",
] }

# actix-rt = "3.3.0"
actix-rt = { git = "https://github.com/actix/actix-net", rev = "57fd6ea8098d1f2d281c305fc331216c4fe1992e" }

[build-dependencies]
# uniffi = "0.27.1"
uniffi = { git = "https://github.com/mozilla/uniffi-rs/", rev = "6f33088e8100a2ea9586c8c3ecf98ab51d5aba62", features = [
    "build",
] }

# cargo_toml = "0.15.3"
cargo_toml = { git = "https://gitlab.com/lib.rs/cargo_toml", rev = "e498c94fc42a660c1ca1a28999ce1d757cfe77fe" }

[features]
build-binary = ["camino", "clap", "regex"]<|MERGE_RESOLUTION|>--- conflicted
+++ resolved
@@ -1,10 +1,6 @@
 [package]
 name = "sargon"
-<<<<<<< HEAD
-version = "0.7.19"
-=======
 version = "0.7.20"
->>>>>>> b88e1aa3
 edition = "2021"
 build = "build.rs"
 
