[package]
name = "sargon"
version = "1.1.0"
edition = "2021"
build = "build.rs"

[profile.release]
incremental = false
panic = 'unwind'
codegen-units = 1

[[test]]
name = "vectors"

[lib]
crate-type = ["staticlib", "cdylib", "lib"]

[[bin]]
name = "sargon-bindgen"
path = "src/bindgen/bin.rs"
required-features = ["build-binary"]

[dependencies]

# zeroize = "1.7.0"
zeroize = { git = "https://github.com/RustCrypto/utils", rev = "df6d2f48a5e8afe8eef04ba32e2af55bacb41375", features = [
  "zeroize_derive",
  "derive",
] }

log = "0.4.20"
# log = { git = "https://github.com/rust-lang/log/", rev = "4708f1484c7e6b8d4418b571c05e613b18e57673" }

# pretty_env_logger = "0.5.0"
pretty_env_logger = { git = "https://github.com/seanmonstar/pretty-env-logger/", rev = "0e238400e18649415dc710c025e99c009a1bb744" }

# derive_more = "1.0.0-beta.6"
derive_more = { git = "https://github.com/JelteF/derive_more", rev = "1196b2dd7a366c06db621093884adbc379fc0f0a", features = [
  "debug",
  "display",
  "from_str",
] }

serde = { version = "1.0.193", features = ["derive", "rc", "std"] }

# serde_json = "1.0.108"
serde_json = { git = "https://github.com/serde-rs/json/", rev = "4bc1eaa03a6160593575bc9bc60c94dba4cab1e3", features = [
  "preserve_order",
] }

# serde_with = "3.4.0"
serde_with = { git = "https://github.com/jonasbb/serde_with/", rev = "1e8e4e75398c6a9de29386473ae7c3157be031c2" }

# serde_repr = "0.1.17"
serde_repr = { git = "https://github.com/dtolnay/serde-repr/", rev = "94cce18a51bc169869f2cdcea6549b3ed81b3b2e" }

# thiserror = "1.0.50"
thiserror = { git = "https://github.com/dtolnay/thiserror/", rev = "a7d220d7915fb888413aa7978efd70f7006bda9d" }

# iso8601-timestamp = "0.2.16"
iso8601-timestamp = { git = "https://github.com/Lantern-chat/iso8601-timestamp/", rev = "e5a3f2a5911759bc6b0d8100b032a6b4dd6e12c1", features = [
  "serde",
  "std",
] }

# uuid = "1.6.1"
uuid = { git = "https://github.com/uuid-rs/uuid/", rev = "c8891073248ddc7faa8c53ac9ceb629a341c7b9b", features = [
  "v4",
  "serde",
] }

# strum = "0.26.1"
strum = { git = "https://github.com/Peternator7/strum/", rev = "f746c3699acf150112e26c00e6c8ca666d8d068d", features = [
  "derive",
] }

sbor = { git = "https://github.com/radixdlt/radixdlt-scrypto", rev = "397a1bc0bb67429f1c82fbe0a62b3ac2f89a6fad" }
radix-rust = { git = "https://github.com/radixdlt/radixdlt-scrypto", rev = "397a1bc0bb67429f1c82fbe0a62b3ac2f89a6fad", features = [
  "serde",
] }
radix-engine = { git = "https://github.com/radixdlt/radixdlt-scrypto", rev = "397a1bc0bb67429f1c82fbe0a62b3ac2f89a6fad" }
radix-common = { git = "https://github.com/radixdlt/radixdlt-scrypto", rev = "397a1bc0bb67429f1c82fbe0a62b3ac2f89a6fad", features = [
  "serde",
  "secp256k1_sign_and_validate",
] }
radix-common-derive = { git = "https://github.com/radixdlt/radixdlt-scrypto", rev = "397a1bc0bb67429f1c82fbe0a62b3ac2f89a6fad" }
radix-engine-interface = { git = "https://github.com/radixdlt/radixdlt-scrypto", rev = "397a1bc0bb67429f1c82fbe0a62b3ac2f89a6fad" }

radix-transactions = { git = "https://github.com/radixdlt/radixdlt-scrypto", rev = "397a1bc0bb67429f1c82fbe0a62b3ac2f89a6fad" }

radix-engine-toolkit-json = { git = "https://github.com/radixdlt/radix-engine-toolkit", rev = "c699783b487e9c1eb78847f9093d918d3dbd5e39" }
radix-engine-toolkit = { git = "https://github.com/radixdlt/radix-engine-toolkit", rev = "c699783b487e9c1eb78847f9093d918d3dbd5e39" }

# enum-iterator = "1.4.1"
enum-iterator = { git = "https://github.com/stephaneyfx/enum-iterator/", rev = "9d472a1237cfd03b1c7657fdcba74c8070bfb4ea" }

# rand = "0.8.5"
rand = { git = "https://github.com/rust-random/rand/", rev = "937320cbfeebd4352a23086d9c6e68f067f74644" }

# hex = "0.4.3"
hex = { git = "https://github.com/KokaKiwi/rust-hex/", rev = "b2b4370b5bf021b98ee7adc92233e8de3f2de792" }

# delegate = "0.12.0"
delegate = { git = "https://github.com/Kobzol/rust-delegate/", rev = "ac852be64f3e4b5f9b58be910d09921488d2845d" }

# itertools = "0.12.0"
itertools = { git = "https://github.com/rust-itertools/itertools/", rev = "98ecabb47d7147dae06fc3fa400ec758947194f3" }

# enum-as-inner = "0.6.0"
enum-as-inner = { git = "https://github.com/bluejekyll/enum-as-inner/", rev = "c15f6e5c4f98ec865e181ae1fff9fc13a1a2e4e2" }

# uniffi = "0.27.1"
uniffi = { git = "https://github.com/mozilla/uniffi-rs/", rev = "6f33088e8100a2ea9586c8c3ecf98ab51d5aba62", features = [
  "cli",
] }

# SLIP10 implementation
# iota_crypto = "0.23.1"
iota-crypto = { git = "https://github.com/iotaledger/crypto.rs", rev = "47460d64fd0514af136ea1c2c6f3aa29ed89d1b8", features = [
<<<<<<< HEAD
    "slip10",
    "ed25519",
    "secp256k1",
    "x25519",
=======
  "slip10",
  "ed25519",
  "secp256k1",
  "x25519",
>>>>>>> b3d19c7f
] }
# Transitive dependency of iota_crypto - used to construct PubKey from uncompressed bytes.
# k256 = "0.13.3"
k256 = { git = "https://github.com/RustCrypto/elliptic-curves", rev = "e158ce5cf0e9acee2fd76aff2a628334f5c771e5" }

# bip39 = "2.0.0"
bip39 = { git = "https://github.com/rust-bitcoin/rust-bip39", rev = "a30760beac21d595b2bda376df4f4e6bf029bcc5", features = [
  "serde",
  "zeroize",
  "french",
] }

# assert-json-diff = "2.0.2"
assert-json-diff = { git = "https://github.com/davidpdrsn/assert-json-diff/", rev = "bca0d2c590808274298d939e0533da79cd09076d" }

# url = "2.5.0"
# url = { git = "https://github.com/servo/rust-url", rev = "00e9e18ce6504e0e9157816c593afec8e69cb9e3", features = ["serde"] } # BROKEN compat with reqwest: the trait bound `url::Url: IntoUrl` is not satisfied --> tests/integration/network_antenna_reqwest.rs:31:50
url = { version = "2.5.0", features = ["serde"] }

# paste = "1.0.14"
paste = { git = "https://github.com/dtolnay/paste", rev = "1e0cc1025af5388397c67fa4389ad7ad24814df8" }

# regex = "1.9.3"
regex = { git = "https://github.com/rust-lang/regex/", rev = "72f889ef3cca59ebac6a026f3646e8d92f056d88", optional = true }

# clap = "4.5.1"
clap = { git = "https://github.com/clap-rs/clap/", rev = "8a7a13a5618cfdc4ff328624a5266e7b4d88649a", default-features = false, features = [
  "std",
  "derive",
], optional = true }

# camino = "1.0.8"
camino = { git = "https://github.com/camino-rs/camino/", rev = "afa51b1b4c684b7e6698a6717ccda3affd0abd42", optional = true }

# async-trait = "0.1.79"
async-trait = { git = "https://github.com/dtolnay/async-trait", rev = "1eb21ed8bd87029bf4dcbea41ff309f2b2220c43" }

# pretty_assertions = "1.4.0"
pretty_assertions = { git = "https://github.com/rust-pretty-assertions/rust-pretty-assertions", rev = "3f1ebc0cac5f88e875f036bf16636e15fa935c8d" }

# AES for Profile Encryption
# aes-gcm = "10.3"
aes-gcm = { git = "https://github.com/RustCrypto/AEADs", rev = "7e82b01cd4901f6a35b5153536f11b87f5e4e622", default-features = false, features = [
  "aes",
  "alloc",
  "getrandom",
  "zeroize",
] }

# hkdf = "0.12.4"
hkdf = { git = "https://github.com/RustCrypto/KDFs/", rev = "1ac16e8b9d4ee7a67613c9396c6cc1327652eaba" }

<<<<<<< HEAD
# reqwest = "0.12.3"
reqwest = { git = "https://github.com/seanmonstar/reqwest", rev = "0720159f6369f54e045a1fd315e0f24b7a0b4a39", default-features = false, features = [
    "native-tls-vendored",
] }


[dev-dependencies]
# uniffi = "0.27.1"
uniffi = { git = "https://github.com/mozilla/uniffi-rs/", rev = "6f33088e8100a2ea9586c8c3ecf98ab51d5aba62", features = [
    "bindgen-tests",
] }

=======
base64 = { git = "https://github.com/marshallpierce/rust-base64.git", rev = "e14400697453bcc85997119b874bc03d9601d0af" }

# reqwest = "0.12.3"
reqwest = { git = "https://github.com/seanmonstar/reqwest", rev = "0720159f6369f54e045a1fd315e0f24b7a0b4a39", default-features = false, features = [
  "native-tls-vendored",
] }


[dev-dependencies]
# uniffi = "0.27.1"
uniffi = { git = "https://github.com/mozilla/uniffi-rs/", rev = "6f33088e8100a2ea9586c8c3ecf98ab51d5aba62", features = [
  "bindgen-tests",
] }

>>>>>>> b3d19c7f
# actix-rt = "3.3.0"
actix-rt = { git = "https://github.com/actix/actix-net", rev = "57fd6ea8098d1f2d281c305fc331216c4fe1992e" }

[build-dependencies]
# uniffi = "0.27.1"
uniffi = { git = "https://github.com/mozilla/uniffi-rs/", rev = "6f33088e8100a2ea9586c8c3ecf98ab51d5aba62", features = [
  "build",
] }

# cargo_toml = "0.15.3"
cargo_toml = { git = "https://gitlab.com/lib.rs/cargo_toml", rev = "e498c94fc42a660c1ca1a28999ce1d757cfe77fe" }

[features]
build-binary = ["camino", "clap", "regex"]<|MERGE_RESOLUTION|>--- conflicted
+++ resolved
@@ -117,17 +117,10 @@
 # SLIP10 implementation
 # iota_crypto = "0.23.1"
 iota-crypto = { git = "https://github.com/iotaledger/crypto.rs", rev = "47460d64fd0514af136ea1c2c6f3aa29ed89d1b8", features = [
-<<<<<<< HEAD
-    "slip10",
-    "ed25519",
-    "secp256k1",
-    "x25519",
-=======
   "slip10",
   "ed25519",
   "secp256k1",
   "x25519",
->>>>>>> b3d19c7f
 ] }
 # Transitive dependency of iota_crypto - used to construct PubKey from uncompressed bytes.
 # k256 = "0.13.3"
@@ -180,20 +173,6 @@
 # hkdf = "0.12.4"
 hkdf = { git = "https://github.com/RustCrypto/KDFs/", rev = "1ac16e8b9d4ee7a67613c9396c6cc1327652eaba" }
 
-<<<<<<< HEAD
-# reqwest = "0.12.3"
-reqwest = { git = "https://github.com/seanmonstar/reqwest", rev = "0720159f6369f54e045a1fd315e0f24b7a0b4a39", default-features = false, features = [
-    "native-tls-vendored",
-] }
-
-
-[dev-dependencies]
-# uniffi = "0.27.1"
-uniffi = { git = "https://github.com/mozilla/uniffi-rs/", rev = "6f33088e8100a2ea9586c8c3ecf98ab51d5aba62", features = [
-    "bindgen-tests",
-] }
-
-=======
 base64 = { git = "https://github.com/marshallpierce/rust-base64.git", rev = "e14400697453bcc85997119b874bc03d9601d0af" }
 
 # reqwest = "0.12.3"
@@ -208,7 +187,6 @@
   "bindgen-tests",
 ] }
 
->>>>>>> b3d19c7f
 # actix-rt = "3.3.0"
 actix-rt = { git = "https://github.com/actix/actix-net", rev = "57fd6ea8098d1f2d281c305fc331216c4fe1992e" }
 
