--- conflicted
+++ resolved
@@ -1,10 +1,6 @@
 [package]
 name = "sargon"
-<<<<<<< HEAD
 version = "1.1.0"
-=======
-version = "1.0.19"
->>>>>>> adaddc1a
 edition = "2021"
 build = "build.rs"
 
@@ -177,15 +173,13 @@
 # hkdf = "0.12.4"
 hkdf = { git = "https://github.com/RustCrypto/KDFs/", rev = "1ac16e8b9d4ee7a67613c9396c6cc1327652eaba" }
 
-<<<<<<< HEAD
+base64 = { git = "https://github.com/marshallpierce/rust-base64.git", rev = "e14400697453bcc85997119b874bc03d9601d0af" }
+
 # reqwest = "0.12.3"
 reqwest = { git = "https://github.com/seanmonstar/reqwest", rev = "0720159f6369f54e045a1fd315e0f24b7a0b4a39", default-features = false, features = [
-    "native-tls-vendored",
-] }
-
-=======
-base64 = { git = "https://github.com/marshallpierce/rust-base64.git", rev = "e14400697453bcc85997119b874bc03d9601d0af" }
->>>>>>> adaddc1a
+  "native-tls-vendored",
+] }
+
 
 [dev-dependencies]
 # uniffi = "0.27.1"
@@ -193,14 +187,6 @@
   "bindgen-tests",
 ] }
 
-<<<<<<< HEAD
-=======
-# reqwest = "0.12.3"
-reqwest = { git = "https://github.com/seanmonstar/reqwest", rev = "0720159f6369f54e045a1fd315e0f24b7a0b4a39", default-features = false, features = [
-  "native-tls-vendored",
-] }
-
->>>>>>> adaddc1a
 # actix-rt = "3.3.0"
 actix-rt = { git = "https://github.com/actix/actix-net", rev = "57fd6ea8098d1f2d281c305fc331216c4fe1992e" }
 
