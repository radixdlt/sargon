--- conflicted
+++ resolved
@@ -1,216 +1,6 @@
-<<<<<<< HEAD
-[package]
-name = "sargon"
-version = "1.1.9"
-edition = "2021"
-build = "build.rs"
-
-[profile.release]
-incremental = false
-panic = 'unwind'
-codegen-units = 1
-
-[[test]]
-name = "vectors"
-
-[lib]
-crate-type = ["staticlib", "cdylib", "lib"]
-
-[[bin]]
-name = "sargon-bindgen"
-path = "src/bindgen/bin.rs"
-required-features = ["build-binary"]
-
-[dependencies]
-
-# zeroize = "1.7.0"
-zeroize = { git = "https://github.com/RustCrypto/utils", rev = "df6d2f48a5e8afe8eef04ba32e2af55bacb41375", features = [
-  "zeroize_derive",
-  "derive",
-] }
-
-log = "0.4.20"
-# log = { git = "https://github.com/rust-lang/log/", rev = "4708f1484c7e6b8d4418b571c05e613b18e57673" }
-
-# pretty_env_logger = "0.5.0"
-pretty_env_logger = { git = "https://github.com/seanmonstar/pretty-env-logger/", rev = "0e238400e18649415dc710c025e99c009a1bb744" }
-
-# derive_more = "1.0.0-beta.6"
-derive_more = { git = "https://github.com/JelteF/derive_more", rev = "1196b2dd7a366c06db621093884adbc379fc0f0a", features = [
-  "debug",
-  "display",
-  "from_str",
-] }
-
-serde = { version = "1.0.193", features = ["derive", "rc", "std"] }
-
-# serde_json = "1.0.108"
-serde_json = { git = "https://github.com/serde-rs/json/", rev = "4bc1eaa03a6160593575bc9bc60c94dba4cab1e3", features = [
-  "preserve_order",
-] }
-
-# serde_with = "3.4.0"
-serde_with = { git = "https://github.com/jonasbb/serde_with/", rev = "1e8e4e75398c6a9de29386473ae7c3157be031c2" }
-
-# serde_repr = "0.1.17"
-serde_repr = { git = "https://github.com/dtolnay/serde-repr/", rev = "94cce18a51bc169869f2cdcea6549b3ed81b3b2e" }
-
-# thiserror = "1.0.50"
-thiserror = { git = "https://github.com/dtolnay/thiserror/", rev = "a7d220d7915fb888413aa7978efd70f7006bda9d" }
-
-# iso8601-timestamp = "0.2.16"
-iso8601-timestamp = { git = "https://github.com/Lantern-chat/iso8601-timestamp/", rev = "e5a3f2a5911759bc6b0d8100b032a6b4dd6e12c1", features = [
-  "serde",
-  "std",
-] }
-
-# uuid = "1.6.1"
-uuid = { git = "https://github.com/uuid-rs/uuid/", rev = "c8891073248ddc7faa8c53ac9ceb629a341c7b9b", features = [
-  "v4",
-  "serde",
-] }
-
-# strum = "0.26.1"
-strum = { git = "https://github.com/Peternator7/strum/", rev = "f746c3699acf150112e26c00e6c8ca666d8d068d", features = [
-  "derive",
-] }
-
-sbor = { version = "1.2.0" }
-radix-rust = { version = "1.2.0", features = ["serde"] }
-radix-engine = { version = "1.2.0" }
-radix-common = { version = "1.2.0", features = [
-  "serde",
-  "secp256k1_sign_and_validate",
-] }
-radix-common-derive = { version = "1.2.0" }
-radix-engine-interface = { version = "1.2.0" }
-
-radix-transactions = { version = "1.2.0" }
-
-radix-engine-toolkit-json = { git = "https://github.com/radixdlt/radix-engine-toolkit", rev = "476d779fee08ed1e561ac8fc8730a2a404b7de79" }
-radix-engine-toolkit = { git = "https://github.com/radixdlt/radix-engine-toolkit", rev = "476d779fee08ed1e561ac8fc8730a2a404b7de79" }
-
-# enum-iterator = "1.4.1"
-enum-iterator = { git = "https://github.com/stephaneyfx/enum-iterator/", rev = "9d472a1237cfd03b1c7657fdcba74c8070bfb4ea" }
-
-# rand = "0.8.5"
-rand = { git = "https://github.com/rust-random/rand/", rev = "937320cbfeebd4352a23086d9c6e68f067f74644" }
-
-# hex = "0.4.3"
-hex = { git = "https://github.com/KokaKiwi/rust-hex/", rev = "b2b4370b5bf021b98ee7adc92233e8de3f2de792" }
-
-# delegate = "0.12.0"
-delegate = { git = "https://github.com/Kobzol/rust-delegate/", rev = "ac852be64f3e4b5f9b58be910d09921488d2845d" }
-
-# itertools = "0.12.0"
-itertools = { git = "https://github.com/rust-itertools/itertools/", rev = "98ecabb47d7147dae06fc3fa400ec758947194f3" }
-
-# enum-as-inner = "0.6.0"
-enum-as-inner = { git = "https://github.com/bluejekyll/enum-as-inner/", rev = "c15f6e5c4f98ec865e181ae1fff9fc13a1a2e4e2" }
-
-# uniffi = "0.27.1"
-uniffi = { git = "https://github.com/mozilla/uniffi-rs/", rev = "6f33088e8100a2ea9586c8c3ecf98ab51d5aba62", features = [
-  "cli",
-] }
-
-# SLIP10 implementation
-# iota_crypto = "0.23.1"
-iota-crypto = { git = "https://github.com/iotaledger/crypto.rs", rev = "47460d64fd0514af136ea1c2c6f3aa29ed89d1b8", features = [
-  "slip10",
-  "ed25519",
-  "secp256k1",
-  "x25519",
-] }
-# Transitive dependency of iota_crypto - used to construct PubKey from uncompressed bytes.
-# k256 = "0.13.3"
-k256 = { git = "https://github.com/RustCrypto/elliptic-curves", rev = "e158ce5cf0e9acee2fd76aff2a628334f5c771e5" }
-
-# bip39 = "2.0.0"
-bip39 = { git = "https://github.com/rust-bitcoin/rust-bip39", rev = "a30760beac21d595b2bda376df4f4e6bf029bcc5", features = [
-  "serde",
-  "zeroize",
-  "french",
-] }
-
-# assert-json-diff = "2.0.2"
-assert-json-diff = { git = "https://github.com/davidpdrsn/assert-json-diff/", rev = "bca0d2c590808274298d939e0533da79cd09076d" }
-
-# url = "2.5.0"
-# url = { git = "https://github.com/servo/rust-url", rev = "00e9e18ce6504e0e9157816c593afec8e69cb9e3", features = ["serde"] } # BROKEN compat with reqwest: the trait bound `url::Url: IntoUrl` is not satisfied --> tests/integration/network_antenna_reqwest.rs:31:50
-url = { version = "2.5.0", features = ["serde"] }
-
-# paste = "1.0.14"
-paste = { git = "https://github.com/dtolnay/paste", rev = "1e0cc1025af5388397c67fa4389ad7ad24814df8" }
-
-# regex = "1.9.3"
-regex = { git = "https://github.com/rust-lang/regex/", rev = "72f889ef3cca59ebac6a026f3646e8d92f056d88", optional = true }
-
-# clap = "4.5.1"
-clap = { git = "https://github.com/clap-rs/clap/", rev = "8a7a13a5618cfdc4ff328624a5266e7b4d88649a", default-features = false, features = [
-  "std",
-  "derive",
-], optional = true }
-
-# camino = "1.0.8"
-camino = { git = "https://github.com/camino-rs/camino/", rev = "afa51b1b4c684b7e6698a6717ccda3affd0abd42", optional = true }
-
-# async-trait = "0.1.79"
-async-trait = { git = "https://github.com/dtolnay/async-trait", rev = "1eb21ed8bd87029bf4dcbea41ff309f2b2220c43" }
-
-# pretty_assertions = "1.4.0"
-pretty_assertions = { git = "https://github.com/rust-pretty-assertions/rust-pretty-assertions", rev = "3f1ebc0cac5f88e875f036bf16636e15fa935c8d" }
-
-# AES for Profile Encryption
-# aes-gcm = "10.3"
-aes-gcm = { git = "https://github.com/RustCrypto/AEADs", rev = "7e82b01cd4901f6a35b5153536f11b87f5e4e622", default-features = false, features = [
-  "aes",
-  "alloc",
-  "getrandom",
-  "zeroize",
-] }
-
-# hkdf = "0.12.4"
-hkdf = { git = "https://github.com/RustCrypto/KDFs/", rev = "1ac16e8b9d4ee7a67613c9396c6cc1327652eaba" }
-
-base64 = { git = "https://github.com/marshallpierce/rust-base64.git", rev = "e14400697453bcc85997119b874bc03d9601d0af" }
-
-# reqwest = "0.12.3"
-reqwest = { git = "https://github.com/seanmonstar/reqwest", rev = "0720159f6369f54e045a1fd315e0f24b7a0b4a39", default-features = false, features = [
-  "native-tls-vendored",
-] }
-# Fixes nasty iOS bug "_kSecMatchSubjectWholeString", see https://github.com/kornelski/rust-security-framework/issues/203
-# This is a workaround to fix a bug with version 2.11.0 that added some symbols that are not available on iOS
-# The bug is fixed already but the fix is not released yet. https://github.com/kornelski/rust-security-framework/pull/204
-[target.'cfg(target_os = "ios")'.dependencies]
-security-framework = { version = "=2.10" }
-security-framework-sys = "=2.10.0"
-
-
-[dev-dependencies]
-# uniffi = "0.27.1"
-uniffi = { git = "https://github.com/mozilla/uniffi-rs/", rev = "6f33088e8100a2ea9586c8c3ecf98ab51d5aba62", features = [
-  "bindgen-tests",
-] }
-
-# actix-rt = "3.3.0"
-actix-rt = { git = "https://github.com/actix/actix-net", rev = "57fd6ea8098d1f2d281c305fc331216c4fe1992e" }
-
-[build-dependencies]
-# uniffi = "0.27.1"
-uniffi = { git = "https://github.com/mozilla/uniffi-rs/", rev = "6f33088e8100a2ea9586c8c3ecf98ab51d5aba62", features = [
-  "build",
-] }
-
-# cargo_toml = "0.15.3"
-cargo_toml = { git = "https://gitlab.com/lib.rs/cargo_toml", rev = "e498c94fc42a660c1ca1a28999ce1d757cfe77fe" }
-
-[features]
-build-binary = ["camino", "clap", "regex"]
-=======
 [workspace]
 resolver = "2"
 members = [
     "crates/sargon",
 ]
-default-members = ["crates/sargon"]
->>>>>>> d7501c85
+default-members = ["crates/sargon"]