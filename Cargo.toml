--- conflicted
+++ resolved
@@ -1,10 +1,6 @@
 [package]
 name = "sargon"
-<<<<<<< HEAD
-version = "1.0.17"
-=======
-version = "1.0.18"
->>>>>>> 679c24cb
+version = "1.0.19"
 edition = "2021"
 build = "build.rs"
 
