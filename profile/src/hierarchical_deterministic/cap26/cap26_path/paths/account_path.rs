--- conflicted
+++ resolved
@@ -1,4 +1,3 @@
-<<<<<<< HEAD
 use crate::prelude::*;
 
 #[derive(
@@ -15,21 +14,6 @@
     uniffi::Record,
 )]
 #[display("{}", self.bip32_string())]
-=======
-use crate::{CommonError, HDPathError};
-use serde::{de, Deserializer, Serialize, Serializer};
-
-use crate::HasPlaceholder;
-
-use crate::{
-    CAP26EntityKind, CAP26KeyKind, CAP26Path, CAP26Repr, Derivation, DerivationPath,
-    DerivationPathScheme, HDPath, HDPathValue, NetworkID,
-};
-
-use super::is_entity_path::IsEntityPath;
-
-#[derive(Clone, Debug, PartialEq, Eq, Hash, PartialOrd, Ord, uniffi::Record)]
->>>>>>> daad2a20
 pub struct AccountPath {
     pub path: HDPath,
 
@@ -57,12 +41,12 @@
 }
 
 impl TryFrom<CAP26Path> for AccountPath {
-    type Error = HDPathError;
+    type Error = CommonError;
 
     fn try_from(value: CAP26Path) -> Result<Self, Self::Error> {
         value
             .as_account_path()
-            .ok_or(HDPathError::ExpectedAccountPathGotSomethingElse)
+            .ok_or(CommonError::ExpectedAccountPathButGotSomethingElse)
             .cloned()
     }
 }
