<<<<<<< HEAD
use crate::prelude::*;

// TODO: Merge trait IsEntityPath into trait EntityCAP26Path ?
pub trait IsEntityPath: EntityCAP26Path {
=======
use crate::{CAP26KeyKind, CAP26Path, CAP26Repr, HDPathError, HDPathValue, NetworkID};

pub trait IsEntityPath: CAP26Repr + Into<CAP26Path> + TryFrom<CAP26Path> {
>>>>>>> daad2a20
    fn network_id(&self) -> NetworkID;
    fn key_kind(&self) -> CAP26KeyKind;
    fn index(&self) -> HDPathValue;
}
// TODO: Remove - not used???
pub trait HasEntityPath<Path: IsEntityPath> {
    fn path(&self) -> Path;

    #[cfg(not(tarpaulin_include))] // false negative
    fn network_id(&self) -> NetworkID {
        self.path().network_id()
    }

    #[cfg(not(tarpaulin_include))] // false negative
    fn key_kind(&self) -> CAP26KeyKind {
        self.path().key_kind()
    }

    #[cfg(not(tarpaulin_include))] // false negative
    fn index(&self) -> HDPathValue {
        self.path().index()
    }
}<|MERGE_RESOLUTION|>--- conflicted
+++ resolved
@@ -1,13 +1,7 @@
-<<<<<<< HEAD
 use crate::prelude::*;
 
 // TODO: Merge trait IsEntityPath into trait EntityCAP26Path ?
-pub trait IsEntityPath: EntityCAP26Path {
-=======
-use crate::{CAP26KeyKind, CAP26Path, CAP26Repr, HDPathError, HDPathValue, NetworkID};
-
-pub trait IsEntityPath: CAP26Repr + Into<CAP26Path> + TryFrom<CAP26Path> {
->>>>>>> daad2a20
+pub trait IsEntityPath: EntityCAP26Path + Into<CAP26Path> + TryFrom<CAP26Path> {
     fn network_id(&self) -> NetworkID;
     fn key_kind(&self) -> CAP26KeyKind;
     fn index(&self) -> HDPathValue;
