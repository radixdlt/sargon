--- conflicted
+++ resolved
@@ -1,13 +1,4 @@
-<<<<<<< HEAD
 use crate::prelude::*;
-=======
-use serde::{Deserialize, Serialize};
-
-use crate::v100::{HDFactorInstanceAccountCreation, HierarchicalDeterministicFactorInstance};
-use crate::{CommonError as Error, HDFactorInstanceTransactionSigning, IsEntityPath};
-
-use crate::HasPlaceholder;
->>>>>>> daad2a20
 
 /// Basic security control of an unsecured entity. When said entity
 /// is "securified" it will no longer be controlled by this `UnsecuredEntityControl`
