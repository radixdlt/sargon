<<<<<<< HEAD
use crate::prelude::*;
=======
use super::{
    factor_source_id_from_hash::FactorSourceIDFromHash,
    hierarchical_deterministic_factor_instance::HierarchicalDeterministicFactorInstance,
};
use crate::{
    AccountPath, CAP26Path, HDPathError, HasEntityPath, HierarchicalDeterministicPublicKey,
    IdentityPath, IsEntityPath,
};
use crate::{CommonError as Error, PublicKey};
>>>>>>> daad2a20

/// A specialized Hierarchical Deterministic FactorInstance used for transaction signing
/// and creation of virtual Accounts and Identities (Personas).
#[derive(Clone, Debug, PartialEq, Eq, Hash)]
pub struct HDFactorInstanceTransactionSigning<E: IsEntityPath + Clone> {
    pub factor_source_id: FactorSourceIDFromHash,
    pub public_key: PublicKey,
    pub path: E,
}
<<<<<<< HEAD
impl<E: IsEntityPath + Clone> HDFactorInstanceTransactionSigning<E> {
    #[cfg(not(tarpaulin_include))] // false negative
    pub fn try_from<F>(
        hd_factor_instance: HierarchicalDeterministicFactorInstance,
        extract: F,
    ) -> Result<Self>
    where
        F: Fn(&CAP26Path) -> Option<&E>,
    {
        if let Some(path) = hd_factor_instance
            .derivation_path()
            .as_cap26()
            .and_then(|p| extract(p))
        {
            if !path.key_kind().is_transaction_signing() {
                return Err(CommonError::WrongKeyKindOfTransactionSigningFactorInstance);
            }

            Ok(Self {
                factor_source_id: hd_factor_instance.factor_source_id.clone(),
                public_key: hd_factor_instance.public_key.public_key.clone(),
                path: path.clone(),
            })
        } else {
            return Err(CommonError::WrongEntityKindOfInFactorInstancesPath);
        }
=======

impl<T: IsEntityPath + Clone> HDFactorInstanceTransactionSigning<T> {
    fn try_from_factor_instance(
        value: HierarchicalDeterministicFactorInstance,
    ) -> Result<Self, crate::CommonError> {
        value
            .derivation_path()
            .as_cap26()
            .ok_or(Error::WrongEntityKindOfInFactorInstancesPath)
            .map(|p| p.clone())
            .and_then(|p| {
                p.try_into()
                    .map_err(|_| Error::WrongEntityKindOfInFactorInstancesPath)
            })
            .and_then(|p: T| {
                if !p
                    .key_kind()
                    .is_transaction_signing()
                {
                    Err(Error::WrongKeyKindOfTransactionSigningFactorInstance)
                } else {
                    Ok(p)
                }
            })
            .map(|p| Self {
                factor_source_id: value.factor_source_id.clone(),
                public_key: value
                    .public_key
                    .public_key
                    .clone(),
                path: p.clone(),
            })
>>>>>>> daad2a20
    }
}

impl<E: IsEntityPath + Clone> HasEntityPath<E> for HDFactorInstanceTransactionSigning<E> {
    fn path(&self) -> E {
        self.path.clone()
    }
}

impl<E: IsEntityPath + Clone> HDFactorInstanceTransactionSigning<E> {
    pub fn public_key(&self) -> HierarchicalDeterministicPublicKey {
        HierarchicalDeterministicPublicKey::new(
            self.public_key.clone(),
            self.path.derivation_path(),
        )
    }
}

/// Just an alias for when `HDFactorInstanceTransactionSigning` is used to create a new Account.
pub type HDFactorInstanceAccountCreation = HDFactorInstanceTransactionSigning<AccountPath>;

/// Just an alias for when `HDFactorInstanceTransactionSigning` is used to create a new Account.
pub type HDFactorInstanceIdentityCreation = HDFactorInstanceTransactionSigning<IdentityPath>;

<<<<<<< HEAD
impl HDFactorInstanceAccountCreation {
    pub fn new(hd_factor_instance: HierarchicalDeterministicFactorInstance) -> Result<Self> {
        Self::try_from(hd_factor_instance, |p| p.as_account_path())
=======
impl<T> HDFactorInstanceTransactionSigning<T>
where
    T: IsEntityPath + Clone,
{
    pub fn new(hd_factor_instance: HierarchicalDeterministicFactorInstance) -> Result<Self, Error> {
        Self::try_from_factor_instance(hd_factor_instance)
>>>>>>> daad2a20
    }
}

impl<E: IsEntityPath + Clone> From<HDFactorInstanceTransactionSigning<E>>
    for HierarchicalDeterministicFactorInstance
{
    fn from(value: HDFactorInstanceTransactionSigning<E>) -> Self {
        HierarchicalDeterministicFactorInstance::new(
            value.clone().factor_source_id,
            value.public_key(),
        )
    }
}

<<<<<<< HEAD
impl HDFactorInstanceIdentityCreation {
    pub fn new(hd_factor_instance: HierarchicalDeterministicFactorInstance) -> Result<Self> {
        Self::try_from(hd_factor_instance, |p| p.as_identity_path())
    }
}

=======
>>>>>>> daad2a20
#[cfg(test)]
mod tests {
    use crate::prelude::*;

    #[test]
    fn account_creation_valid() {
        let hd_key = HierarchicalDeterministicPublicKey::new(
            PublicKey::placeholder_ed25519(),
            AccountPath::placeholder().into(),
        );
        let hd_fi =
            HierarchicalDeterministicFactorInstance::new(
                FactorSourceIDFromHash::placeholder(),
                hd_key,
            );
        assert_eq!(
            HDFactorInstanceAccountCreation::new(hd_fi)
                .unwrap()
                .path
                .key_kind(),
            CAP26KeyKind::TransactionSigning
        );
    }

    #[test]
    fn account_creation_wrong_entity_kind() {
        let hd_key = HierarchicalDeterministicPublicKey::new(
            PublicKey::placeholder_ed25519(),
            IdentityPath::placeholder().into(),
        );
        let hd_fi =
            HierarchicalDeterministicFactorInstance::new(
                FactorSourceIDFromHash::placeholder(),
                hd_key,
            );
        assert_eq!(
            HDFactorInstanceAccountCreation::new(hd_fi),
            Err(CommonError::WrongEntityKindOfInFactorInstancesPath)
        );
    }

    #[test]
    fn account_creation_wrong_key_kind() {
        let hd_key = HierarchicalDeterministicPublicKey::new(
            PublicKey::placeholder_ed25519(),
            AccountPath::new(
                NetworkID::Mainnet.into(),
                CAP26KeyKind::AuthenticationSigning,
                0,
            )
            .into(),
        );
        let hd_fi =
            HierarchicalDeterministicFactorInstance::new(
                FactorSourceIDFromHash::placeholder(),
                hd_key,
            );
        assert_eq!(
            HDFactorInstanceAccountCreation::new(hd_fi),
            Err(CommonError::WrongKeyKindOfTransactionSigningFactorInstance)
        );
    }

    #[test]
    fn identity_creation_valid() {
        let hd_key = HierarchicalDeterministicPublicKey::new(
            PublicKey::placeholder_ed25519(),
            IdentityPath::placeholder().into(),
        );
        let hd_fi =
            HierarchicalDeterministicFactorInstance::new(
                FactorSourceIDFromHash::placeholder(),
                hd_key,
            );
        assert_eq!(
            HDFactorInstanceIdentityCreation::new(hd_fi)
                .unwrap()
                .path
                .key_kind(),
            CAP26KeyKind::TransactionSigning
        );
    }

    #[test]
    fn identity_creation_wrong_entity_kind() {
        let hd_key = HierarchicalDeterministicPublicKey::new(
            PublicKey::placeholder_ed25519(),
            AccountPath::placeholder().into(),
        );
        let hd_fi =
            HierarchicalDeterministicFactorInstance::new(
                FactorSourceIDFromHash::placeholder(),
                hd_key,
            );
        assert_eq!(
            HDFactorInstanceIdentityCreation::new(hd_fi),
            Err(CommonError::WrongEntityKindOfInFactorInstancesPath)
        );
    }

    #[test]
    fn identity_creation_wrong_key_kind() {
        let hd_key = HierarchicalDeterministicPublicKey::new(
            PublicKey::placeholder_ed25519(),
            IdentityPath::new(
                NetworkID::Mainnet.into(),
                CAP26KeyKind::AuthenticationSigning,
                0,
            )
            .into(),
        );
        let hd_fi =
            HierarchicalDeterministicFactorInstance::new(
                FactorSourceIDFromHash::placeholder(),
                hd_key,
            );
        assert_eq!(
            HDFactorInstanceIdentityCreation::new(hd_fi),
            Err(CommonError::WrongKeyKindOfTransactionSigningFactorInstance)
        );
    }
}<|MERGE_RESOLUTION|>--- conflicted
+++ resolved
@@ -1,16 +1,4 @@
-<<<<<<< HEAD
 use crate::prelude::*;
-=======
-use super::{
-    factor_source_id_from_hash::FactorSourceIDFromHash,
-    hierarchical_deterministic_factor_instance::HierarchicalDeterministicFactorInstance,
-};
-use crate::{
-    AccountPath, CAP26Path, HDPathError, HasEntityPath, HierarchicalDeterministicPublicKey,
-    IdentityPath, IsEntityPath,
-};
-use crate::{CommonError as Error, PublicKey};
->>>>>>> daad2a20
 
 /// A specialized Hierarchical Deterministic FactorInstance used for transaction signing
 /// and creation of virtual Accounts and Identities (Personas).
@@ -20,67 +8,30 @@
     pub public_key: PublicKey,
     pub path: E,
 }
-<<<<<<< HEAD
-impl<E: IsEntityPath + Clone> HDFactorInstanceTransactionSigning<E> {
-    #[cfg(not(tarpaulin_include))] // false negative
-    pub fn try_from<F>(
-        hd_factor_instance: HierarchicalDeterministicFactorInstance,
-        extract: F,
-    ) -> Result<Self>
-    where
-        F: Fn(&CAP26Path) -> Option<&E>,
-    {
-        if let Some(path) = hd_factor_instance
-            .derivation_path()
-            .as_cap26()
-            .and_then(|p| extract(p))
-        {
-            if !path.key_kind().is_transaction_signing() {
-                return Err(CommonError::WrongKeyKindOfTransactionSigningFactorInstance);
-            }
-
-            Ok(Self {
-                factor_source_id: hd_factor_instance.factor_source_id.clone(),
-                public_key: hd_factor_instance.public_key.public_key.clone(),
-                path: path.clone(),
-            })
-        } else {
-            return Err(CommonError::WrongEntityKindOfInFactorInstancesPath);
-        }
-=======
 
 impl<T: IsEntityPath + Clone> HDFactorInstanceTransactionSigning<T> {
-    fn try_from_factor_instance(
-        value: HierarchicalDeterministicFactorInstance,
-    ) -> Result<Self, crate::CommonError> {
+    fn try_from_factor_instance(value: HierarchicalDeterministicFactorInstance) -> Result<Self> {
         value
             .derivation_path()
             .as_cap26()
-            .ok_or(Error::WrongEntityKindOfInFactorInstancesPath)
+            .ok_or(CommonError::WrongEntityKindOfInFactorInstancesPath)
             .map(|p| p.clone())
             .and_then(|p| {
                 p.try_into()
-                    .map_err(|_| Error::WrongEntityKindOfInFactorInstancesPath)
+                    .map_err(|_| CommonError::WrongEntityKindOfInFactorInstancesPath)
             })
             .and_then(|p: T| {
-                if !p
-                    .key_kind()
-                    .is_transaction_signing()
-                {
-                    Err(Error::WrongKeyKindOfTransactionSigningFactorInstance)
+                if !p.key_kind().is_transaction_signing() {
+                    Err(CommonError::WrongKeyKindOfTransactionSigningFactorInstance)
                 } else {
                     Ok(p)
                 }
             })
             .map(|p| Self {
                 factor_source_id: value.factor_source_id.clone(),
-                public_key: value
-                    .public_key
-                    .public_key
-                    .clone(),
+                public_key: value.public_key.public_key.clone(),
                 path: p.clone(),
             })
->>>>>>> daad2a20
     }
 }
 
@@ -105,18 +56,12 @@
 /// Just an alias for when `HDFactorInstanceTransactionSigning` is used to create a new Account.
 pub type HDFactorInstanceIdentityCreation = HDFactorInstanceTransactionSigning<IdentityPath>;
 
-<<<<<<< HEAD
-impl HDFactorInstanceAccountCreation {
-    pub fn new(hd_factor_instance: HierarchicalDeterministicFactorInstance) -> Result<Self> {
-        Self::try_from(hd_factor_instance, |p| p.as_account_path())
-=======
 impl<T> HDFactorInstanceTransactionSigning<T>
 where
     T: IsEntityPath + Clone,
 {
-    pub fn new(hd_factor_instance: HierarchicalDeterministicFactorInstance) -> Result<Self, Error> {
+    pub fn new(hd_factor_instance: HierarchicalDeterministicFactorInstance) -> Result<Self> {
         Self::try_from_factor_instance(hd_factor_instance)
->>>>>>> daad2a20
     }
 }
 
@@ -131,15 +76,6 @@
     }
 }
 
-<<<<<<< HEAD
-impl HDFactorInstanceIdentityCreation {
-    pub fn new(hd_factor_instance: HierarchicalDeterministicFactorInstance) -> Result<Self> {
-        Self::try_from(hd_factor_instance, |p| p.as_identity_path())
-    }
-}
-
-=======
->>>>>>> daad2a20
 #[cfg(test)]
 mod tests {
     use crate::prelude::*;
