#[cfg(test)]
mod tests {
    uniffi::build_foreign_language_testcases!(
        "tests/uniffi/bindings/test_keys.swift",
        "tests/uniffi/bindings/test_keys.kts"
    );

    uniffi::build_foreign_language_testcases!(
        "tests/uniffi/bindings/test_non_fungible_local_id.swift",
    );

    uniffi::build_foreign_language_testcases!(
        "tests/uniffi/bindings/test_account_address.swift",
        "tests/uniffi/bindings/test_account_address.kts"
    );

    uniffi::build_foreign_language_testcases!(
        "tests/uniffi/bindings/test_resource_address.swift",
        "tests/uniffi/bindings/test_resource_address.kts",
    );

    uniffi::build_foreign_language_testcases!(
        "tests/uniffi/bindings/test_gateways.swift",
        "tests/uniffi/bindings/test_gateways.kts"
    );

    uniffi::build_foreign_language_testcases!(
        "tests/uniffi/bindings/test_header.swift",
        "tests/uniffi/bindings/test_header.kts"
    );

    uniffi::build_foreign_language_testcases!(
        "tests/uniffi/bindings/test_factor_sources.swift",
        "tests/uniffi/bindings/test_factor_sources.kts"
    );

    uniffi::build_foreign_language_testcases!(
        "tests/uniffi/bindings/test_app_preferences.swift",
        "tests/uniffi/bindings/test_app_preferences.kts"
    );

    uniffi::build_foreign_language_testcases!(
        "tests/uniffi/bindings/test_profile.swift",
        "tests/uniffi/bindings/test_profile.kts"
    );

    uniffi::build_foreign_language_testcases!(
        "tests/uniffi/bindings/test_radix_connect_password.swift",
        "tests/uniffi/bindings/test_radix_connect_password.kts"
    );

    uniffi::build_foreign_language_testcases!(
<<<<<<< HEAD
        "tests/uniffi/bindings/test_bag_of_bytes.swift"
    );

    uniffi::build_foreign_language_testcases!(
        "tests/uniffi/bindings/test_hex32_bytes.swift"
=======
        "tests/uniffi/bindings/test_hex32_bytes.swift",
        "tests/uniffi/bindings/test_hex32_bytes.kts"
>>>>>>> 3f59042b
    );

    uniffi::build_foreign_language_testcases!(
        "tests/uniffi/bindings/test_wallet.swift",
        "tests/uniffi/bindings/test_wallet.kts"
    );
}<|MERGE_RESOLUTION|>--- conflicted
+++ resolved
@@ -50,20 +50,16 @@
     );
 
     uniffi::build_foreign_language_testcases!(
-<<<<<<< HEAD
-        "tests/uniffi/bindings/test_bag_of_bytes.swift"
-    );
-
-    uniffi::build_foreign_language_testcases!(
-        "tests/uniffi/bindings/test_hex32_bytes.swift"
-=======
         "tests/uniffi/bindings/test_hex32_bytes.swift",
         "tests/uniffi/bindings/test_hex32_bytes.kts"
->>>>>>> 3f59042b
     );
 
     uniffi::build_foreign_language_testcases!(
         "tests/uniffi/bindings/test_wallet.swift",
         "tests/uniffi/bindings/test_wallet.kts"
     );
+
+    uniffi::build_foreign_language_testcases!(
+        "tests/uniffi/bindings/test_bag_of_bytes.swift"
+    );
 }