--- conflicted
+++ resolved
@@ -10,24 +10,12 @@
     uniffi::Record,
     derive_more::Display,
     derive_more::Debug,
-<<<<<<< HEAD
-=======
     derive_more::FromStr,
->>>>>>> 4152cd34
 )]
 #[display("{}", self.to_hex())]
 #[debug("{}", self.to_hex())]
 pub struct Blob {
     pub(crate) secret_magic: BagOfBytes,
-}
-
-impl FromStr for Blob {
-    type Err = CommonError;
-
-    fn from_str(s: &str) -> Result<Self, Self::Err> {
-        let bytes: BagOfBytes = s.parse()?;
-        Ok(bytes.into())
-    }
 }
 
 impl Blob {
@@ -157,8 +145,6 @@
             json!("acedacedacedacedacedacedacedacedacedacedacedacedacedacedacedaced"),
         );
     }
-<<<<<<< HEAD
-=======
 
     #[test]
     fn test_to_hex() {
@@ -176,7 +162,6 @@
         let expected_blob = SUT::from(BagOfBytes::from_hex(hex_str).unwrap());
         assert_eq!(blob, expected_blob);
     }
->>>>>>> 4152cd34
 }
 
 #[cfg(test)]
