#![allow(deprecated)]

use std::sync::RwLockWriteGuard;

use crate::prelude::*;

impl SargonOS {
    /// Returns `true` if claim was needed, i.e. if `profile.header.last_used_on_device` was
    /// different than `device_info` before claim occurred.
    fn claim_provided_profile(
        profile: &mut Profile,
        device_info: DeviceInfo,
    ) -> bool {
        let was_needed =
            profile.header.last_used_on_device.id != device_info.id;
        profile.update_header(device_info);
        was_needed
    }

    /// "Claims" the `profile`, meaning the last_used_on_device is updated in the
    /// header
    pub async fn claim_profile(&self, profile: &mut Profile) -> Result<()> {
        debug!("Claiming profile, id: {}", &profile.id());
        let host_id = self.host_id().await?;
        let host_info = self.host_info().await;
        let claiming_device_info =
            DeviceInfo::new_from_info(&host_id, &host_info);

        Self::claim_provided_profile(profile, claiming_device_info);
        info!(
            "Claimed profile, id: {}, with device info: {}",
            &profile.id(),
            host_info
        );
        Ok(())
    }
}

#[uniffi::export]
impl SargonOS {
    pub async fn set_profile(&self, profile: Profile) -> Result<()> {
<<<<<<< HEAD
        if profile.id() != self.profile()?.id() {
=======
        if profile.id() != self.profile().id() {
>>>>>>> 5d457508
            return Err(
                CommonError::TriedToUpdateProfileWithOneWithDifferentID,
            );
        }

<<<<<<< HEAD
        self.update_profile_with(|p| {
=======
        self.update_profile_with(|mut p| {
>>>>>>> 5d457508
            *p = profile.clone();
            Ok(())
        })
        .await?;

<<<<<<< HEAD
        self.clients
            .profile_state_change
            .emit(ProfileState::Loaded(profile))
            .await;
=======
        self.clients.profile_change.emit(profile).await;
>>>>>>> 5d457508

        Ok(())
    }

    /// Checks if current Profile contains any `ProfileNetwork`s.
<<<<<<< HEAD
    pub fn has_any_network(&self) -> Result<bool> {
        self.profile_state_holder
=======
    pub fn has_any_network(&self) -> bool {
        self.profile_holder
>>>>>>> 5d457508
            .access_profile_with(|p| !p.networks.is_empty())
    }

    /// Has **any** account, at all, including hidden, on any network.
<<<<<<< HEAD
    pub fn has_any_account_on_any_network(&self) -> Result<bool> {
        self.profile_state_holder
=======
    pub fn has_any_account_on_any_network(&self) -> bool {
        self.profile_holder
>>>>>>> 5d457508
            .access_profile_with(|p| p.has_any_account_on_any_network())
    }

    /// Imports the `profile`, claims it, set it as active (current) one and
    /// saves it into secure storage (with the claim modification).
    ///
    /// # Emits Event
    /// Emits `EventNotification::new(Event::ProfileImported))` event if successful.
    pub async fn import_profile(&self, profile: Profile) -> Result<()> {
        let imported_id = profile.id();
        debug!("Importing profile, id: {}", imported_id);
        let mut profile = profile;
        self.claim_profile(&mut profile).await?;

        self.secure_storage.save_profile(&profile).await?;

        debug!(
            "Saved imported profile into secure storage, id: {}",
            imported_id
        );

        self.profile_state_holder
            .replace_profile_state_with(ProfileState::Loaded(profile))?;
        debug!(
            "Replaced held profile with imported one, id: {}",
            imported_id
        );

        self.event_bus
            .emit(EventNotification::new(Event::ProfileImported {
                id: imported_id,
            }))
            .await;

        info!("Successfully imported profile, id: {}", imported_id);

        Ok(())
    }

<<<<<<< HEAD
    pub fn profile(&self) -> Result<Profile> {
        self.profile_state_holder.profile()
=======
    /// Deletes the profile and the active profile id and all references Device
    /// factor sources from secure storage, and creates a new empty profile
    /// and a new bdfs, and saves those into secure storage, returns the ID of
    /// the new profile.
    pub async fn delete_profile_then_create_new_with_bdfs(
        &self,
    ) -> Result<ProfileID> {
        let (profile, bdfs) = self
            .delete_profile_and_mnemonics_replace_in_memory_without_persisting()
            .await?;
        let profile_id = profile.id();
        self.secure_storage
            .save_private_hd_factor_source(&bdfs)
            .await?;

        self.secure_storage.save_profile(&profile).await?;

        Ok(profile_id)
    }

    /// Returns the current profile in full. This is a COSTLY operation
    /// and hosts SHOULD NOT do it lightheartedly, prefer using more specific
    /// reading operations such as `os.current_network_id` or `os.accounts_for_display_on_current_network` etc, which are cheap operations compared
    /// to using this.
    ///
    /// In the future will will most likely deprecate this method.
    pub fn profile(&self) -> Profile {
        self.profile_holder.profile()
    }

    /// Do NOT use in production. Instead use `delete_profile_then_create_new_with_bdfs`
    /// in production. This method does not persist the new profile.
    pub async fn emulate_fresh_install(&self) -> Result<()> {
        warn!("Emulate fresh install of app. Will delete Profile and secrets from secure storage, without saving the new. BAD state.");
        let _ = self
            .delete_profile_and_mnemonics_replace_in_memory_without_persisting()
            .await?;
        Ok(())
>>>>>>> 5d457508
    }
}

impl SargonOS {
    /// Updates and **saves** profile to secure storage, after
    /// mutating it with `mutate`, optionally validating ownership of Profile
    /// first.
    ///
    /// The only function to pass `false` to the `validate_ownership` parameter
    /// is the `SargonOS::claim_active_profile` method.
    ///
    /// # Emits
    /// Emits `Event::ProfileSaved` after having successfully written the JSON
    /// of the active profile to secure storage.
    pub(crate) async fn update_profile_with<F, R>(&self, mutate: F) -> Result<R>
    where
        F: Fn(&mut Profile) -> Result<R>,
    {
<<<<<<< HEAD
        let res = self.profile_state_holder.update_profile_with(mutate)?;
        self.profile_state_holder.update_profile_with(|p| {
=======
        let res = self.profile_holder.update_profile_with(mutate)?;
        self.profile_holder.update_profile_with(|mut p| {
>>>>>>> 5d457508
            p.update_header(None);
            Ok(())
        })?;
        self.save_existing_profile()
            // tarpaulin will incorrectly flag next line is missed
            .await?;
        Ok(res)
    }

    ///  Saves the **active** profile into secure storage, if profile is 'owned by host'.
    ///
    /// # Emits Event
    /// Emits `Event::ProfileSaved` after having successfully written the JSON
    /// of the active profile to secure storage.
    pub(crate) async fn save_existing_profile(&self) -> Result<()> {
        let profile = &self.profile()?;
        self.save_profile(profile).await
    }

    ///  Saves **provided** `profile`` into secure storage, if it's 'owned by host'.
    ///
    /// # Emits Event
    /// Emits `Event::ProfileSaved` after having successfully written the JSON
    /// of the active profile to secure storage.
    pub(crate) async fn save_profile(&self, profile: &Profile) -> Result<()> {
        let secure_storage = &self.secure_storage;

        secure_storage
            .save(SecureStorageKey::ProfileSnapshot, profile)
            .await?;

        self.event_bus
            .emit(EventNotification::new(Event::ProfileSaved))
            .await;

        Ok(())
    }

    /// Deletes the profile and all references Device
    /// factor sources from secure storage, does **NOT** change the in-memory
    /// profile in `profile_state_holder`.
    async fn delete_profile_and_mnemonics(&self) -> Result<()> {
        let secure_storage = &self.secure_storage;
        let device_factor_sources = self
            .profile_state_holder
            .access_profile_with(|p| p.device_factor_sources())?;

        for dfs in device_factor_sources.iter() {
            secure_storage.delete_mnemonic(&dfs.id).await?
        }

<<<<<<< HEAD
        secure_storage.delete_profile(self.profile()?.id()).await?;
=======
        secure_storage.delete_profile(self.profile().id()).await?;
>>>>>>> 5d457508
        Ok(())
    }

    /// Deletes the profile and all references Device factor sources from secure storage.
    ///
    /// This method is typically only relevant for testing purposes, emulating a
    /// fresh install of wallet apps, wallet apps can call this method and then
    /// force quit, which should be equivalent with a fresh install of the app.
    pub async fn delete_profile_and_mnemonics_replace_in_memory_with_none(
        &self,
    ) -> Result<()> {
        self.delete_profile_and_mnemonics().await?;
        self.profile_state_holder
            .replace_profile_state_with(ProfileState::None)?;
        Ok(())
    }
}

#[cfg(test)]
mod tests {
    use super::*;
    use actix_rt::time::timeout;

    #[allow(clippy::upper_case_acronyms)]
    type SUT = SargonOS;

    #[actix_rt::test]
    async fn new_profile_has_a_mainnet_network_which_is_empty() {
        // ARRANGE
        let os = SUT::fast_boot().await;

        // ACT - nothing done.

        // ASSERT
        assert_eq!(
            os.current_network().unwrap(),
            ProfileNetwork::new_empty_on(NetworkID::Mainnet)
        );
    }

    #[actix_rt::test]
    async fn create_first_account_has_networks_is_true() {
        // ARRANGE
        let os = SUT::fast_boot().await;

        // ACT
        os.with_timeout(|x| x.create_and_save_new_unnamed_mainnet_account())
            .await
            .unwrap();

        // ASSERT
        assert!(os.has_any_network().unwrap());
    }

    #[actix_rt::test]
    async fn create_first_account_has_accounts_on_any_network() {
        // ARRANGE
        let os = SUT::fast_boot().await;

        // ACT
        os.with_timeout(|x| x.create_and_save_new_unnamed_mainnet_account())
            .await
            .unwrap();

        // ASSERT
        assert!(os.has_any_account_on_any_network().unwrap());
    }

    #[actix_rt::test]
    async fn test_import_profile_is_current_by_id() {
        // ARRANGE
        let os = SUT::fast_boot().await;
        let p = Profile::sample();

        // ACT
        os.with_timeout(|x| x.import_profile(p.clone()))
            .await
            .unwrap();

        // ASSERT
        assert_eq!(os.profile().unwrap().id(), p.id());
    }

    #[actix_rt::test]
    async fn test_import_profile_emits_event() {
        // ARRANGE (and ACT)
        let event_bus_driver = RustEventBusDriver::new();
        let drivers = Drivers::with_event_bus(event_bus_driver.clone());
        let bios = Bios::new(drivers);

        let os = timeout(SARGON_OS_TEST_MAX_ASYNC_DURATION, SUT::boot(bios))
            .await
            .unwrap();

        let p = Profile::sample();

        // ACT
        os.with_timeout(|x| x.import_profile(p.clone()))
            .await
            .unwrap();

        // ASSERT
        assert!(event_bus_driver
            .recorded()
            .iter()
            .any(|e| e.event.kind() == EventKind::ProfileImported));
    }

    #[actix_rt::test]
    async fn test_import_profile_is_saved_into_storage() {
        // ARRANGE
        let os = SUT::fast_boot().await;
        let p = Profile::sample();

        // ACT
        os.with_timeout(|x| x.import_profile(p.clone()))
            .await
            .unwrap();

        // ASSERT
        let saved = os
            .with_timeout(|x| x.secure_storage.load_profile())
            .await
            .unwrap()
            .unwrap();

        assert_eq!(saved.id(), p.id());
    }

    #[actix_rt::test]
    async fn test_import_profile_last_used_on_device_is_set() {
        // ARRANGE
        let os = SUT::fast_boot().await;

        // ACT
        os.with_timeout(|x| x.import_profile(Profile::sample()))
            .await
            .unwrap();

        // ASSERT
        let host_id = os.host_id().await.unwrap();
        let host_info = os.host_info().await;
        assert_eq!(
            os.profile().unwrap().header.last_used_on_device,
            DeviceInfo::new_from_info(&host_id, &host_info)
        );
    }

    #[actix_rt::test]
    async fn test_import_profile_last_modified_is_set() {
        // ARRANGE
        let os = SUT::fast_boot().await;
        let profile = Profile::sample();
        let last_modified = &profile.header.last_modified;

        // ACT
        os.with_timeout(|x| x.import_profile(profile.clone()))
            .await
            .unwrap();

        // ASSERT
        assert_ne!(&os.profile().unwrap().header.last_modified, last_modified);
    }

    #[actix_rt::test]
    async fn test_import_profile_is_claimed_and_can_be_edited() {
        // ARRANGE
        let os = SUT::fast_boot().await;
        let profile = Profile::sample();

        // ACT
        os.with_timeout(|x| x.import_profile(profile.clone()))
            .await
            .unwrap();

        let new_account = Account::sample_stokenet_paige();
        os.with_timeout(|x| x.add_account(new_account.clone()))
            .await
            .unwrap();

        // ASSERT
        assert!(os
            .profile()
            .unwrap()
            .networks
            .get_id(NetworkID::Stokenet)
            .unwrap()
            .accounts
            .contains_id(new_account.id()));

        let loaded = os
            .with_timeout(|x| x.secure_storage.load_profile())
            .await
            .unwrap()
            .unwrap();
        assert!(loaded
            .networks
            .get_id(NetworkID::Stokenet)
            .unwrap()
            .accounts
            .contains_id(new_account.id()));
    }

    #[actix_rt::test]
    async fn test_delete_profile_then_create_new_with_bdfs_old_bdfs_is_deleted()
    {
        // ARRANGE
        let bdfs = MnemonicWithPassphrase::sample();
        let os = SUT::fast_boot_bdfs(bdfs.clone()).await;

        // ACT
        os.with_timeout(|x| {
            x.delete_profile_and_mnemonics_replace_in_memory_with_none()
        })
        .await
        .unwrap();

        // ASSERT
        let id = FactorSourceIDFromHash::new_for_device(&bdfs);
        let old_bdfs = os
            .with_timeout(|x| {
                x.secure_storage.load_mnemonic_with_passphrase(&id)
            })
            .await;

        assert!(old_bdfs.is_err());
    }

    #[actix_rt::test]
<<<<<<< HEAD
    async fn test_delete_profile_is_deleted() {
=======
    async fn test_delete_profile_then_create_new_with_bdfs_new_profile_replaces_old(
    ) {
>>>>>>> 5d457508
        // ARRANGE
        let bdfs = MnemonicWithPassphrase::sample();
        let os = SUT::fast_boot_bdfs(bdfs.clone()).await;

        // ACT
<<<<<<< HEAD
        os.with_timeout(|x| {
            x.delete_profile_and_mnemonics_replace_in_memory_with_none()
        })
        .await
        .unwrap();
=======
        let new_profile_id = os
            .with_timeout(|x| x.delete_profile_then_create_new_with_bdfs())
            .await
            .unwrap();

        // ASSERT
        let load_current_profile = os
            .with_timeout(|x| x.secure_storage.load_profile())
            .await
            .unwrap();

        assert_eq!(load_current_profile.unwrap().id(), new_profile_id)
    }

    #[actix_rt::test]
    async fn test_delete_profile_then_create_new_with_bdfs_new_bdfs_is_saved() {
        // ARRANGE
        let bdfs = MnemonicWithPassphrase::sample();
        let os = SUT::fast_boot_bdfs(bdfs.clone()).await;

        // ACT
        os.with_timeout(|x| x.delete_profile_then_create_new_with_bdfs())
            .await
            .unwrap();

        // ASSERT
        let saved_bdfs = os
            .with_timeout(|x| x.main_bdfs_mnemonic_with_passphrase())
            .await
            .unwrap();

        assert_ne!(saved_bdfs, bdfs);
    }

    #[actix_rt::test]
    async fn test_delete_profile_then_create_new_with_bdfs_new_profile_is_saved(
    ) {
        // ARRANGE
        let os = SUT::fast_boot().await;
        let profile = Profile::sample();
        os.with_timeout(|x| x.import_profile(profile.clone()))
            .await
            .unwrap();

        // ACT
        os.with_timeout(|x| x.delete_profile_then_create_new_with_bdfs())
            .await
            .unwrap();

        // ASSERT
        let active_profile = os
            .with_timeout(|x| x.secure_storage.load_profile())
            .await
            .unwrap()
            .unwrap();

        assert_ne!(active_profile.id(), profile.id());
    }

    #[actix_rt::test]
    async fn test_delete_profile_then_create_new_with_bdfs_device_info_is_unchanged(
    ) {
        // ARRANGE
        let os = SUT::fast_boot().await;
        let host_id = os.with_timeout(|x| x.host_id()).await.unwrap();
        let host_info = os.with_timeout(|x| x.host_info()).await;
        assert_eq!(
            &os.profile().header.creating_device,
            &DeviceInfo::new_from_info(&host_id, &host_info)
        );

        // ACT
        os.with_timeout(|x| x.delete_profile_then_create_new_with_bdfs())
            .await
            .unwrap();
>>>>>>> 5d457508

        // ASSERT
        let load_current_profile = os
            .with_timeout(|x| x.secure_storage.load_profile())
            .await
            .unwrap();

<<<<<<< HEAD
        assert!(load_current_profile.is_none());
=======
        // ASSERT
        let second = os.profile().id();
        assert_ne!(second, first);
        let load_profile_res = os
            .with_timeout(|x| x.secure_storage.load_profile())
            .await
            .unwrap();

        assert!(load_profile_res.is_none());
>>>>>>> 5d457508
    }

    #[actix_rt::test]
    async fn test_set_profile() {
        // ARRANGE
        let os = SUT::fast_boot().await;

        let mut profile = os.profile().unwrap();
        let new_network = ProfileNetwork::new(
            NetworkID::Stokenet,
            Accounts::just(Account::sample_stokenet()),
            Personas::new(),
            AuthorizedDapps::new(),
        );

        profile.networks.append(new_network.clone());

        // ACT
        os.with_timeout(|x| x.set_profile(profile.clone()))
            .await
            .unwrap();

        // ASSERT
        assert_eq!(os.profile().unwrap().networks, profile.networks); // header has been updated so cannot do full profile comparison.
    }

    #[actix_rt::test]
    async fn test_set_profile_is_err_when_different_profile_id() {
        // ARRANGE
        let os = SUT::fast_boot().await;

        // ACT
        let res = os.with_timeout(|x| x.set_profile(Profile::sample())).await;

        // ASSERT
        assert_eq!(
            res,
            Err(CommonError::TriedToUpdateProfileWithOneWithDifferentID)
        );
    }
}<|MERGE_RESOLUTION|>--- conflicted
+++ resolved
@@ -39,57 +39,35 @@
 #[uniffi::export]
 impl SargonOS {
     pub async fn set_profile(&self, profile: Profile) -> Result<()> {
-<<<<<<< HEAD
         if profile.id() != self.profile()?.id() {
-=======
-        if profile.id() != self.profile().id() {
->>>>>>> 5d457508
             return Err(
                 CommonError::TriedToUpdateProfileWithOneWithDifferentID,
             );
         }
 
-<<<<<<< HEAD
         self.update_profile_with(|p| {
-=======
-        self.update_profile_with(|mut p| {
->>>>>>> 5d457508
             *p = profile.clone();
             Ok(())
         })
         .await?;
 
-<<<<<<< HEAD
         self.clients
             .profile_state_change
             .emit(ProfileState::Loaded(profile))
             .await;
-=======
-        self.clients.profile_change.emit(profile).await;
->>>>>>> 5d457508
 
         Ok(())
     }
 
     /// Checks if current Profile contains any `ProfileNetwork`s.
-<<<<<<< HEAD
     pub fn has_any_network(&self) -> Result<bool> {
         self.profile_state_holder
-=======
-    pub fn has_any_network(&self) -> bool {
-        self.profile_holder
->>>>>>> 5d457508
             .access_profile_with(|p| !p.networks.is_empty())
     }
 
     /// Has **any** account, at all, including hidden, on any network.
-<<<<<<< HEAD
     pub fn has_any_account_on_any_network(&self) -> Result<bool> {
         self.profile_state_holder
-=======
-    pub fn has_any_account_on_any_network(&self) -> bool {
-        self.profile_holder
->>>>>>> 5d457508
             .access_profile_with(|p| p.has_any_account_on_any_network())
     }
 
@@ -129,49 +107,8 @@
         Ok(())
     }
 
-<<<<<<< HEAD
     pub fn profile(&self) -> Result<Profile> {
         self.profile_state_holder.profile()
-=======
-    /// Deletes the profile and the active profile id and all references Device
-    /// factor sources from secure storage, and creates a new empty profile
-    /// and a new bdfs, and saves those into secure storage, returns the ID of
-    /// the new profile.
-    pub async fn delete_profile_then_create_new_with_bdfs(
-        &self,
-    ) -> Result<ProfileID> {
-        let (profile, bdfs) = self
-            .delete_profile_and_mnemonics_replace_in_memory_without_persisting()
-            .await?;
-        let profile_id = profile.id();
-        self.secure_storage
-            .save_private_hd_factor_source(&bdfs)
-            .await?;
-
-        self.secure_storage.save_profile(&profile).await?;
-
-        Ok(profile_id)
-    }
-
-    /// Returns the current profile in full. This is a COSTLY operation
-    /// and hosts SHOULD NOT do it lightheartedly, prefer using more specific
-    /// reading operations such as `os.current_network_id` or `os.accounts_for_display_on_current_network` etc, which are cheap operations compared
-    /// to using this.
-    ///
-    /// In the future will will most likely deprecate this method.
-    pub fn profile(&self) -> Profile {
-        self.profile_holder.profile()
-    }
-
-    /// Do NOT use in production. Instead use `delete_profile_then_create_new_with_bdfs`
-    /// in production. This method does not persist the new profile.
-    pub async fn emulate_fresh_install(&self) -> Result<()> {
-        warn!("Emulate fresh install of app. Will delete Profile and secrets from secure storage, without saving the new. BAD state.");
-        let _ = self
-            .delete_profile_and_mnemonics_replace_in_memory_without_persisting()
-            .await?;
-        Ok(())
->>>>>>> 5d457508
     }
 }
 
@@ -190,13 +127,8 @@
     where
         F: Fn(&mut Profile) -> Result<R>,
     {
-<<<<<<< HEAD
         let res = self.profile_state_holder.update_profile_with(mutate)?;
         self.profile_state_holder.update_profile_with(|p| {
-=======
-        let res = self.profile_holder.update_profile_with(mutate)?;
-        self.profile_holder.update_profile_with(|mut p| {
->>>>>>> 5d457508
             p.update_header(None);
             Ok(())
         })?;
@@ -248,11 +180,7 @@
             secure_storage.delete_mnemonic(&dfs.id).await?
         }
 
-<<<<<<< HEAD
         secure_storage.delete_profile(self.profile()?.id()).await?;
-=======
-        secure_storage.delete_profile(self.profile().id()).await?;
->>>>>>> 5d457508
         Ok(())
     }
 
@@ -482,28 +410,17 @@
     }
 
     #[actix_rt::test]
-<<<<<<< HEAD
     async fn test_delete_profile_is_deleted() {
-=======
-    async fn test_delete_profile_then_create_new_with_bdfs_new_profile_replaces_old(
-    ) {
->>>>>>> 5d457508
         // ARRANGE
         let bdfs = MnemonicWithPassphrase::sample();
         let os = SUT::fast_boot_bdfs(bdfs.clone()).await;
 
         // ACT
-<<<<<<< HEAD
         os.with_timeout(|x| {
             x.delete_profile_and_mnemonics_replace_in_memory_with_none()
         })
         .await
         .unwrap();
-=======
-        let new_profile_id = os
-            .with_timeout(|x| x.delete_profile_then_create_new_with_bdfs())
-            .await
-            .unwrap();
 
         // ASSERT
         let load_current_profile = os
@@ -511,91 +428,7 @@
             .await
             .unwrap();
 
-        assert_eq!(load_current_profile.unwrap().id(), new_profile_id)
-    }
-
-    #[actix_rt::test]
-    async fn test_delete_profile_then_create_new_with_bdfs_new_bdfs_is_saved() {
-        // ARRANGE
-        let bdfs = MnemonicWithPassphrase::sample();
-        let os = SUT::fast_boot_bdfs(bdfs.clone()).await;
-
-        // ACT
-        os.with_timeout(|x| x.delete_profile_then_create_new_with_bdfs())
-            .await
-            .unwrap();
-
-        // ASSERT
-        let saved_bdfs = os
-            .with_timeout(|x| x.main_bdfs_mnemonic_with_passphrase())
-            .await
-            .unwrap();
-
-        assert_ne!(saved_bdfs, bdfs);
-    }
-
-    #[actix_rt::test]
-    async fn test_delete_profile_then_create_new_with_bdfs_new_profile_is_saved(
-    ) {
-        // ARRANGE
-        let os = SUT::fast_boot().await;
-        let profile = Profile::sample();
-        os.with_timeout(|x| x.import_profile(profile.clone()))
-            .await
-            .unwrap();
-
-        // ACT
-        os.with_timeout(|x| x.delete_profile_then_create_new_with_bdfs())
-            .await
-            .unwrap();
-
-        // ASSERT
-        let active_profile = os
-            .with_timeout(|x| x.secure_storage.load_profile())
-            .await
-            .unwrap()
-            .unwrap();
-
-        assert_ne!(active_profile.id(), profile.id());
-    }
-
-    #[actix_rt::test]
-    async fn test_delete_profile_then_create_new_with_bdfs_device_info_is_unchanged(
-    ) {
-        // ARRANGE
-        let os = SUT::fast_boot().await;
-        let host_id = os.with_timeout(|x| x.host_id()).await.unwrap();
-        let host_info = os.with_timeout(|x| x.host_info()).await;
-        assert_eq!(
-            &os.profile().header.creating_device,
-            &DeviceInfo::new_from_info(&host_id, &host_info)
-        );
-
-        // ACT
-        os.with_timeout(|x| x.delete_profile_then_create_new_with_bdfs())
-            .await
-            .unwrap();
->>>>>>> 5d457508
-
-        // ASSERT
-        let load_current_profile = os
-            .with_timeout(|x| x.secure_storage.load_profile())
-            .await
-            .unwrap();
-
-<<<<<<< HEAD
         assert!(load_current_profile.is_none());
-=======
-        // ASSERT
-        let second = os.profile().id();
-        assert_ne!(second, first);
-        let load_profile_res = os
-            .with_timeout(|x| x.secure_storage.load_profile())
-            .await
-            .unwrap();
-
-        assert!(load_profile_res.is_none());
->>>>>>> 5d457508
     }
 
     #[actix_rt::test]
