--- conflicted
+++ resolved
@@ -1,5 +1,6 @@
+use std::sync::Once;
+
 use crate::prelude::*;
-use std::sync::Once;
 
 /// The Sargon "Operating System" is the root "manager" of the Sargon library
 /// which holds an in-memory Profile and a collection of "clients" which are
@@ -46,7 +47,6 @@
             },
         );
 
-<<<<<<< HEAD
         let os = Arc::new(Self {
             clients,
             profile_state_holder: ProfileStateHolder::new(profile_state),
@@ -58,23 +58,10 @@
 
         os
     }
-=======
-        if let Some(loaded) = secure_storage.load_profile().await? {
-            Ok(Arc::new(Self {
-                clients,
-                profile_holder: ProfileHolder::new(loaded),
-            }))
-        } else {
-            info!("No saved profile found, creating a new one...");
-            let (profile, bdfs) =
-                Self::create_new_profile_with_bdfs(&clients, bdfs_mnemonic)
-                    .await?;
->>>>>>> 5d457508
 
     pub async fn new_wallet(&self) -> Result<()> {
         let (profile, bdfs) = self.create_new_profile_with_bdfs(None).await?;
 
-<<<<<<< HEAD
         self.secure_storage.save_profile(&profile).await?;
         let bdfs_store_result = self
             .secure_storage
@@ -84,9 +71,6 @@
             self.secure_storage.delete_profile(profile.id()).await?;
             return Err(error);
         }
-=======
-            secure_storage.save_profile(&profile).await?;
->>>>>>> 5d457508
 
         self.profile_state_holder.replace_profile_state_with(
             ProfileState::Loaded(profile.clone()),
@@ -315,11 +299,7 @@
             .unwrap()
             .unwrap();
 
-<<<<<<< HEAD
         assert_eq!(active_profile.id(), os.profile().unwrap().id());
-=======
-        assert_eq!(active_profile.id(), os.profile().id());
->>>>>>> 5d457508
     }
 
     #[actix_rt::test]
@@ -357,7 +337,6 @@
             );
             rust_logger_log_at_every_level()
         });
-<<<<<<< HEAD
     }
 
     #[actix_rt::test]
@@ -420,7 +399,5 @@
             .load_mnemonic_with_passphrase(&bdfs.id)
             .await
             .is_err());
-=======
->>>>>>> 5d457508
     }
 }