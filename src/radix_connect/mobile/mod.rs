--- conflicted
+++ resolved
@@ -3,18 +3,12 @@
 mod relay_service;
 mod session;
 mod session_dapp_request;
-<<<<<<< HEAD
-=======
 mod session_storage;
->>>>>>> adaddc1a
 mod session_wallet_response;
 
 pub use client::*;
 pub use deep_link_parsing::*;
 pub use session::*;
 pub use session_dapp_request::*;
-<<<<<<< HEAD
-=======
 pub use session_storage::*;
->>>>>>> adaddc1a
 pub use session_wallet_response::*;