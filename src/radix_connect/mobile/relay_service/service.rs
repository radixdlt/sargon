use hex::ToHex;

use super::super::session::*;
<<<<<<< HEAD
=======
use super::success_response::SuccessResponse;
>>>>>>> adaddc1a
use crate::prelude::*;
use crate::radix_connect::mobile::relay_service::SuccessResponse;

#[async_trait::async_trait]
pub trait WalletInteractionTransport: Send + Sync {
    async fn send_wallet_interaction_response(
        &self,
        session: Session,
        response: WalletToDappInteractionResponse,
    ) -> Result<()>;
}

#[async_trait::async_trait]
pub trait WalletInteractionTransport: Send + Sync {
    async fn send_wallet_interaction_response(
        &self,
        session: Session,
        response: WalletToDappInteractionResponse,
    ) -> Result<()>;
}

/// The service that interacts with the Radix Connect Relay.
/// API docs at https://github.com/radixdlt/radix-connect-relay?tab=readme-ov-file#api-v1.
/// For now this implements only the wallet interaction response endpoint.
pub struct Service {
    pub http_client: HttpClient,
    pub encryption_scheme: EncryptionScheme,
}

impl Service {
    pub fn new(http_client: HttpClient) -> Self {
        Self {
            http_client,
            encryption_scheme: EncryptionScheme::default(),
        }
    }

    pub fn new_with_network_antenna(
        network_antenna: Arc<dyn NetworkAntenna>,
    ) -> Self {
        Self::new(HttpClient::new(network_antenna))
    }
}

const SERVICE_PATH: &str = "https://radix-connect-relay.radixdlt.com/api/v1";

impl NetworkRequest {
    fn radix_connect_relay_request() -> Self {
        NetworkRequest::new_post(Url::from_str(SERVICE_PATH).unwrap())
    }

    fn radix_connect_success_response(
        response: SuccessResponse,
    ) -> Result<Self> {
        Self::radix_connect_relay_request().with_serializing_body(response)
    }
}

#[async_trait::async_trait]
impl WalletInteractionTransport for Service {
    async fn send_wallet_interaction_response(
        &self,
        session: Session,
        response: WalletToDappInteractionResponse,
    ) -> Result<()> {
        let serialized_response =
            wallet_to_dapp_interaction_response_to_json_bytes(&response);

        let mut encryption_key = session.encryption_key;
        let encrypted_response: Vec<u8> = self
            .encryption_scheme
            .encrypt(serialized_response.to_vec(), &mut encryption_key);

        let hex = hex_encode(encrypted_response);

<<<<<<< HEAD
        let success_response =
            SuccessResponse::new(session.id, session.wallet_public_key, hex);
=======
        let success_response = SuccessResponse::new(
            session.id,
            session.wallet_public_key,
            hex.parse()?,
        );
>>>>>>> adaddc1a
        let request =
            NetworkRequest::radix_connect_success_response(success_response)?;
        self.http_client.execute_network_request(request).await?;
        Ok(())
    }
}

#[cfg(test)]
impl Service {
    fn new_always_failing() -> Self {
        Self::new_with_network_antenna(Arc::new(
            MockAntenna::new_always_failing(),
        ))
    }

    fn new_succeeding_http_client(request: Vec<u8>) -> Self {
        Self::new_with_network_antenna(Arc::new(MockAntenna::new(200, request)))
    }
}

#[cfg(test)]
mod tests {
    use super::*;
    use actix_rt::time::timeout;
    use hex::ToHex;
    use std::time::Duration;
    const MAX: Duration = Duration::from_millis(10);

<<<<<<< HEAD
    const SERVICE_PATH: &str =
        "https://radix-connect-relay.radixdlt.com/api/v1";
=======
    #[test]
    fn test_service_path() {
        assert_eq!(
            SERVICE_PATH,
            "https://radix-connect-relay.radixdlt.com/api/v1"
        );
    }
>>>>>>> adaddc1a

    #[actix_rt::test]
    async fn test_send_wallet_interaction_response_failure() {
        let service = Service::new_always_failing();

        let session = Session::sample();
        let req = service.send_wallet_interaction_response(
            session,
            WalletToDappInteractionResponse::sample(),
        );

        let result = timeout(MAX, req).await.unwrap();
        assert!(result.is_err());
    }

    #[actix_rt::test]
    async fn test_send_wallet_interaction_response() {
        let mock_antenna = MockAntenna::with_spy(200, (), |request| {
            // Prepare encryption keys
            let mut encryption_key = Session::sample().encryption_key;
            let mut decryption_key = encryption_key;

            // Serialize the response
            let wallet_to_dapp_interaction_response =
                WalletToDappInteractionResponse::sample();
            let body = wallet_to_dapp_interaction_response_to_json_bytes(
                &wallet_to_dapp_interaction_response,
            );

            // Encrypt the response
            let encrypted = EncryptionScheme::default()
                .encrypt(body.to_vec(), &mut encryption_key);
            let hex = hex_encode(encrypted);
            let success_response = SuccessResponse::new(
                SessionID::sample(),
                KeyAgreementPublicKey::sample(),
<<<<<<< HEAD
                hex,
=======
                hex.parse().unwrap(),
>>>>>>> adaddc1a
            );

            let encoded = serde_json::to_vec(&success_response).unwrap();

            // Request that is expected to be sent
            let expected_request = NetworkRequest {
                url: Url::from_str(SERVICE_PATH).unwrap(),
                method: NetworkMethod::Post,
                body: encoded.into(),
                headers: HashMap::new(),
            };

            pretty_assertions::assert_eq!(request.url, expected_request.url);
            pretty_assertions::assert_eq!(
                request.method,
                expected_request.method
            );

            let sent_request: SuccessResponse =
                serde_json::from_slice(&expected_request.body).unwrap();
            pretty_assertions::assert_eq!(
                sent_request.session_id,
                success_response.session_id
            );
            pretty_assertions::assert_eq!(
                sent_request.method,
                success_response.method
            );

            let decrypted_payload = EncryptionScheme::default()
<<<<<<< HEAD
                .decrypt(
                    hex_decode(sent_request.data.as_str()).unwrap(),
                    &mut decryption_key,
                )
=======
                .decrypt(sent_request.data.bytes(), &mut decryption_key)
>>>>>>> adaddc1a
                .unwrap();
            let decoded_payload: WalletToDappInteractionResponse =
                serde_json::from_slice(&decrypted_payload).unwrap();

            pretty_assertions::assert_eq!(
                decoded_payload,
                wallet_to_dapp_interaction_response
            )
        });

        let service = Service::new_with_network_antenna(Arc::new(mock_antenna));
        let session = Session::sample();

        let req = service.send_wallet_interaction_response(
            session,
            WalletToDappInteractionResponse::sample(),
        );
        let _ = timeout(MAX, req).await.unwrap();
    }
}<|MERGE_RESOLUTION|>--- conflicted
+++ resolved
@@ -1,21 +1,8 @@
 use hex::ToHex;
 
 use super::super::session::*;
-<<<<<<< HEAD
-=======
 use super::success_response::SuccessResponse;
->>>>>>> adaddc1a
 use crate::prelude::*;
-use crate::radix_connect::mobile::relay_service::SuccessResponse;
-
-#[async_trait::async_trait]
-pub trait WalletInteractionTransport: Send + Sync {
-    async fn send_wallet_interaction_response(
-        &self,
-        session: Session,
-        response: WalletToDappInteractionResponse,
-    ) -> Result<()>;
-}
 
 #[async_trait::async_trait]
 pub trait WalletInteractionTransport: Send + Sync {
@@ -80,16 +67,11 @@
 
         let hex = hex_encode(encrypted_response);
 
-<<<<<<< HEAD
-        let success_response =
-            SuccessResponse::new(session.id, session.wallet_public_key, hex);
-=======
         let success_response = SuccessResponse::new(
             session.id,
             session.wallet_public_key,
             hex.parse()?,
         );
->>>>>>> adaddc1a
         let request =
             NetworkRequest::radix_connect_success_response(success_response)?;
         self.http_client.execute_network_request(request).await?;
@@ -118,10 +100,6 @@
     use std::time::Duration;
     const MAX: Duration = Duration::from_millis(10);
 
-<<<<<<< HEAD
-    const SERVICE_PATH: &str =
-        "https://radix-connect-relay.radixdlt.com/api/v1";
-=======
     #[test]
     fn test_service_path() {
         assert_eq!(
@@ -129,7 +107,6 @@
             "https://radix-connect-relay.radixdlt.com/api/v1"
         );
     }
->>>>>>> adaddc1a
 
     #[actix_rt::test]
     async fn test_send_wallet_interaction_response_failure() {
@@ -166,11 +143,7 @@
             let success_response = SuccessResponse::new(
                 SessionID::sample(),
                 KeyAgreementPublicKey::sample(),
-<<<<<<< HEAD
-                hex,
-=======
                 hex.parse().unwrap(),
->>>>>>> adaddc1a
             );
 
             let encoded = serde_json::to_vec(&success_response).unwrap();
@@ -201,14 +174,7 @@
             );
 
             let decrypted_payload = EncryptionScheme::default()
-<<<<<<< HEAD
-                .decrypt(
-                    hex_decode(sent_request.data.as_str()).unwrap(),
-                    &mut decryption_key,
-                )
-=======
                 .decrypt(sent_request.data.bytes(), &mut decryption_key)
->>>>>>> adaddc1a
                 .unwrap();
             let decoded_payload: WalletToDappInteractionResponse =
                 serde_json::from_slice(&decrypted_payload).unwrap();
