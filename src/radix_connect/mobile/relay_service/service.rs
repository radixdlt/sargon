--- conflicted
+++ resolved
@@ -42,32 +42,6 @@
     fn radix_connect_relay_request() -> Self {
         NetworkRequest::new_post(Url::from_str(SERVICE_PATH).unwrap())
     }
-<<<<<<< HEAD
-}
-
-impl Service {
-    async fn get_wallet_interaction_requests(
-        &self,
-        session: Session,
-    ) -> Result<Vec<DappToWalletInteractionUnvalidated>> {
-        let request = NetworkRequest::radix_connect_relay_request(
-            Request::new_get_requests(session.id),
-        )?;
-
-        let encrypted_wallet_interactions: Vec<Vec<u8>> = self
-            .http_client
-            .execute_request_with_decoding(request)
-            .await?;
-
-        let mut encryption_key = EncryptionKey::from(session.encryption_key);
-        let decrypted_wallet_interactions = encrypted_wallet_interactions
-            .iter()
-            .map(|bytes| {
-                self.encryption_scheme.decrypt(bytes, &mut encryption_key)
-            })
-            .collect::<Result<Vec<_>>>()?;
-=======
->>>>>>> b3d19c7f
 
     fn radix_connect_success_response(
         response: SuccessResponse,
@@ -86,13 +60,8 @@
         let serialized_response =
             wallet_to_dapp_interaction_response_to_json_bytes(&response);
 
-<<<<<<< HEAD
-        let mut encryption_key = EncryptionKey::from(session.encryption_key);
+        let mut encryption_key = session.encryption_key;
         let encrypted_response = self
-=======
-        let mut encryption_key = session.encryption_key;
-        let encrypted_response: Vec<u8> = self
->>>>>>> b3d19c7f
             .encryption_scheme
             .encrypt(serialized_response.to_vec(), &mut encryption_key);
 
@@ -133,95 +102,11 @@
     use std::time::Duration;
     const MAX: Duration = Duration::from_millis(10);
 
-<<<<<<< HEAD
-    const SERVICE_PATH: &str = "https://radix-connect-relay-dev.rdx-works-main.extratools.works/api/v1";
-
-    #[actix_rt::test]
-    async fn test_get_wallet_interaction_requests_correct_request_is_made() {
-        let mock_antenna_with_spy =
-            MockNetworkingDriver::with_spy(200, vec![], |request| {
-                let relay_request =
-                    Request::new_get_requests(Session::sample().id);
-                let encoded_request =
-                    serde_json::to_vec(&relay_request).unwrap();
-
-                let expected_request = NetworkRequest {
-                    url: Url::from_str(SERVICE_PATH).unwrap(),
-                    method: NetworkMethod::Post,
-                    body: encoded_request.into(),
-                    headers: HashMap::new(),
-                };
-
-                pretty_assertions::assert_eq!(
-                    request.url,
-                    expected_request.url
-                );
-                pretty_assertions::assert_eq!(
-                    request.method,
-                    expected_request.method
-                );
-                pretty_assertions::assert_eq!(
-                    request.body,
-                    expected_request.body
-                );
-            });
-
-        let service = Service::new_with_networking_driver(Arc::new(
-            mock_antenna_with_spy,
-        ));
-        let session = Session::sample();
-
-        let req = service.get_wallet_interaction_requests(session);
-        let _ = timeout(MAX, req).await.unwrap();
-    }
-
-    #[actix_rt::test]
-    async fn test_get_wallet_interaction_requests_failure() {
-        let service = Service::new_always_failing();
-        let session = Session::sample();
-
-        let req = service.get_wallet_interaction_requests(session);
-        let result = timeout(MAX, req).await.unwrap();
-        assert!(result.is_err());
-    }
-
-    #[actix_rt::test]
-    async fn test_get_wallet_interaction_requests() {
-        let session = Session::sample();
-        // Prepare encryption keys
-        let mut encryption_key = EncryptionKey::from(session.encryption_key);
-
-        // Serialize the request
-        let dapp_to_wallet_interaction_unvalidated =
-            DappToWalletInteractionUnvalidated::sample();
-        let body = dapp_to_wallet_interaction_unvalidated_to_json_bytes(
-            &dapp_to_wallet_interaction_unvalidated,
-        );
-
-        // Encrypt the request
-        let encrypted = EncryptionScheme::default()
-            .encrypt(body.to_vec(), &mut encryption_key);
-        let requests = vec![encrypted];
-        let encoded_requests = serde_json::to_vec(&requests).unwrap();
-
-        // Setup Service
-        let service = Service::new_succeeding_http_client(encoded_requests);
-
-        // Get interaction requests
-        let req = service.get_wallet_interaction_requests(session);
-        let result = timeout(MAX, req).await.unwrap();
-
-        // Assert the result
-        pretty_assertions::assert_eq!(
-            result,
-            Ok(vec![dapp_to_wallet_interaction_unvalidated])
-=======
     #[test]
     fn test_service_path() {
         assert_eq!(
             SERVICE_PATH,
             "https://radix-connect-relay.radixdlt.com/api/v1"
->>>>>>> b3d19c7f
         );
     }
 
@@ -241,47 +126,6 @@
 
     #[actix_rt::test]
     async fn test_send_wallet_interaction_response() {
-<<<<<<< HEAD
-        let mock_networking_driver =
-            MockNetworkingDriver::with_spy(200, (), |request| {
-                // Prepare encryption keys
-                let mut encryption_key =
-                    EncryptionKey::from(Session::sample().encryption_key);
-                let mut decryption_key = encryption_key;
-
-                // Serialize the response
-                let wallet_to_dapp_interaction_response =
-                    WalletToDappInteractionResponse::sample();
-                let body = wallet_to_dapp_interaction_response_to_json_bytes(
-                    &wallet_to_dapp_interaction_response,
-                );
-
-                // Encrypt the response
-                let encrypted = EncryptionScheme::default()
-                    .encrypt(body.to_vec(), &mut encryption_key);
-                let relay_request = Request::new_send_response(
-                    SessionID::sample(),
-                    encrypted.clone(),
-                );
-                let encoded = serde_json::to_vec(&relay_request).unwrap();
-
-                // Request that is expected to be sent
-                let expected_request = NetworkRequest {
-                    url: Url::from_str(SERVICE_PATH).unwrap(),
-                    method: NetworkMethod::Post,
-                    body: encoded.into(),
-                    headers: HashMap::new(),
-                };
-
-                pretty_assertions::assert_eq!(
-                    request.url,
-                    expected_request.url
-                );
-                pretty_assertions::assert_eq!(
-                    request.method,
-                    expected_request.method
-                );
-=======
         let mock_antenna = MockNetworkingDriver::with_spy(200, (), |request| {
             // Prepare encryption keys
             let mut encryption_key = Session::sample().encryption_key;
@@ -336,42 +180,15 @@
                 .unwrap();
             let decoded_payload: WalletToDappInteractionResponse =
                 serde_json::from_slice(&decrypted_payload).unwrap();
->>>>>>> b3d19c7f
-
-                let sent_request: Request =
-                    serde_json::from_slice(&expected_request.body).unwrap();
-                pretty_assertions::assert_eq!(
-                    sent_request.session_id,
-                    relay_request.session_id
-                );
-                pretty_assertions::assert_eq!(
-                    sent_request.method,
-                    relay_request.method
-                );
-
-                let decrypted_payload = EncryptionScheme::default()
-                    .decrypt(
-                        sent_request.data.unwrap().to_vec(),
-                        &mut decryption_key,
-                    )
-                    .unwrap();
-                let decoded_payload: WalletToDappInteractionResponse =
-                    serde_json::from_slice(&decrypted_payload).unwrap();
-
-                pretty_assertions::assert_eq!(
-                    decoded_payload,
-                    wallet_to_dapp_interaction_response
-                )
-            });
-
-<<<<<<< HEAD
-        let service = Service::new_with_networking_driver(Arc::new(
-            mock_networking_driver,
-        ));
-=======
+
+            pretty_assertions::assert_eq!(
+                decoded_payload,
+                wallet_to_dapp_interaction_response
+            )
+        });
+
         let service =
             Service::new_with_networking_driver(Arc::new(mock_antenna));
->>>>>>> b3d19c7f
         let session = Session::sample();
 
         let req = service.send_wallet_interaction_response(
@@ -380,131 +197,4 @@
         );
         let _ = timeout(MAX, req).await.unwrap();
     }
-<<<<<<< HEAD
-
-    #[actix_rt::test]
-    async fn get_session_handshake_request_correct_request_is_made() {
-        let mock_antenna_with_spy =
-            MockNetworkingDriver::with_spy(200, vec![], |request| {
-                let session_id = SessionID::sample();
-                let relay_request =
-                    Request::new_get_handshake_request(session_id);
-                let encoded_request =
-                    serde_json::to_vec(&relay_request).unwrap();
-
-                let expected_request = NetworkRequest {
-                    url: Url::from_str(SERVICE_PATH).unwrap(),
-                    method: NetworkMethod::Post,
-                    body: encoded_request.into(),
-                    headers: HashMap::new(),
-                };
-
-                pretty_assertions::assert_eq!(
-                    request.url,
-                    expected_request.url
-                );
-                pretty_assertions::assert_eq!(
-                    request.method,
-                    expected_request.method
-                );
-                pretty_assertions::assert_eq!(
-                    request.body,
-                    expected_request.body
-                );
-            });
-
-        let service = Service::new_with_networking_driver(Arc::new(
-            mock_antenna_with_spy,
-        ));
-        let session_id = SessionID::sample();
-
-        let req = service.get_session_handshake_request(session_id);
-        let _ = timeout(MAX, req).await.unwrap();
-    }
-
-    #[actix_rt::test]
-    async fn get_session_handshake_request_failure() {
-        let service = Service::new_always_failing();
-        let session_id = SessionID::sample();
-
-        let req = service.get_session_handshake_request(session_id);
-        let result = timeout(MAX, req).await.unwrap();
-        assert!(result.is_err());
-    }
-
-    #[actix_rt::test]
-    async fn test_get_session_handshake_request() {
-        let request = SessionHandshakeRequest::sample();
-        let mock_networking_driver = MockNetworkingDriver::new(
-            200,
-            serde_json::to_vec(&request).unwrap(),
-        );
-
-        let service = Service::new_with_networking_driver(Arc::new(
-            mock_networking_driver,
-        ));
-
-        let session_id = SessionID::sample();
-
-        let req = service.get_session_handshake_request(session_id);
-        let result = timeout(MAX, req).await.unwrap();
-        pretty_assertions::assert_eq!(result, Ok(request));
-    }
-
-    #[actix_rt::test]
-    async fn test_send_session_handshake_response_failure() {
-        let service = Service::new_always_failing();
-        let session_id = SessionID::sample();
-
-        let req = service
-            .send_session_handshake_response(session_id, PublicKey::sample());
-        let result = timeout(MAX, req).await.unwrap();
-        assert!(result.is_err());
-    }
-
-    #[actix_rt::test]
-    async fn test_send_session_handshake_response() {
-        let mock_networking_driver =
-            MockNetworkingDriver::with_spy(200, (), |request| {
-                let public_key = PublicKey::sample();
-                let body = Request::new(
-                    Method::SendHandshakeResponse,
-                    SessionID::sample(),
-                    BagOfBytes::from_hex(public_key.to_hex().as_str()).unwrap(),
-                );
-
-                let encoded = serde_json::to_vec(&body).unwrap();
-
-                let expected_request = NetworkRequest {
-                    url: Url::from_str(SERVICE_PATH).unwrap(),
-                    method: NetworkMethod::Post,
-                    body: encoded.into(),
-                    headers: HashMap::new(),
-                };
-
-                pretty_assertions::assert_eq!(
-                    request.url,
-                    expected_request.url
-                );
-                pretty_assertions::assert_eq!(
-                    request.method,
-                    expected_request.method
-                );
-                pretty_assertions::assert_eq!(
-                    request.body,
-                    expected_request.body
-                );
-            });
-
-        let service = Service::new_with_networking_driver(Arc::new(
-            mock_networking_driver,
-        ));
-        let session_id = SessionID::sample();
-
-        let req = service
-            .send_session_handshake_response(session_id, PublicKey::sample());
-        let _ = timeout(MAX, req).await.unwrap();
-    }
-=======
->>>>>>> b3d19c7f
 }