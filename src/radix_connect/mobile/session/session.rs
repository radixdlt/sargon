--- conflicted
+++ resolved
@@ -6,13 +6,8 @@
 pub struct Session {
     pub id: SessionID,
     pub origin: SessionOrigin,
-<<<<<<< HEAD
-    pub encryption_key: Exactly32Bytes,
+    pub encryption_key: SymmetricKey,
     pub callback_path: RCMCallbackPath,
-=======
-    pub encryption_key: SymmetricKey,
-    // TBA: possibly will contain also the callback path
->>>>>>> eeb44cdd
 }
 
 impl Session {
