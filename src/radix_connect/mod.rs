--- conflicted
+++ resolved
@@ -1,30 +1,13 @@
-mod app_link_parser;
-mod dapp_request;
 mod interaction_id;
 mod interaction_version;
-<<<<<<< HEAD
 #[allow(dead_code)]
 mod mobile;
-=======
-mod link_request;
-mod mobile_connect_request;
-mod session_id;
->>>>>>> 901b9df0
 mod wallet_account;
 mod wallet_interaction;
 mod wallet_persona;
 
-pub use app_link_parser::*;
-pub use dapp_request::*;
 pub use interaction_id::*;
 pub use interaction_version::*;
-<<<<<<< HEAD
-pub use mobile::*;
-=======
-pub use link_request::*;
-pub use mobile_connect_request::*;
-pub use session_id::*;
->>>>>>> 901b9df0
 pub use wallet_account::*;
 pub use wallet_interaction::*;
 pub use wallet_persona::*;