mod interaction_id;
mod interaction_version;
mod interaction_version_uniffi_fn;
mod p2p_links;
mod wallet_account;
mod wallet_account_uniffi_fn;
mod wallet_interaction;
mod wallet_persona;
mod well_known_client;

#[allow(dead_code)]
mod mobile;

pub use interaction_id::*;
pub use interaction_version::*;
<<<<<<< HEAD
pub use mobile::*;
=======
pub use interaction_version_uniffi_fn::*;
>>>>>>> 4152cd34
pub use p2p_links::*;
pub use wallet_account::*;
pub use wallet_account_uniffi_fn::*;
pub use wallet_interaction::*;
pub use wallet_persona::*;
pub use well_known_client::*;<|MERGE_RESOLUTION|>--- conflicted
+++ resolved
@@ -13,11 +13,8 @@
 
 pub use interaction_id::*;
 pub use interaction_version::*;
-<<<<<<< HEAD
+pub use interaction_version_uniffi_fn::*;
 pub use mobile::*;
-=======
-pub use interaction_version_uniffi_fn::*;
->>>>>>> 4152cd34
 pub use p2p_links::*;
 pub use wallet_account::*;
 pub use wallet_account_uniffi_fn::*;
