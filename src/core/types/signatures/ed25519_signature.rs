--- conflicted
+++ resolved
@@ -59,10 +59,6 @@
     }
 
     pub fn from_hex(hex: String) -> Result<Self> {
-<<<<<<< HEAD
-        // We want to ALWAYS go via `try_from(slice: &[u8])` since validates the EC point (`ScryptoEd25519PublicKey` doesn't!)
-=======
->>>>>>> adaddc1a
         Exactly64Bytes::from_str(hex.as_str())
             .map_err(|_| CommonError::InvalidEd25519SignatureFromString {
                 bad_value: hex,
