use crate::prelude::*;

use thiserror::Error as ThisError;

pub type Result<T, E = CommonError> = std::result::Result<T, E>;

#[repr(u32)]
#[derive(Clone, Debug, ThisError, PartialEq, uniffi::Error)]
pub enum CommonError {
    #[error("Unknown Error")]
    Unknown = 10000,

    #[error("Failed to create Ed25519 Private key from bytes {bad_value:?}")]
    InvalidEd25519PrivateKeyFromBytes { bad_value: BagOfBytes } = 10001,

    #[error("Failed to create Ed25519 Private key from String {bad_value}.")]
    InvalidEd25519PrivateKeyFromString { bad_value: String } = 10002,

    #[error(
        "Failed to create Secp256k1 Private key from bytes {bad_value:?}."
    )]
    InvalidSecp256k1PrivateKeyFromBytes { bad_value: BagOfBytes } = 10003,

    #[error(
        "Failed to create Secp256k1 Private key from String {bad_value:?}."
    )]
    InvalidSecp256k1PrivateKeyFromString { bad_value: String } = 10004,

    #[error("Failed to create Ed25519 Public key from bytes {bad_value:?}.")]
    InvalidEd25519PublicKeyFromBytes { bad_value: BagOfBytes } = 10005,

    #[error("Failed to create Ed25519 Public key from String {bad_value}.")]
    InvalidEd25519PublicKeyFromString { bad_value: String } = 10006,

    #[error("Failed to create Secp256k1 Public key from bytes {bad_value:?}.")]
    InvalidSecp256k1PublicKeyFromBytes { bad_value: BagOfBytes } = 10007,

    #[error("Failed to create Secp256k1 Public key from String {bad_value}.")]
    InvalidSecp256k1PublicKeyFromString { bad_value: String } = 10008,

    #[error(
        "Failed to create Secp256k1 Public key, invalid point, not on curve."
    )]
    InvalidSecp256k1PublicKeyPointNotOnCurve = 10009,

    #[error(
        "Failed to create Ed25519 Public key, invalid point, not on curve."
    )]
    InvalidEd25519PublicKeyPointNotOnCurve = 10010,

    #[error("String not hex {bad_value}")]
    StringNotHex { bad_value: String } = 10011,

    #[error("Invalid byte count, expected {expected}, found: {found}")]
    InvalidByteCount { expected: u64, found: u64 } = 10012,

    #[error("Invalid BIP32 path '{bad_value}'.")]
    InvalidBIP32Path { bad_value: String } = 10013,

    #[error("Invalid depth of BIP44 Path, expected {expected}, found {found}")]
    InvalidDepthOfBIP44Path { expected: u64, found: u64 } = 10014,

    #[error("Invalid BIP44Like Path, account was not hardened")]
    InvalidBIP44LikePathAccountWasNotHardened = 10015,

    #[error(
        "Invalid BIP44Like Path, 'change' component was unexpectedly hardened"
    )]
    InvalidBIP44LikePathChangeWasUnexpectedlyHardened = 10016,

    #[error(
        "Invalid depth of CAP26 Path, (expected {expected}, found {found})"
    )]
    InvalidDepthOfCAP26Path { expected: u64, found: u64 } = 10018,

    #[error("Found non hardened components in path, invalid!")]
    NotAllComponentsAreHardened = 10019,

    #[error("Did not find 44H, found value: '{bad_value}'")]
    BIP44PurposeNotFound { bad_value: u32 } = 10020,

    #[error("Did not find cointype 1022H, found value: '{bad_value}'")]
    CoinTypeNotFound { bad_value: u32 } = 10021,

    #[error("Network ID exceeds limit of 255, will never be valid, at index 3, found value: '{bad_value}', known network IDs: [1 (mainnet), 2 (stokenet)]")]
    InvalidNetworkIDExceedsLimit { bad_value: u32 } = 10022,

    #[error(
        "InvalidEntityKind, got: '{bad_value}', expected any of: [525H, 618H]."
    )]
    InvalidEntityKind { bad_value: u32 } = 10023,

    #[error("Wrong entity kind, (expected {expected}, found {found})")]
    WrongEntityKind {
        expected: CAP26EntityKind,
        found: CAP26EntityKind,
    } = 10024,

    #[error(
        "InvalidKeyKind, got: '{bad_value}', expected any of: [1460H, 1678H, 1391H]."
    )]
    InvalidKeyKind { bad_value: u32 } = 10025,

    #[error("Unsupported NetworkID, found value: '{bad_value}', known network IDs: [1 (mainnet), 2 (stokenet)]")]
    UnsupportedNetworkID { bad_value: u8 } = 10026,

    #[error(
        "Invalid GetID path, last component was not 365' but {bad_value}'"
    )]
    InvalidGetIDPath { bad_value: u32 } = 10027,

    #[error("Unknown BIP39 word.")]
    UnknownBIP39Word = 10028,

    #[error("Invalid mnemonic phrase.")]
    InvalidMnemonicPhrase = 10029,

    #[error("Invalid bip39 word count: '{bad_value}', valid values are: 12-24 with multiples of 3.")]
    InvalidBIP39WordCount { bad_value: u64 } = 10030,

    #[error("Appearance id not recognized {bad_value}")]
    InvalidAppearanceID { bad_value: u8 } = 10031,

    #[error("Invalid Account Address '{bad_value}'.")]
    InvalidAccountAddress { bad_value: String } = 10032,

    #[error("Unsupported engine entity type.")]
    UnsupportedEntityType = 10033,

    #[error("Failed to decode address from bech32 {bad_value}.")]
    FailedToDecodeAddressFromBech32 { bad_value: String } = 10034,

    #[error("Failed to decode address mismatching entity type")]
    MismatchingEntityTypeWhileDecodingAddress = 10035,

    #[error("Failed to decode address mismatching HRP")]
    MismatchingHRPWhileDecodingAddress = 10036,

    #[error("Unknown network ID '{bad_value}'")]
    UnknownNetworkID { bad_value: u8 } = 10037,

    #[error("Failed to parse InvalidNonFungibleGlobalID from {bad_value}.")]
    InvalidNonFungibleGlobalID { bad_value: String } = 10038,

    #[error("Supported SLIP10 curves in FactorSource crypto parameters is either empty or contains more elements than allowed.")]
    FactorSourceCryptoParametersSupportedCurvesInvalidSize = 10039,

    #[error("Failed to convert FactorInstance into HierarchicalDeterministicFactorInstance, badge is not virtual HD.")]
    BadgeIsNotVirtualHierarchicalDeterministic = 10040,

    #[error("Failed to create FactorSourceIDFromHash from FactorSourceID")]
    FactorSourceIDNotFromHash = 10041,

    #[error("Expected AccountPath but got something else.")]
    ExpectedAccountPathButGotSomethingElse = 10042,

    #[error("Wrong entity kind in path of FactorInstance")]
    WrongEntityKindOfInFactorInstancesPath = 10043,

    #[error("Wrong key kind of FactorInstance - expected transaction signing")]
    WrongKeyKindOfTransactionSigningFactorInstance = 10044,

    #[error(
        "Wrong key kind of FactorInstance - expected authentication signing"
    )]
    WrongKeyKindOfAuthenticationSigningFactorInstance = 10045,

    #[error("Expected DeviceFactorSource")]
    ExpectedDeviceFactorSourceGotSomethingElse = 10046,

    #[error("Expected LedgerHardwareWalletFactorSource")]
    ExpectedLedgerHardwareWalletFactorSourceGotSomethingElse = 10047,

    #[error("No network found with name: '{bad_value}'")]
    UnknownNetworkWithName { bad_value: String } = 10048,

    #[error("No network found with id: '{bad_value}'")]
    UnknownNetworkForID { bad_value: u8 } = 10049,

    #[error("Gateway discrepancy, 'other' should not contain 'current'.")]
    GatewaysDiscrepancyOtherShouldNotContainCurrent = 10050,

    #[error(
        "Gateways discrepancy, invalid JSON, current not found amongst saved."
    )]
    InvalidGatewaysJSONCurrentNotFoundAmongstSaved = 10051,

    #[error("Invalid URL: '{bad_value}'")]
    InvalidURL { bad_value: String } = 10052,

    #[error(
        "Accounts on different networks, expected: {expected}, found: {found}"
    )]
    AccountOnWrongNetwork {
        expected: NetworkID,
        found: NetworkID,
    } = 10053,

    #[error("FactorSources must not be empty.")]
    FactorSourcesMustNotBeEmpty = 10054,

    #[error("Failed to update FactorSource, error while mutating.")]
    UpdateFactorSourceMutateFailed = 10055,

    #[error("Failed to cast factor source, wrong kind, , expected: {expected}, found: {found}")]
    CastFactorSourceWrongKind {
        expected: FactorSourceKind,
        found: FactorSourceKind,
    } = 10056,

    #[error("Length check failed, expected: {expected}, found: {found}, data: {data:?}")]
    InvalidLength {
        expected: u64,
        found: u64,
        data: BagOfBytes,
    } = 10057,

    #[error("Invalid NonFungibleLocalID::String")]
    InvalidNonFungibleLocalIDString = 10058,

    #[error("Invalid NonFungibleLocalID::Bytes")]
    InvalidNonFungibleLocalIDBytes = 10059,

    #[error("Invalid Decimal")]
    DecimalError = 10060,

    #[error("Invalid BIP39 Index {bad_value}")]
    InvalidBIP39Index { bad_value: u16 } = 10061,

    #[error("Invalid DisplayName cannot be empty.")]
    InvalidDisplayNameEmpty = 10062,

    #[error("Invalid DisplayName too long, expected max: {expected}, found: {found}")]
    InvalidDisplayNameTooLong { expected: u64, found: u64 } = 10063,

    #[error("Invalid ISO8601 Time string: {bad_value}")]
    InvalidISO8601String { bad_value: String } = 10064,

    #[error("Unknown account.")]
    UnknownAccount = 10065,

    #[error("Failed to read from secure storage (Keychain).")]
    SecureStorageReadError = 10066,

    #[error("Failed to load DeviceFactorSource from secure storage")]
    UnableToLoadDeviceFactorSourceFromSecureStorage = 10067,

    #[error("Failed to write to secure storage (Keychain).")]
    SecureStorageWriteError = 10068,

    #[error("Failed Serialize value to JSON.")]
    FailedToSerializeToJSON = 10069,

    #[error("Failed deserialize JSON with #{json_byte_count} bytes to value of type {type_name}")]
    FailedToDeserializeJSONToValue {
        json_byte_count: u64,
        type_name: String,
    } = 10070,

    #[error("Failed To create ProfileID (UUID) from string: {bad_value}")]
    InvalidProfileID { bad_value: String } = 10071,

    #[error("Failed to load Profile Headers list")]
    FailedToLoadProfileHeadersList = 10072,

    #[error("FactorSource with ID not found in Profile: {bad_value:?}")]
    ProfileDoesNotContainFactorSourceWithID { bad_value: FactorSourceID } =
        10073,

    #[error("No active ProfileID found in SecureStorage.")]
    NoActiveProfileIDSet = 10074,

    #[error("No Profile snapshot found for ProfileID {bad_value}")]
    ProfileSnapshotNotFound { bad_value: ProfileID } = 10075,

    #[error("Account Already Present {bad_value}")]
    AccountAlreadyPresent { bad_value: AccountAddress } = 10076,

    #[error("Unable to acquire write lock for Profile inside Wallet")]
    UnableToAcquireWriteLockForProfile = 10077,

    #[error("Failed save Mnemonic to SecureStorage with FactorSourceID: {bad_value}")]
    UnableToSaveMnemonicToSecureStorage { bad_value: FactorSourceIDFromHash } =
        10078,

    #[error(
        "Failed load Mnemonic from SecureStorage with FactorSourceID: {bad_value}"
    )]
    UnableToLoadMnemonicFromSecureStorage { bad_value: FactorSourceIDFromHash } =
        10079,

    #[error("Failed save FactorSource to SecureStorage, FactorSourceID: {bad_value}")]
    UnableToSaveFactorSourceToProfile { bad_value: FactorSourceID } = 10080,

    #[error("Expected IdentityPath but got something else.")]
    ExpectedIdentityPathButGotSomethingElse = 10081,

    #[error("Invalid PersonaData - phone number empty")]
    PersonaDataInvalidPhoneNumberEmpty = 10082,

    #[error("Invalid PersonaData - email address empty")]
    PersonaDataInvalidEmailAddressEmpty = 10083,

    #[error("Invalid PersonaData - family name empty ")]
    PersonaDataInvalidNameFamilyNameEmpty = 10084,

    #[error("Invalid PersonaData - given names empty")]
    PersonaDataInvalidNameGivenNamesEmpty = 10085,

    #[error("Invalid UUID (v4), got: {bad_value}")]
    InvalidUUIDv4 { bad_value: String } = 10086,

    #[error("Unrecognized Locale Identifier: {bad_value}")]
    UnrecognizedLocaleIdentifier { bad_value: String } = 10087,

    #[error("Failed to create Address (via RetAddress) from node_id (hex): {node_id_as_hex}, network_id: {network_id}")]
    FailedToCreateAddressViaRetAddressFromNodeIdAndNetworkID {
        node_id_as_hex: String,
        network_id: NetworkID,
    } = 10088,

    #[error("Invalid Olympia address string: {bad_value}")]
    InvalidOlympiaAddressString { bad_value: String } = 10089,

    #[error(
        "Invalid Transaction Manifest Instructions String: '{underlying}'"
    )]
    InvalidInstructionsString { underlying: String } = 10090,

    #[error(
        "Failed to get execution summary from TransactionManifest using RET {underlying}"
    )]
    ExecutionSummaryFail { underlying: String } = 10091,

    #[error("Failed to get TransactionReceipt from encoded bytes.")]
    FailedToDecodeEncodedReceipt = 10092,

    #[error("Invalid byte count, was empty")]
    BytesEmpty = 10093,

    #[error("Invalid byte count, expected at most {max}, found: {found}")]
    TooManyBytes { max: u64, found: u64 } = 10094,

    #[error("Invalid Manifest Instructions String, found network in instructions {found_in_instructions}, but specified to constructor: {specified_to_instructions_ctor}")]
    InvalidInstructionsWrongNetwork {
        found_in_instructions: NetworkID,
        specified_to_instructions_ctor: NetworkID,
    } = 10095,

    #[error(
        "Failed to UniFFI decode bytes into Transaction Manifest Instructions"
    )]
    FailedToUniFFIDecodeBytesToManifestInstructions = 10096,

    #[error("Failed to decode Transaction Hash, value: {bad_value}")]
    FailedToDecodeTransactionHash { bad_value: String } = 10097,

    #[error("Failed to hash transaction intent")]
    FailedToHashIntent = 10098,

    #[error("Encrypted Messages are not yet supported")]
    EncryptedMessagesAreNotYetSupported = 10099,

    #[error("Failed to Bech32 decode transaction Hash after having tested all Network IDs, from: {bad_value}")]
    FailedToBech32DecodeTransactionHashAfterHavingTestedAllNetworkID {
        bad_value: String,
    } = 10100,

    #[error("Failed to parse Signature from {bad_value}")]
    FailedToParseSignatureFromString { bad_value: String } = 10101,

    #[error(
        "Invalid IntentSignatures for Intent some didn't validate IntentHash"
    )]
    InvalidSignaturesForIntentSomeDidNotValidateIntentHash = 10102,

    #[error("Failed to decompile bytes into NotarizedTransaction")]
    FailedToDecompileBytesIntoNotarizedTransaction = 10103,

    #[error("Failed to recover secp256k1 PublicKey from signature")]
    FailedToRecoverSecp256k1PublicKeyFromSignature = 10104,

    #[error("Fungible ResourceAddress in NonFungible context is not allowed.")]
    FungibleResourceAddressNotAcceptedInNonFungibleContext = 10105,

    #[error("Failed to convert to Decimal192 from f32 due to overflow, value: {bad_value}")]
    DecimalOverflow { bad_value: String } = 10106,

    #[error("Invalid Olympia address, not mainnet: {bad_value}")]
    InvalidAddressNotOlympiaMainnet { bad_value: String } = 10107,

    #[error("Failed to parse Signature from {bad_value}")]
    FailedToParseSignatureFromBytes { bad_value: String } = 10108,

    #[error(
        "Invalid Transaction Intent, failed to encode, reason: '{underlying}'"
    )]
    InvalidIntentFailedToEncode { underlying: String } = 10109,

    #[error(
        "Invalid Instructions, failed to decompile, reason: '{underlying}'"
    )]
    InvalidInstructionsFailedToDecompile { underlying: String } = 10110,

    #[error("Invalid Transaction, max SBOR depth exceeded: '{max}'")]
    InvalidTransactionMaxSBORDepthExceeded { max: u16 } = 10111,

    #[error("Invalid Signed Intent, failed to encode, reason: '{underlying}'")]
    InvalidSignedIntentFailedToEncode { underlying: String } = 10112,

    #[error(
        "Invalid Notarized Intent, failed to encode, reason: '{underlying}'"
    )]
    InvalidNotarizedIntentFailedToEncode { underlying: String } = 10113,

    #[error("Networking response bad code")]
    NetworkResponseBadCode = 10114,

    #[error("Networking response body was empty")]
    NetworkResponseEmptyBody = 10115,

    #[error("Networking response fail json deserialize into {into_type}")]
    NetworkResponseJSONDeserialize { into_type: String } = 10116,

    #[error("Networking request invalid url {bad_value}")]
    NetworkRequestInvalidUrl { bad_value: String } = 10117,

    #[error("Networking request failed, reason: '{underlying}'")]
    NetworkRequestGenericFailure { underlying: String } = 10118,

    #[error("Submitted transaction was duplicate.")]
    GatewaySubmitDuplicateTX { intent_hash: String } = 10119,

    #[error("SupportedCurves must not be empty.")]
    SupportedCurvesMustNotBeEmpty = 10120,

    #[error("Networks must not be empty")]
    ProfileNetworksMustNotBeEmpty = 10121,

<<<<<<< HEAD
    #[error("AES Encryption failed")]
    AESEncryptionFailed = 10122,

    #[error("AES Decryption failed")]
    AESDecryptionFailed = 10123,

    #[error("Invalid AES Sealedbox, too few bytes expected at least: {expected_at_least}, found: {found}.")]
    InvalidAESBytesTooShort { expected_at_least: u64, found: u64 } = 10124,
=======
    #[error("Unknown SLIP10 Curve '{bad_value}'")]
    UnknownSLIP10Curve { bad_value: String } = 10122,
>>>>>>> 2a2371b6
}

#[uniffi::export]
pub fn error_message_from_error(error: &CommonError) -> String {
    error.to_string()
}

impl CommonError {
    pub fn error_code(&self) -> u32 {
        unsafe { *<*const _>::from(self).cast::<u32>() }
    }
}

#[uniffi::export]
pub fn error_code_from_error(error: &CommonError) -> u32 {
    error.error_code()
}

#[cfg(test)]
mod tests {
    use crate::prelude::*;

    #[test]
    fn error_message() {
        let sut = CommonError::UnknownNetworkForID { bad_value: 0 };
        assert_eq!(
            error_message_from_error(&sut),
            "No network found with id: '0'"
        );
    }

    #[test]
    fn error_code() {
        let sut = CommonError::UnknownNetworkForID { bad_value: 0 };
        assert_eq!(error_code_from_error(&sut), 10049);
    }
}<|MERGE_RESOLUTION|>--- conflicted
+++ resolved
@@ -437,7 +437,6 @@
     #[error("Networks must not be empty")]
     ProfileNetworksMustNotBeEmpty = 10121,
 
-<<<<<<< HEAD
     #[error("AES Encryption failed")]
     AESEncryptionFailed = 10122,
 
@@ -446,10 +445,9 @@
 
     #[error("Invalid AES Sealedbox, too few bytes expected at least: {expected_at_least}, found: {found}.")]
     InvalidAESBytesTooShort { expected_at_least: u64, found: u64 } = 10124,
-=======
+
     #[error("Unknown SLIP10 Curve '{bad_value}'")]
-    UnknownSLIP10Curve { bad_value: String } = 10122,
->>>>>>> 2a2371b6
+    UnknownSLIP10Curve { bad_value: String } = 10125,
 }
 
 #[uniffi::export]
