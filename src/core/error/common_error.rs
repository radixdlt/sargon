--- conflicted
+++ resolved
@@ -431,13 +431,11 @@
     #[error("Submitted transaction was duplicate.")]
     GatewaySubmitDuplicateTX { intent_hash: String } = 10119,
 
-<<<<<<< HEAD
-    #[error("Networks must not be empty")]
-    ProfileNetworksMustNotBeEmpty = 10120,
-=======
     #[error("SupportedCurves must not be empty.")]
     SupportedCurvesMustNotBeEmpty = 10120,
->>>>>>> 83a225b3
+
+    #[error("Networks must not be empty")]
+    ProfileNetworksMustNotBeEmpty = 10121,
 }
 
 #[uniffi::export]
