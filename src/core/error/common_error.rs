use crate::prelude::*;

use thiserror::Error as ThisError;

pub type Result<T, E = CommonError> = std::result::Result<T, E>;

#[repr(u32)]
#[derive(Clone, Debug, ThisError, PartialEq, uniffi::Error)]
pub enum CommonError {
    #[error("Unknown Error")]
    Unknown = 10000,

    #[error("Failed to create Ed25519 Private key from bytes {bad_value:?}")]
    InvalidEd25519PrivateKeyFromBytes { bad_value: BagOfBytes } = 10001,

    #[error("Failed to create Ed25519 Private key from String {bad_value}.")]
    InvalidEd25519PrivateKeyFromString { bad_value: String } = 10002,

    #[error(
        "Failed to create Secp256k1 Private key from bytes {bad_value:?}."
    )]
    InvalidSecp256k1PrivateKeyFromBytes { bad_value: BagOfBytes } = 10003,

    #[error(
        "Failed to create Secp256k1 Private key from String {bad_value:?}."
    )]
    InvalidSecp256k1PrivateKeyFromString { bad_value: String } = 10004,

    #[error("Failed to create Ed25519 Public key from bytes {bad_value:?}.")]
    InvalidEd25519PublicKeyFromBytes { bad_value: BagOfBytes } = 10005,

    #[error("Failed to create Ed25519 Public key from String {bad_value}.")]
    InvalidEd25519PublicKeyFromString { bad_value: String } = 10006,

    #[error("Failed to create Secp256k1 Public key from bytes {bad_value:?}.")]
    InvalidSecp256k1PublicKeyFromBytes { bad_value: BagOfBytes } = 10007,

    #[error("Failed to create Secp256k1 Public key from String {bad_value}.")]
    InvalidSecp256k1PublicKeyFromString { bad_value: String } = 10008,

    #[error(
        "Failed to create Secp256k1 Public key, invalid point, not on curve."
    )]
    InvalidSecp256k1PublicKeyPointNotOnCurve = 10009,

    #[error(
        "Failed to create Ed25519 Public key, invalid point, not on curve."
    )]
    InvalidEd25519PublicKeyPointNotOnCurve = 10010,

    #[error("String not hex {bad_value}")]
    StringNotHex { bad_value: String } = 10011,

    #[error("Invalid byte count, expected {expected}, found: {found}")]
    InvalidByteCount { expected: u64, found: u64 } = 10012,

    #[error("Invalid BIP32 path '{bad_value}'.")]
    InvalidBIP32Path { bad_value: String } = 10013,

    #[error("Invalid depth of BIP44 Path, expected {expected}, found {found}")]
    InvalidDepthOfBIP44Path { expected: u64, found: u64 } = 10014,

    #[error("Invalid BIP44Like Path, account was not hardened")]
    InvalidBIP44LikePathAccountWasNotHardened = 10015,

    #[error(
        "Invalid BIP44Like Path, 'change' component was unexpectedly hardened"
    )]
    InvalidBIP44LikePathChangeWasUnexpectedlyHardened = 10016,

    #[error(
        "Invalid depth of CAP26 Path, (expected {expected}, found {found})"
    )]
    InvalidDepthOfCAP26Path { expected: u64, found: u64 } = 10018,

    #[error("Found non hardened components in path, invalid!")]
    NotAllComponentsAreHardened = 10019,

    #[error("Did not find 44H, found value: '{bad_value}'")]
    BIP44PurposeNotFound { bad_value: u32 } = 10020,

    #[error("Did not find cointype 1022H, found value: '{bad_value}'")]
    CoinTypeNotFound { bad_value: u32 } = 10021,

    #[error("Network ID exceeds limit of 255, will never be valid, at index 3, found value: '{bad_value}', known network IDs: [1 (mainnet), 2 (stokenet)]")]
    InvalidNetworkIDExceedsLimit { bad_value: u32 } = 10022,

    #[error(
        "InvalidEntityKind, got: '{bad_value}', expected any of: [525H, 618H]."
    )]
    InvalidEntityKind { bad_value: u32 } = 10023,

    #[error("Wrong entity kind, (expected {expected}, found {found})")]
    WrongEntityKind {
        expected: CAP26EntityKind,
        found: CAP26EntityKind,
    } = 10024,

    #[error(
        "InvalidKeyKind, got: '{bad_value}', expected any of: [1460H, 1678H, 1391H]."
    )]
    InvalidKeyKind { bad_value: u32 } = 10025,

    #[error("Unsupported NetworkID, found value: '{bad_value}', known network IDs: [1 (mainnet), 2 (stokenet)]")]
    UnsupportedNetworkID { bad_value: u8 } = 10026,

    #[error(
        "Invalid GetID path, last component was not 365' but {bad_value}'"
    )]
    InvalidGetIDPath { bad_value: u32 } = 10027,

    #[error("Unknown BIP39 word.")]
    UnknownBIP39Word = 10028,

    #[error("Invalid mnemonic phrase.")]
    InvalidMnemonicPhrase = 10029,

    #[error("Invalid bip39 word count: '{bad_value}', valid values are: 12-24 with multiples of 3.")]
    InvalidBIP39WordCount { bad_value: u64 } = 10030,

    #[error("Appearance id not recognized {bad_value}")]
    InvalidAppearanceID { bad_value: u8 } = 10031,

    #[error("Invalid Account Address '{bad_value}'.")]
    InvalidAccountAddress { bad_value: String } = 10032,

    #[error("Unsupported engine entity type.")]
    UnsupportedEntityType = 10033,

    #[error("Failed to decode address from bech32 {bad_value}.")]
    FailedToDecodeAddressFromBech32 { bad_value: String } = 10034,

    #[error("Failed to decode address mismatching entity type")]
    MismatchingEntityTypeWhileDecodingAddress = 10035,

    #[error("Failed to decode address mismatching HRP")]
    MismatchingHRPWhileDecodingAddress = 10036,

    #[error("Unknown network ID '{bad_value}'")]
    UnknownNetworkID { bad_value: u8 } = 10037,

    #[error("Failed to parse InvalidNonFungibleGlobalID from {bad_value}.")]
    InvalidNonFungibleGlobalID { bad_value: String } = 10038,

    #[error("Supported SLIP10 curves in FactorSource crypto parameters is either empty or contains more elements than allowed.")]
    FactorSourceCryptoParametersSupportedCurvesInvalidSize = 10039,

    #[error("Failed to convert FactorInstance into HierarchicalDeterministicFactorInstance, badge is not virtual HD.")]
    BadgeIsNotVirtualHierarchicalDeterministic = 10040,

    #[error("Failed to create FactorSourceIDFromHash from FactorSourceID")]
    FactorSourceIDNotFromHash = 10041,

    #[error("Expected AccountPath but got something else.")]
    ExpectedAccountPathButGotSomethingElse = 10042,

    #[error("Wrong entity kind in path of FactorInstance")]
    WrongEntityKindOfInFactorInstancesPath = 10043,

    #[error("Wrong key kind of FactorInstance - expected transaction signing")]
    WrongKeyKindOfTransactionSigningFactorInstance = 10044,

    #[error(
        "Wrong key kind of FactorInstance - expected authentication signing"
    )]
    WrongKeyKindOfAuthenticationSigningFactorInstance = 10045,

    #[error("Expected DeviceFactorSource")]
    ExpectedDeviceFactorSourceGotSomethingElse = 10046,

    #[error("Expected LedgerHardwareWalletFactorSource")]
    ExpectedLedgerHardwareWalletFactorSourceGotSomethingElse = 10047,

    #[error("No network found with name: '{bad_value}'")]
    UnknownNetworkWithName { bad_value: String } = 10048,

    #[error("No network found with id: '{bad_value}'")]
    UnknownNetworkForID { bad_value: u8 } = 10049,

    #[error("Gateway discrepancy, 'other' should not contain 'current'.")]
    GatewaysDiscrepancyOtherShouldNotContainCurrent = 10050,

    #[error(
        "Gateways discrepancy, invalid JSON, current not found amongst saved."
    )]
    InvalidGatewaysJSONCurrentNotFoundAmongstSaved = 10051,

    #[error("Invalid URL: '{bad_value}'")]
    InvalidURL { bad_value: String } = 10052,

    #[error(
        "Accounts on different networks, expected: {expected}, found: {found}"
    )]
    AccountOnWrongNetwork {
        expected: NetworkID,
        found: NetworkID,
    } = 10053,

    #[error("FactorSources must not be empty.")]
    FactorSourcesMustNotBeEmpty = 10054,

    #[error("Failed to update FactorSource, error while mutating.")]
    UpdateFactorSourceMutateFailed = 10055,

    #[error("Failed to cast factor source, wrong kind, , expected: {expected}, found: {found}")]
    CastFactorSourceWrongKind {
        expected: FactorSourceKind,
        found: FactorSourceKind,
    } = 10056,

    #[error("Length check failed, expected: {expected}, found: {found}, data: {data:?}")]
    InvalidLength {
        expected: u64,
        found: u64,
        data: BagOfBytes,
    } = 10057,

    #[error("Invalid NonFungibleLocalID::String")]
    InvalidNonFungibleLocalIDString = 10058,

    #[error("Invalid NonFungibleLocalID::Bytes")]
    InvalidNonFungibleLocalIDBytes = 10059,

    #[error("Invalid Decimal")]
    DecimalError = 10060,

    #[error("Invalid BIP39 Index {bad_value}")]
    InvalidBIP39Index { bad_value: u16 } = 10061,

    #[error("Invalid DisplayName cannot be empty.")]
    InvalidDisplayNameEmpty = 10062,

    #[error("FREE")]
    FREE = 10063,

    #[error("Invalid ISO8601 Time string: {bad_value}")]
    InvalidISO8601String { bad_value: String } = 10064,

    #[error("Unknown account.")]
    UnknownAccount = 10065,

    #[error("Failed to read from secure storage (Keychain).")]
    SecureStorageReadError = 10066,

    #[error("Failed to load DeviceFactorSource from secure storage")]
    UnableToLoadDeviceFactorSourceFromSecureStorage = 10067,

    #[error("Failed to write to secure storage (Keychain).")]
    SecureStorageWriteError = 10068,

    #[error("Failed Serialize value to JSON.")]
    FailedToSerializeToJSON = 10069,

    #[error("Failed deserialize JSON with #{json_byte_count} bytes to value of type {type_name} with error: \"{serde_message}\"")]
    FailedToDeserializeJSONToValue {
        json_byte_count: u64,
        type_name: String,
        serde_message: String,
    } = 10070,

    #[error("Failed To create ProfileID (UUID) from string: {bad_value}")]
    InvalidProfileID { bad_value: String } = 10071,

    #[error("Failed to load Profile Headers list")]
    FailedToLoadProfileHeadersList = 10072,

    #[error("FactorSource with ID not found in Profile: {bad_value:?}")]
    ProfileDoesNotContainFactorSourceWithID { bad_value: FactorSourceID } =
        10073,

    #[error("No active ProfileID found in SecureStorageDriver.")]
    NoActiveProfileIDSet = 10074,

    #[error("No Profile snapshot found for ProfileID {bad_value}")]
    ProfileSnapshotNotFound { bad_value: ProfileID } = 10075,

    #[error("Account Already Present {bad_value}")]
    AccountAlreadyPresent { bad_value: AccountAddress } = 10076,

    #[error("Unable to acquire write lock for Profile.")]
    UnableToAcquireWriteLockForProfile = 10077,

    #[error("Failed save Mnemonic to SecureStorageDriver with FactorSourceID: {bad_value}")]
    UnableToSaveMnemonicToSecureStorage { bad_value: FactorSourceIDFromHash } =
        10078,

    #[error(
        "Failed load Mnemonic from SecureStorageDriver with FactorSourceID: {bad_value}"
    )]
    UnableToLoadMnemonicFromSecureStorage { bad_value: FactorSourceIDFromHash } =
        10079,

    #[error("Failed save FactorSource to SecureStorageDriver, FactorSourceID: {bad_value}")]
    UnableToSaveFactorSourceToProfile { bad_value: FactorSourceID } = 10080,

    #[error("Expected IdentityPath but got something else.")]
    ExpectedIdentityPathButGotSomethingElse = 10081,

    #[error("Invalid PersonaData - phone number empty")]
    PersonaDataInvalidPhoneNumberEmpty = 10082,

    #[error("Invalid email address, cannot be empty")]
    EmailAddressEmpty = 10083,

    #[error("Invalid PersonaData - family name empty ")]
    PersonaDataInvalidNameFamilyNameEmpty = 10084,

    #[error("Invalid PersonaData - given names empty")]
    PersonaDataInvalidNameGivenNamesEmpty = 10085,

    #[error("Invalid UUID (v4), got: {bad_value}")]
    InvalidUUIDv4 { bad_value: String } = 10086,

    #[error("Unrecognized Locale Identifier: {bad_value}")]
    UnrecognizedLocaleIdentifier { bad_value: String } = 10087,

    #[error("Failed to create Address (via RetAddress) from node_id (hex): {node_id_as_hex}, network_id: {network_id}")]
    FailedToCreateAddressViaRetAddressFromNodeIdAndNetworkID {
        node_id_as_hex: String,
        network_id: NetworkID,
    } = 10088,

    #[error("Invalid Olympia address string: {bad_value}")]
    InvalidOlympiaAddressString { bad_value: String } = 10089,

    #[error(
        "Invalid Transaction Manifest Instructions String: '{underlying}'"
    )]
    InvalidInstructionsString { underlying: String } = 10090,

    #[error(
        "Failed to get execution summary from TransactionManifest using RET {underlying}"
    )]
    ExecutionSummaryFail { underlying: String } = 10091,

    #[error("Failed to get TransactionReceipt from encoded bytes.")]
    FailedToDecodeEncodedReceipt = 10092,

    #[error("Invalid byte count, was empty")]
    BytesEmpty = 10093,

    #[error("Invalid byte count, expected at most {max}, found: {found}")]
    TooManyBytes { max: u64, found: u64 } = 10094,

    #[error("Invalid Manifest Instructions String, found network in instructions {found_in_instructions}, but specified to constructor: {specified_to_instructions_ctor}")]
    InvalidInstructionsWrongNetwork {
        found_in_instructions: NetworkID,
        specified_to_instructions_ctor: NetworkID,
    } = 10095,

    #[error(
        "Failed to UniFFI decode bytes into Transaction Manifest Instructions"
    )]
    FailedToUniFFIDecodeBytesToManifestInstructions = 10096,

    #[error("Failed to decode Transaction Hash, value: {bad_value}")]
    FailedToDecodeTransactionHash { bad_value: String } = 10097,

    #[error("Failed to hash transaction intent")]
    FailedToHashIntent = 10098,

    #[error("Encrypted Messages are not yet supported")]
    EncryptedMessagesAreNotYetSupported = 10099,

    #[error("Failed to Bech32 decode transaction Hash after having tested all Network IDs, from: {bad_value}")]
    FailedToBech32DecodeTransactionHashAfterHavingTestedAllNetworkID {
        bad_value: String,
    } = 10100,

    #[error("Failed to parse Signature from {bad_value}")]
    FailedToParseSignatureFromString { bad_value: String } = 10101,

    #[error(
        "Invalid IntentSignatures for Intent some didn't validate IntentHash"
    )]
    InvalidSignaturesForIntentSomeDidNotValidateIntentHash = 10102,

    #[error("Failed to decompile bytes into NotarizedTransaction")]
    FailedToDecompileBytesIntoNotarizedTransaction = 10103,

    #[error("Failed to recover secp256k1 PublicKey from signature")]
    FailedToRecoverSecp256k1PublicKeyFromSignature = 10104,

    #[error("Fungible ResourceAddress in NonFungible context is not allowed.")]
    FungibleResourceAddressNotAcceptedInNonFungibleContext = 10105,

    #[error("Failed to convert to Decimal192 from f32 due to overflow, value: {bad_value}")]
    DecimalOverflow { bad_value: String } = 10106,

    #[error("Invalid Olympia address, not mainnet: {bad_value}")]
    InvalidAddressNotOlympiaMainnet { bad_value: String } = 10107,

    #[error("Failed to parse Signature from {bad_value}")]
    FailedToParseSignatureFromBytes { bad_value: String } = 10108,

    #[error(
        "Invalid Transaction Intent, failed to encode, reason: '{underlying}'"
    )]
    InvalidIntentFailedToEncode { underlying: String } = 10109,

    #[error(
        "Invalid Instructions, failed to decompile, reason: '{underlying}'"
    )]
    InvalidInstructionsFailedToDecompile { underlying: String } = 10110,

    #[error("Invalid Transaction, max SBOR depth exceeded: '{max}'")]
    InvalidTransactionMaxSBORDepthExceeded { max: u16 } = 10111,

    #[error("Invalid Signed Intent, failed to encode, reason: '{underlying}'")]
    InvalidSignedIntentFailedToEncode { underlying: String } = 10112,

    #[error(
        "Invalid Notarized Intent, failed to encode, reason: '{underlying}'"
    )]
    InvalidNotarizedIntentFailedToEncode { underlying: String } = 10113,

    #[error("Networking response bad code")]
    NetworkResponseBadCode = 10114,

    #[error("Networking response body was empty")]
    NetworkResponseEmptyBody = 10115,

    #[error("Networking response fail json deserialize into {into_type}")]
    NetworkResponseJSONDeserialize { into_type: String } = 10116,

    #[error("Networking request invalid url {bad_value}")]
    NetworkRequestInvalidUrl { bad_value: String } = 10117,

    #[error("Networking request failed, reason: '{underlying}'")]
    NetworkRequestGenericFailure { underlying: String } = 10118,

    #[error("Submitted transaction was duplicate.")]
    GatewaySubmitDuplicateTX { intent_hash: String } = 10119,

    #[error("SupportedCurves must not be empty.")]
    SupportedCurvesMustNotBeEmpty = 10120,

    #[error("Networks must not be empty")]
    ProfileNetworksMustNotBeEmpty = 10121,

    #[error("Unknown SLIP10 Curve '{bad_value}'")]
    UnknownSLIP10Curve { bad_value: String } = 10122,

    #[error("AES Decryption failed")]
    AESDecryptionFailed = 10123,

    #[error("Invalid AES Sealedbox, too few bytes expected at least: {expected_at_least}, found: {found}.")]
    InvalidAESBytesTooShort { expected_at_least: u64, found: u64 } = 10124,

    #[error("Invalid Factor Source kind, bad value: {bad_value}")]
    InvalidFactorSourceKind { bad_value: String } = 10125,

    #[error("Invalid LedgerHardwareWalletModel, bad value: {bad_value}")]
    InvalidLedgerHardwareWalletModel { bad_value: String } = 10126,

    #[error("RadixConnectMobile invalid URL, bad value: {bad_value}")]
    RadixConnectMobileInvalidRequestUrl { bad_value: String } = 10127,

    #[error("RadixConnectMobile invalid origin, bad value: {bad_value}")]
    RadixConnectMobileInvalidOrigin { bad_value: String } = 10128,

    #[error("Failed to create Session (UUID) from string: {bad_value}")]
    RadixConnectMobileInvalidSessionID { bad_value: String } = 10129,

    #[error("Failed to create InteractionID (UUID) from string: {bad_value}")]
    RadixMobileInvalidInteractionID { bad_value: String } = 10130,

    #[error("Network discrepancy, expected : {expected}, actual: {actual}")]
    NetworkDiscrepancy {
        expected: NetworkID,
        actual: NetworkID,
    } = 10131,

    #[error("Discrepancy, Authorized Dapp references Persona which does not exist {address}")]
    DiscrepancyAuthorizedDappReferencedPersonaWhichDoesNotExist {
        address: IdentityAddress,
    } = 10132,

    #[error("Discrepancy, Authorized Dapp references Account which does not exist {address}")]
    DiscrepancyAuthorizedDappReferencedAccountWhichDoesNotExist {
        address: AccountAddress,
    } = 10133,

    #[error("AuthorizedDapp references field id that does not exist")]
    AuthorizedDappReferencesFieldIDThatDoesNotExist = 10134,

    #[error("Item identified by ID {id} does not exist")]
    ElementDoesNotExist { id: String } = 10135,

    #[error("Item identified by ID {id} already exist")]
    IdentifiableItemAlreadyExist { id: String } = 10136,

    #[error("Invalid RadixConnectPurpose, bad value: {bad_value}")]
    InvalidRadixConnectPurpose { bad_value: String } = 10137,

    #[error(
        "Transaction Guarantee's 'instruction_index' is out of bounds, the provided manifest contains #{count}, but an 'instruction_index' of {index} was specified."
    )]
    TXGuaranteeIndexOutOfBounds { index: u64, count: u64 } = 10138,

    #[error("Failed to create KeyAgreementPublicKey from hex: {bad_value}")]
    InvalidKeyAgreementPublicKeyFromHex { bad_value: String } = 10139,

    #[error(
        "Failed to create KeyAgreementPublicKey from bytes: {bad_value:?}"
    )]
    InvalidKeyAgreementPublicKeyFromBytes { bad_value: BagOfBytes } = 10140,

    #[error(
        "Failed to create KeyAgreementPrivateKey from bytes: {bad_value:?}"
    )]
    InvalidKeyAgreementPrivateKeyFromBytes { bad_value: BagOfBytes } = 10141,

    #[error("RadixConnectMobileSession not found, session id: {session_id}")]
    RadixConnectMobileSessionNotFound { session_id: SessionID } = 10142,

    #[error("RadixConnectMobileDappRequest not found, interaction id: {interaction_id}")]
    RadixConnectMobileDappRequestNotFound {
        interaction_id: WalletInteractionId,
    } = 10143,

    #[error("RadixConnectMobileDappCallbackPath not found, origin: {origin}")]
    RadixConnectMobileDappCallbackPathNotFound { origin: Url } = 10144,

    #[error("Failed to create Ed25519 Signature from String {bad_value}.")]
    InvalidEd25519SignatureFromString { bad_value: String } = 10145,

    #[error("Radix Connect Mobile dApp public key does not match the session's dApp public key")]
    RadixConnectMobileDappPublicKeyMismatch = 10146,

    #[error("Radix Connect Mobile dApp identity not match the session's dApp identity")]
    RadixConnectMobileDappIdentityMismatch = 10147,

    #[error(
        "Radix Connect Mobile dApp origin not match the session's dApp origin"
    )]
    RadixConnectMobileDappOriginMismatch = 10148,

    #[error("Radix Connect Mobile dApp sent an invalid signature")]
    RadixConnectMobileInvalidDappSignature = 10149,

    #[error("Radix Connect Mobile dApp sent an invalid signature")]
    RadixConnectMobileInvalidRequestFormat = 10150,

    #[error("Radix Connect Mobile failed to create new in flight session")]
    RadixConnectMobileFailedToCreateNewSession = 10151,

<<<<<<< HEAD
    #[error(
        "Failed to load Profile from secure storage, profile id: {profile_id}"
    )]
    UnableToLoadProfileFromSecureStorage { profile_id: ProfileID } = 10152,

    #[error("Failed to save DeviceInfo to secure storage")]
    UnableToSaveDeviceInfoToSecureStorage = 10153,

    #[error("Unable to acquire read lock for profile")]
    UnableToAcquireReadLockForProfile = 10154,

    #[error("Failed to read from unsafe storage.")]
    UnsafeStorageReadError = 10155,

    #[error("Failed to write to unsafe storage.")]
    UnsafeStorageWriteError = 10156,

    #[error("Failed to create file path from string: '{bad_value}'")]
    FailedToCreateFilePathFromString { bad_value: String } = 10157,

    #[error("Expected collection to not be empty")]
    ExpectedNonEmptyCollection = 10158,

    #[error("Failed to add all accounts, found duplicated account.")]
    UnableToAddAllAccountsDuplicatesFound = 10159,

    #[error("Profile last used on other device {other_device_id} (this device: {this_device_id})")]
    ProfileUsedOnOtherDevice {
        other_device_id: DeviceID,
        this_device_id: DeviceID,
    } = 10160,

    #[error("Failed To create DeviceID (UUID) from string: {bad_value}")]
    InvalidDeviceID { bad_value: String } = 10161,

    #[error("Tried to replace profile with one with a different ProfileID than the current one. Use `import_profile` instead.")]
    TriedToUpdateProfileWithOneWithDifferentID = 10162,

    #[error("Invalid path, bad value: '{bad_value}'")]
    InvalidPath { bad_value: String } = 10163,

    #[error("Failed to save file: '{path}'")]
    FailedToSaveFile { path: String } = 10164,

    #[error("Failed to load file: '{path}'")]
    FailedToLoadFile { path: String } = 10165,

    #[error("Failed to delete file: '{path}'")]
    FailedToDeleteFile { path: String } = 10166,

    #[error("Not permission enough to access file: '{path}'")]
    NotPermissionToAccessFile { path: String } = 10167,

    #[error("Invalid Arculus Card Model")]
    InvalidArculusCardModel { bad_value: String } = 10168,

    #[error("Expected ArculusCard factor source got something else")]
    ExpectedArculusCardFactorSourceGotSomethingElse = 10169,

    #[error("Failed to Derive Key after max attempts")]
    FailedToDeriveKeyAfterMaxAttempts = 10170,

    #[error("Failed to decrypt sealed mnemonic")]
    FailedToDecryptSealedMnemonic = 10171,

    #[error("Answers to Security Questions cannot be empty")]
    AnswersToSecurityQuestionsCannotBeEmpty = 10172,

    #[error("Integrity Violation, mutation of FactorSource is not allowed to mutate its ID")]
    IntegrityViolationMutationOfFactorSourceIsNotAllowedToMutateItsID = 10173,

    #[error("Invalid SecurityStructureID, bad value: '{bad_value}'")]
    InvalidSecurityStructureID { bad_value: String } = 10174,

    #[error(
        "Invalid SecurityStructure, it references Factors not in profile (by FactorSourceID)."
    )]
    StructureReferencesUnknownFactorSource = 10175,

    #[error("Invalid Questions and Answers count, expected: {expected}, found: {found}")]
    InvalidQuestionsAndAnswersCount { expected: u16, found: u16 } = 10176,
=======
    #[error("Deferred Deep Link invalid value format {bad_value}.")]
    DeferredDeepLinkInvalidValueFormat { bad_value: String } = 10152,

    #[error("Failed updating home cards")]
    FailedUpdatingHomeCards = 10153,

    #[error("Entity not found")]
    EntityNotFound = 10154,

    #[error("Home cards not found")]
    HomeCardsNotFound = 10155,

    #[error("Failed saving home cards")]
    FailedSavingHomeCards = 10156,
>>>>>>> d189ab85
}

#[uniffi::export]
pub fn error_message_from_error(error: &CommonError) -> String {
    error.to_string()
}

impl CommonError {
    pub fn error_code(&self) -> u32 {
        core::intrinsics::discriminant_value(self)
    }

    pub fn is_safe_to_show_error_message(&self) -> bool {
        matches!(self, CommonError::FailedToDeserializeJSONToValue { .. })
    }
}

#[uniffi::export]
pub fn error_code_from_error(error: &CommonError) -> u32 {
    error.error_code()
}

#[uniffi::export]
pub fn is_safe_to_show_error_message_from_error(error: &CommonError) -> bool {
    error.is_safe_to_show_error_message()
}

#[cfg(test)]
mod tests {
    use crate::prelude::*;

    #[test]
    fn error_message() {
        let sut = CommonError::UnknownNetworkForID { bad_value: 0 };
        assert_eq!(
            error_message_from_error(&sut),
            "No network found with id: '0'"
        );
    }

    #[test]
    fn error_code() {
        let sut = CommonError::UnknownNetworkForID { bad_value: 0 };
        assert_eq!(error_code_from_error(&sut), 10049);
    }

    #[test]
    fn is_safe_to_show_error_message() {
        let sut = CommonError::FailedToDeserializeJSONToValue {
            json_byte_count: 100,
            type_name: "TypeName".to_string(),
            serde_message: "message".to_string(),
        };
        assert!(is_safe_to_show_error_message_from_error(&sut));
    }

    #[test]
    fn is_not_safe_to_show_error_message() {
        let sut = CommonError::UnknownNetworkForID { bad_value: 0 };
        assert!(!is_safe_to_show_error_message_from_error(&sut));
    }
}<|MERGE_RESOLUTION|>--- conflicted
+++ resolved
@@ -545,104 +545,102 @@
     #[error("Radix Connect Mobile failed to create new in flight session")]
     RadixConnectMobileFailedToCreateNewSession = 10151,
 
-<<<<<<< HEAD
+    #[error("Deferred Deep Link invalid value format {bad_value}.")]
+    DeferredDeepLinkInvalidValueFormat { bad_value: String } = 10152,
+
+    #[error("Failed updating home cards")]
+    FailedUpdatingHomeCards = 10153,
+
+    #[error("Entity not found")]
+    EntityNotFound = 10154,
+
+    #[error("Home cards not found")]
+    HomeCardsNotFound = 10155,
+
+    #[error("Failed saving home cards")]
+    FailedSavingHomeCards = 10156,
+
     #[error(
         "Failed to load Profile from secure storage, profile id: {profile_id}"
     )]
-    UnableToLoadProfileFromSecureStorage { profile_id: ProfileID } = 10152,
+    UnableToLoadProfileFromSecureStorage { profile_id: ProfileID } = 10157,
 
     #[error("Failed to save DeviceInfo to secure storage")]
-    UnableToSaveDeviceInfoToSecureStorage = 10153,
+    UnableToSaveDeviceInfoToSecureStorage = 10158,
 
     #[error("Unable to acquire read lock for profile")]
-    UnableToAcquireReadLockForProfile = 10154,
+    UnableToAcquireReadLockForProfile = 10159,
 
     #[error("Failed to read from unsafe storage.")]
-    UnsafeStorageReadError = 10155,
+    UnsafeStorageReadError = 10160,
 
     #[error("Failed to write to unsafe storage.")]
-    UnsafeStorageWriteError = 10156,
+    UnsafeStorageWriteError = 10161,
 
     #[error("Failed to create file path from string: '{bad_value}'")]
-    FailedToCreateFilePathFromString { bad_value: String } = 10157,
+    FailedToCreateFilePathFromString { bad_value: String } = 10162,
 
     #[error("Expected collection to not be empty")]
-    ExpectedNonEmptyCollection = 10158,
+    ExpectedNonEmptyCollection = 10163,
 
     #[error("Failed to add all accounts, found duplicated account.")]
-    UnableToAddAllAccountsDuplicatesFound = 10159,
+    UnableToAddAllAccountsDuplicatesFound = 10164,
 
     #[error("Profile last used on other device {other_device_id} (this device: {this_device_id})")]
     ProfileUsedOnOtherDevice {
         other_device_id: DeviceID,
         this_device_id: DeviceID,
-    } = 10160,
+    } = 10165,
 
     #[error("Failed To create DeviceID (UUID) from string: {bad_value}")]
-    InvalidDeviceID { bad_value: String } = 10161,
+    InvalidDeviceID { bad_value: String } = 10166,
 
     #[error("Tried to replace profile with one with a different ProfileID than the current one. Use `import_profile` instead.")]
-    TriedToUpdateProfileWithOneWithDifferentID = 10162,
+    TriedToUpdateProfileWithOneWithDifferentID = 10167,
 
     #[error("Invalid path, bad value: '{bad_value}'")]
-    InvalidPath { bad_value: String } = 10163,
+    InvalidPath { bad_value: String } = 10168,
 
     #[error("Failed to save file: '{path}'")]
-    FailedToSaveFile { path: String } = 10164,
+    FailedToSaveFile { path: String } = 10169,
 
     #[error("Failed to load file: '{path}'")]
-    FailedToLoadFile { path: String } = 10165,
+    FailedToLoadFile { path: String } = 10170,
 
     #[error("Failed to delete file: '{path}'")]
-    FailedToDeleteFile { path: String } = 10166,
+    FailedToDeleteFile { path: String } = 10171,
 
     #[error("Not permission enough to access file: '{path}'")]
-    NotPermissionToAccessFile { path: String } = 10167,
+    NotPermissionToAccessFile { path: String } = 10172,
 
     #[error("Invalid Arculus Card Model")]
-    InvalidArculusCardModel { bad_value: String } = 10168,
+    InvalidArculusCardModel { bad_value: String } = 10173,
 
     #[error("Expected ArculusCard factor source got something else")]
-    ExpectedArculusCardFactorSourceGotSomethingElse = 10169,
+    ExpectedArculusCardFactorSourceGotSomethingElse = 10174,
 
     #[error("Failed to Derive Key after max attempts")]
-    FailedToDeriveKeyAfterMaxAttempts = 10170,
+    FailedToDeriveKeyAfterMaxAttempts = 10175,
 
     #[error("Failed to decrypt sealed mnemonic")]
-    FailedToDecryptSealedMnemonic = 10171,
+    FailedToDecryptSealedMnemonic = 10176,
 
     #[error("Answers to Security Questions cannot be empty")]
-    AnswersToSecurityQuestionsCannotBeEmpty = 10172,
+    AnswersToSecurityQuestionsCannotBeEmpty = 10177,
 
     #[error("Integrity Violation, mutation of FactorSource is not allowed to mutate its ID")]
-    IntegrityViolationMutationOfFactorSourceIsNotAllowedToMutateItsID = 10173,
+    IntegrityViolationMutationOfFactorSourceIsNotAllowedToMutateItsID = 10178,
 
     #[error("Invalid SecurityStructureID, bad value: '{bad_value}'")]
-    InvalidSecurityStructureID { bad_value: String } = 10174,
+    InvalidSecurityStructureID { bad_value: String } = 10179,
 
     #[error(
         "Invalid SecurityStructure, it references Factors not in profile (by FactorSourceID)."
     )]
-    StructureReferencesUnknownFactorSource = 10175,
+    StructureReferencesUnknownFactorSource = 10180,
 
     #[error("Invalid Questions and Answers count, expected: {expected}, found: {found}")]
-    InvalidQuestionsAndAnswersCount { expected: u16, found: u16 } = 10176,
-=======
-    #[error("Deferred Deep Link invalid value format {bad_value}.")]
-    DeferredDeepLinkInvalidValueFormat { bad_value: String } = 10152,
-
-    #[error("Failed updating home cards")]
-    FailedUpdatingHomeCards = 10153,
-
-    #[error("Entity not found")]
-    EntityNotFound = 10154,
-
-    #[error("Home cards not found")]
-    HomeCardsNotFound = 10155,
-
-    #[error("Failed saving home cards")]
-    FailedSavingHomeCards = 10156,
->>>>>>> d189ab85
+    InvalidQuestionsAndAnswersCount { expected: u16, found: u16 } = 10181,
 }
 
 #[uniffi::export]
