--- conflicted
+++ resolved
@@ -494,110 +494,109 @@
     InvalidRadixConnectPurpose { bad_value: String } = 10137,
 
     #[error(
-<<<<<<< HEAD
+        "Transaction Guarantee's 'instruction_index' is out of bounds, the provided manifest contains #{count}, but an 'instruction_index' of {index} was specified."
+    )]
+    TXGuaranteeIndexOutOfBounds { index: u64, count: u64 } = 10138,
+
+    #[error("Failed to create KeyAgreementPublicKey from hex: {bad_value}")]
+    InvalidKeyAgreementPublicKeyFromHex { bad_value: String } = 10139,
+
+    #[error(
+        "Failed to create KeyAgreementPublicKey from bytes: {bad_value:?}"
+    )]
+    InvalidKeyAgreementPublicKeyFromBytes { bad_value: BagOfBytes } = 10140,
+
+    #[error(
+        "Failed to create KeyAgreementPrivateKey from bytes: {bad_value:?}"
+    )]
+    InvalidKeyAgreementPrivateKeyFromBytes { bad_value: BagOfBytes } = 10141,
+
+    #[error("RadixConnectMobileSession not found, session id: {session_id}")]
+    RadixConnectMobileSessionNotFound { session_id: SessionID } = 10142,
+
+    #[error("RadixConnectMobileDappRequest not found, interaction id: {interaction_id}")]
+    RadixConnectMobileDappRequestNotFound {
+        interaction_id: WalletInteractionId,
+    } = 10143,
+
+    #[error("RadixConnectMobileDappCallbackPath not found, origin: {origin}")]
+    RadixConnectMobileDappCallbackPathNotFound { origin: Url } = 10144,
+
+    #[error("Failed to create Ed25519 Signature from String {bad_value}.")]
+    InvalidEd25519SignatureFromString { bad_value: String } = 10145,
+
+    #[error("Radix Connect Mobile dApp public key does not match the session's dApp public key")]
+    RadixConnectMobileDappPublicKeyMismatch = 10146,
+
+    #[error("Radix Connect Mobile dApp identity not match the session's dApp identity")]
+    RadixConnectMobileDappIdentityMismatch = 10147,
+
+    #[error(
+        "Radix Connect Mobile dApp origin not match the session's dApp origin"
+    )]
+    RadixConnectMobileDappOriginMismatch = 10148,
+
+    #[error("Radix Connect Mobile dApp sent an invalid signature")]
+    RadixConnectMobileInvalidDappSignature = 10149,
+
+    #[error("Radix Connect Mobile dApp sent an invalid signature")]
+    RadixConnectMobileInvalidRequestFormat = 10150,
+
+    #[error("Radix Connect Mobile failed to create new in flight session")]
+    RadixConnectMobileFailedToCreateNewSession = 10151,
+
+    #[error(
         "Failed to load Profile from secure storage, profile id: {profile_id}"
     )]
-    UnableToLoadProfileFromSecureStorage { profile_id: ProfileID } = 10138,
+    UnableToLoadProfileFromSecureStorage { profile_id: ProfileID } = 10152,
 
     #[error("Failed to save DeviceInfo to secure storage")]
-    UnableToSaveDeviceInfoToSecureStorage = 10139,
+    UnableToSaveDeviceInfoToSecureStorage = 10153,
 
     #[error("Unable to acquire read lock for profile")]
-    UnableToAcquireReadLockForProfile = 10140,
+    UnableToAcquireReadLockForProfile = 10154,
 
     #[error("Failed to read from unsafe storage.")]
-    UnsafeStorageReadError = 10141,
+    UnsafeStorageReadError = 10155,
 
     #[error("Failed to write to unsafe storage.")]
-    UnsafeStorageWriteError = 10142,
+    UnsafeStorageWriteError = 10156,
 
     #[error("Failed to create file path from string: '{bad_value}'")]
-    FailedToCreateFilePathFromString { bad_value: String } = 10143,
+    FailedToCreateFilePathFromString { bad_value: String } = 10157,
 
     #[error("Expected collection to not be empty")]
-    ExpectedNonEmptyCollection = 10144,
+    ExpectedNonEmptyCollection = 10158,
 
     #[error("Failed to add all accounts, found duplicated account.")]
-    UnableToAddAllAccountsDuplicatesFound = 10145,
+    UnableToAddAllAccountsDuplicatesFound = 10159,
 
     #[error("Profile last used on other device {other_device_id} (this device: {this_device_id})")]
     ProfileUsedOnOtherDevice {
         other_device_id: DeviceID,
         this_device_id: DeviceID,
-    } = 10146,
+    } = 10160,
 
     #[error("Failed To create DeviceID (UUID) from string: {bad_value}")]
-    InvalidDeviceID { bad_value: String } = 10147,
+    InvalidDeviceID { bad_value: String } = 10161,
 
     #[error("Tried to replace profile with one with a different ProfileID than the current one. Use `import_profile` instead.")]
-    TriedToUpdateProfileWithOneWithDifferentID = 10148,
+    TriedToUpdateProfileWithOneWithDifferentID = 10162,
 
     #[error("Invalid path, bad value: '{bad_value}'")]
-    InvalidPath { bad_value: String } = 10149,
+    InvalidPath { bad_value: String } = 10163,
 
     #[error("Failed to save file: '{path}'")]
-    FailedToSaveFile { path: String } = 10150,
+    FailedToSaveFile { path: String } = 10164,
 
     #[error("Failed to load file: '{path}'")]
-    FailedToLoadFile { path: String } = 10151,
+    FailedToLoadFile { path: String } = 10165,
 
     #[error("Failed to delete file: '{path}'")]
-    FailedToDeleteFile { path: String } = 10152,
+    FailedToDeleteFile { path: String } = 10166,
 
     #[error("Not permission enough to access file: '{path}'")]
-    NotPermissionToAccessFile { path: String } = 10153,
-=======
-        "Transaction Guarantee's 'instruction_index' is out of bounds, the provided manifest contains #{count}, but an 'instruction_index' of {index} was specified."
-    )]
-    TXGuaranteeIndexOutOfBounds { index: u64, count: u64 } = 10138,
-
-    #[error("Failed to create KeyAgreementPublicKey from hex: {bad_value}")]
-    InvalidKeyAgreementPublicKeyFromHex { bad_value: String } = 10139,
-
-    #[error(
-        "Failed to create KeyAgreementPublicKey from bytes: {bad_value:?}"
-    )]
-    InvalidKeyAgreementPublicKeyFromBytes { bad_value: BagOfBytes } = 10140,
-
-    #[error(
-        "Failed to create KeyAgreementPrivateKey from bytes: {bad_value:?}"
-    )]
-    InvalidKeyAgreementPrivateKeyFromBytes { bad_value: BagOfBytes } = 10141,
-
-    #[error("RadixConnectMobileSession not found, session id: {session_id}")]
-    RadixConnectMobileSessionNotFound { session_id: SessionID } = 10142,
-
-    #[error("RadixConnectMobileDappRequest not found, interaction id: {interaction_id}")]
-    RadixConnectMobileDappRequestNotFound {
-        interaction_id: WalletInteractionId,
-    } = 10143,
-
-    #[error("RadixConnectMobileDappCallbackPath not found, origin: {origin}")]
-    RadixConnectMobileDappCallbackPathNotFound { origin: Url } = 10144,
-
-    #[error("Failed to create Ed25519 Signature from String {bad_value}.")]
-    InvalidEd25519SignatureFromString { bad_value: String } = 10145,
-
-    #[error("Radix Connect Mobile dApp public key does not match the session's dApp public key")]
-    RadixConnectMobileDappPublicKeyMismatch = 10146,
-
-    #[error("Radix Connect Mobile dApp identity not match the session's dApp identity")]
-    RadixConnectMobileDappIdentityMismatch = 10147,
-
-    #[error(
-        "Radix Connect Mobile dApp origin not match the session's dApp origin"
-    )]
-    RadixConnectMobileDappOriginMismatch = 10148,
-
-    #[error("Radix Connect Mobile dApp sent an invalid signature")]
-    RadixConnectMobileInvalidDappSignature = 10149,
-
-    #[error("Radix Connect Mobile dApp sent an invalid signature")]
-    RadixConnectMobileInvalidRequestFormat = 10150,
-
-    #[error("Radix Connect Mobile failed to create new in flight session")]
-    RadixConnectMobileFailedToCreateNewSession = 10151,
->>>>>>> adaddc1a
+    NotPermissionToAccessFile { path: String } = 10167,
 }
 
 #[uniffi::export]
