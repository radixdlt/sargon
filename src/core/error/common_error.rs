--- conflicted
+++ resolved
@@ -489,36 +489,34 @@
     #[error("Item identified by ID {id} already exist")]
     ElementAlreadyExist { id: String } = 10136,
 
-<<<<<<< HEAD
-    #[error(
-        "Failed to load Profile from secure storage, profile id: {profile_id}"
-    )]
-    UnableToLoadProfileFromSecureStorage { profile_id: ProfileID } = 10137,
-
-    #[error("Failed to save DeviceInfo to secure storage")]
-    UnableToSaveDeviceInfoToSecureStorage = 10138,
-
-    #[error("Unable to acquire read lock for profile")]
-    UnableToAcquireReadLockForProfile = 10139,
-
-    #[error("Failed to read from unsafe storage.")]
-    UnsafeStorageReadError = 10140,
-
-    #[error("Failed to write to unsafe storage.")]
-    UnsafeStorageWriteError = 10141,
-
-    #[error("Failed to create file path from string: '{bad_value}'")]
-    FailedToCreateFilePathFromString { bad_value: String } = 10142,
-
-    #[error("Expected collection to not be empty")]
-    ExpectedNonEmptyCollection = 10143,
-
-    #[error("Failed to add all accounts, found duplicated account.")]
-    UnableToAddAllAccountsDuplicatesFound = 10144,
-=======
     #[error("Invalid RadixConnectPurpose, bad value: {bad_value}")]
     InvalidRadixConnectPurpose { bad_value: String } = 10137,
->>>>>>> 3d7d3512
+
+    #[error(
+        "Failed to load Profile from secure storage, profile id: {profile_id}"
+    )]
+    UnableToLoadProfileFromSecureStorage { profile_id: ProfileID } = 10138,
+
+    #[error("Failed to save DeviceInfo to secure storage")]
+    UnableToSaveDeviceInfoToSecureStorage = 10139,
+
+    #[error("Unable to acquire read lock for profile")]
+    UnableToAcquireReadLockForProfile = 10140,
+
+    #[error("Failed to read from unsafe storage.")]
+    UnsafeStorageReadError = 10141,
+
+    #[error("Failed to write to unsafe storage.")]
+    UnsafeStorageWriteError = 10142,
+
+    #[error("Failed to create file path from string: '{bad_value}'")]
+    FailedToCreateFilePathFromString { bad_value: String } = 10143,
+
+    #[error("Expected collection to not be empty")]
+    ExpectedNonEmptyCollection = 10144,
+
+    #[error("Failed to add all accounts, found duplicated account.")]
+    UnableToAddAllAccountsDuplicatesFound = 10145,
 }
 
 #[uniffi::export]
