--- conflicted
+++ resolved
@@ -50,12 +50,7 @@
 impl AppPreferences {
     pub fn new(
         display: AppDisplay,
-<<<<<<< HEAD
-        gateways: Gateways,
-=======
         gateways: SavedGateways,
-        p2p_links: P2PLinks,
->>>>>>> 862e61ce
         security: Security,
         transaction: TransactionPreferences,
     ) -> Self {
@@ -73,12 +68,7 @@
     fn sample() -> Self {
         Self::new(
             AppDisplay::sample(),
-<<<<<<< HEAD
-            Gateways::sample(),
-=======
             SavedGateways::sample(),
-            P2PLinks::sample(),
->>>>>>> 862e61ce
             Security::sample(),
             TransactionPreferences::sample(),
         )
@@ -88,12 +78,7 @@
     fn sample_other() -> Self {
         Self::new(
             AppDisplay::sample_other(),
-<<<<<<< HEAD
-            Gateways::sample_other(),
-=======
             SavedGateways::sample_other(),
-            P2PLinks::sample(),
->>>>>>> 862e61ce
             Security::sample_other(),
             TransactionPreferences::sample_other(),
         )
