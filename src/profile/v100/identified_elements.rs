--- conflicted
+++ resolved
@@ -116,7 +116,7 @@
 
                 #[allow(clippy::upper_case_acronyms)]
                 type SUT = $struct_type;
-                
+
                 type SUTSecretMagic = [< $struct_type SecretMagic >];
 
                 #[test]
@@ -167,7 +167,6 @@
         $secret_magic: ty
     ) => {
         paste! {
-<<<<<<< HEAD
 
             #[uniffi::export]
             pub fn [<new_ $struct_type:snake _removed_by_id>](
@@ -189,10 +188,7 @@
                 copy
             }
 
-            impl [< $element_type s >] {
-=======
             impl $struct_type {
->>>>>>> 83a225b3
 
                 #[allow(clippy::should_implement_trait)]
                 pub fn from_iter<I>([<  $struct_type:lower >]: I) -> Self
@@ -204,7 +200,6 @@
                     }
                 }
 
-<<<<<<< HEAD
                 /// Creates a new empty collection.
                 pub fn new() -> Self {
                     Self::from_iter([])
@@ -217,12 +212,8 @@
                     Self::from_iter([< $struct_type:snake >])
                 }
 
-                pub fn [< with_ $element_type:snake >]([< $element_type:snake >]: $element_type) -> Self {
-                    Self::[< with_ $struct_type:snake >]([[< $element_type:snake >]])
-=======
                 pub fn just([< $element_type:snake >]: $element_type) -> Self {
                     Self::from_iter([[< $element_type:snake >]])
->>>>>>> 83a225b3
                 }
             }
 
@@ -275,7 +266,6 @@
         $secret_magic: ty
     ) => {
         paste! {
-<<<<<<< HEAD
 
             #[uniffi::export]
             pub fn [<new_ $struct_type:snake _removed_by_id>](
@@ -305,10 +295,7 @@
                 }
             }
 
-            impl [< $element_type s >] {
-=======
             impl $struct_type {
->>>>>>> 83a225b3
 
                 #[allow(clippy::should_implement_trait)]
                 pub fn from_iter<I>([<  $struct_type:snake >]: I) -> Result<Self>
@@ -339,7 +326,7 @@
 
             #[uniffi::export]
             pub fn [< new_ $struct_type:snake _with_ $element_type:snake >]([< $element_type:snake >]: $element_type) -> $struct_type {
-                $struct_type::[< with_ $element_type:snake >]([< $element_type:snake >])
+                $struct_type::just([< $element_type:snake >])
             }
 
             #[cfg(test)]
@@ -431,6 +418,7 @@
     /// An order set of `EntityFlag`s used to describe certain Off-ledger
     /// user state about Accounts or Personas, such as if an entity is
     /// marked as hidden or not.
+    EntityFlags,
     EntityFlag
 );
 
@@ -450,6 +438,7 @@
     /// Collection of clients user have connected P2P with, typically these
     /// are WebRTC connections with DApps, but might be Android or iPhone
     /// clients as well.
+    P2PLinks,
     P2PLink
 );
 
@@ -460,13 +449,14 @@
     FactorSource
 );
 
-<<<<<<< HEAD
 decl_never_empty_identified_array_of!(
     /// An ordered mapping of NetworkID -> `Profile.Network`, containing
     /// all the users Accounts, Personas and AuthorizedDapps the user
     /// has created and interacted with on this network.
+    ProfileNetworks,
     ProfileNetwork
-=======
+);
+
 decl_can_be_empty_identified_array_of!(
     /// Other by user added or predefined Gateways the user can switch to.
     /// It might be Gateways with different URLs on the SAME network, or
@@ -480,5 +470,4 @@
     /// MUST never be empty.
     SupportedCurves,
     SLIP10Curve
->>>>>>> 83a225b3
 );