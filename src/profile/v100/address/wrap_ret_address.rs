use crate::prelude::*;

pub trait AddressViaRet: Sized {
    fn new(
        node_id: impl Into<ScryptoNodeId>,
        network_id: NetworkID,
    ) -> Result<Self>;
}

/// Helps with unit testing, so that we do not need to explicitly specify each
/// (Sargon) Address types corresponding RET address type, but can use, e.g.
/// `AccountAddress::RetAddress` instead of `radix_engine_toolkit::models::canonical_address_types::CanonicalAccountAddress`
pub(crate) trait FromRetAddress {
    type RetAddress;
}

pub(crate) fn format_string(
    s: impl AsRef<str>,
    start: usize,
    end: usize,
) -> String {
    let s = s.as_ref();
    let prefix = &s[0..start];
    let suffix = suffix_str(end, s);
    format!("{}...{}", prefix, suffix)
}

pub trait IntoScryptoAddress {
    fn scrypto(&self) -> ScryptoGlobalAddress;
    fn network_id(&self) -> NetworkID;
}

/// This macro exists since UniFFI does not support generics currently, when/if
/// UniFFI does, we SHOULD remove this macro and use generics.
macro_rules! decl_ret_wrapped_address {
    (
        $(
            #[doc = $expr: expr]
        )*
        $address_type: ident
    ) => {
        paste! {
            $(
                #[doc = $expr]
            )*
            #[derive(
                Clone,
                Copy,
                PartialEq,
                Eq,
                Hash,
                derive_more::Display,
                derive_more::Debug,
                SerializeDisplay,
                DeserializeFromStr,
                uniffi::Record,
            )]
            #[display("{secret_magic}")]
            #[debug("{secret_magic}")]
            pub struct [< $address_type:camel Address >] {
                pub(crate) secret_magic: [< Ret $address_type:camel Address >], // Do NOT add comments above
            }

            #[uniffi::export]
            pub fn [<new_ $address_type:snake _address>](bech32: String) -> Result<[< $address_type:camel Address >]> {
                [< $address_type:camel Address >]::try_from_bech32(&bech32)
            }


            /// Returns a new address, with the same node_id, but using `network_id` as
            /// network.
            #[uniffi::export]
            pub fn [<$address_type:snake _address_map_to_network>](address: &[< $address_type:camel Address >], network_id: NetworkID) -> [< $address_type:camel Address >] {
                address.map_to_network(network_id)
            }

            #[uniffi::export]
            pub fn [<$address_type:snake _address_network_id>](address: &[< $address_type:camel Address >]) -> NetworkID {
                address.network_id()
            }

            #[uniffi::export]
            pub fn [<$address_type:snake _address_bech32_address>](address: &[< $address_type:camel Address >]) -> String {
                address.address()
            }

            #[uniffi::export]
            pub fn [<$address_type:snake _address_formatted>](address: &[< $address_type:camel Address >], format: AddressFormat) -> String {
                address.formatted(format)
            }

            /// Returns a random address in `network_id` as Network
            #[uniffi::export]
            pub fn [<new_ $address_type:snake _address_random>](network_id: NetworkID) -> [<$address_type:camel Address >] {
                [<$address_type:camel Address >]::random(network_id)
            }

            uniffi::custom_type!([< Ret $address_type:camel Address >], String);

             /// UniFFI conversion for RET types which are DisplayFromStr using String as builtin.
            impl crate::UniffiCustomTypeConverter for [< Ret $address_type:camel Address >] {
                type Builtin = String;

                fn into_custom(val: Self::Builtin) -> uniffi::Result<Self> {
                    val.parse::<Self>()
                    .map_err(|_| {
                        CommonError::FailedToDecodeAddressFromBech32 { bad_value: val }.into()
                    })
                }

                fn from_custom(obj: Self) -> Self::Builtin {
                    obj.to_string()
                }
            }

            impl From<[< Ret $address_type:camel Address >]> for [< $address_type:camel Address >] {
                fn from(value: [< Ret $address_type:camel Address >]) -> Self {
                    Self { secret_magic: value }
                }
            }

            impl FromStr for [< $address_type:camel Address >] {
                type Err = CommonError;
                fn from_str(s: &str) -> Result<Self> {
                    Self::try_from_bech32(s)
                }
            }

            #[cfg(test)]
            impl From<&str> for [< $address_type:camel Address >] {
                /// TEST ONLY
                fn from(value: &str) -> Self {
                    value.parse().expect(&format!("Test failed since the passed in str is not a valid address: '{}'", value))
                }
            }

            impl FromRetAddress for [< $address_type:camel Address >] {
                type RetAddress = [< Ret $address_type:camel Address >];
            }

            impl From<[< $address_type:camel Address >]> for ScryptoGlobalAddress {
                fn from(value: [< $address_type:camel Address >]) -> ScryptoGlobalAddress {
                    value.scrypto()
                }
            }

            impl Ord for [< $address_type:camel Address >] {
                fn cmp(&self, other: &Self) -> Ordering {
                    self.address().cmp(&other.address())
                }
            }

            impl PartialOrd for [< $address_type:camel Address >] {
                fn partial_cmp(&self, other: &Self) -> Option<Ordering> {
                    Some(self.cmp(other))
                }
            }

            impl [< $address_type:camel Address >] {

                pub fn random(network_id: NetworkID) -> Self {
<<<<<<< HEAD
                    let entity_byte = Self::sample().node_id().as_bytes()[0];
                    let node_id = ScryptoNodeId::new(entity_byte, &generate_byte_array::<{ ScryptoNodeId::RID_LENGTH }>());
=======
                    Self::with_node_id_bytes(&generate_byte_array::<{ ScryptoNodeId::RID_LENGTH }>(), network_id)
                }

                pub fn with_node_id_bytes(
                    node_id_bytes: &[u8; { ScryptoNodeId::RID_LENGTH }],
                    network_id: NetworkID
                ) -> Self {
                    let entity_byte = Self::sample().node_id().as_bytes()[0];
                    let node_id = ScryptoNodeId::new(entity_byte, node_id_bytes);
>>>>>>> 79973b9c
                    let ret_address = [<Ret $address_type:camel Address>]::new(node_id, network_id.discriminant()).unwrap();
                    Self::from(ret_address)
                }

                pub fn formatted(&self, format: AddressFormat) -> String {
                    match format {
                        AddressFormat::Default => format_string(self.address(), 4, 6),
                        AddressFormat::Full | AddressFormat::Raw => self.address(),
                    }
                }


                pub(crate) fn scrypto(&self) -> ScryptoGlobalAddress {
                    ScryptoGlobalAddress::try_from(self.node_id())
                    .expect("Should always be able to convert a Sargon Address into radix engine 'GlobalAddress'.")
                }
                pub(crate) fn node_id(&self) -> ScryptoNodeId {
                    self.secret_magic.node_id()
                }

                /// Returns a new address, with the same node_id, but using `network_id` as
                /// network.
                pub fn map_to_network(&self, network_id: NetworkID) -> Self {
                    if network_id == self.network_id() {
                        return *self
                    }
                    <Self as AddressViaRet>::new(self.node_id(), network_id).expect("Should always be able to map an address to a different network.")
                }

                pub fn address(&self) -> String {
                    self.to_string()
                }

                pub fn entity_type(&self) -> ScryptoEntityType {
                    self.secret_magic.entity_type()
                }

                pub fn try_from_bech32(bech32: impl AsRef<str>) -> Result<Self> {
                    bech32.as_ref().parse::<[< Ret $address_type:camel Address >]>()
                    .map_err(|e| {
                        error!("Failed Bech32 decode String, RET error: {:?}", e);
                        CommonError::FailedToDecodeAddressFromBech32 { bad_value: bech32.as_ref().to_owned() }
                    })
                    .map(Self::from)
                }
            }

            impl From<[< $address_type:camel Address >]> for ScryptoManifestValue {
                fn from(value: [< $address_type:camel Address >]) -> ScryptoManifestValue {
                    ScryptoManifestValue::Custom {
                        value: ScryptoManifestCustomValue::Address(
                            ScryptoManifestAddress::Static(
                                value.node_id(),
                            ),
                        ),
                    }
                }
            }

            #[cfg(test)]
            mod [<tests_of_ $address_type:snake>] {
                use super::*;

                #[allow(clippy::upper_case_acronyms)]
                type SUT = [< $address_type:camel Address >];

                #[test]
                fn random_address_bech32_roundtrip() {
                    for network_id in NetworkID::all() {
                        let sut = SUT::random(network_id);
                        // Bech32 roundtrip ensures the correct [Scrypto]`EntityType`
                        // is used across, and thus correct Bech32 HRP.
                        assert_eq!(SUT::from_str(&sut.to_string()).unwrap(), sut);
                    }
                }

                #[test]
                fn random_address_is_random() {
                    let n = 100;

                    for network_id in NetworkID::all() {
                        let addresses = (0..n)
                            .map(|_| SUT::random(network_id))
                            .collect::<HashSet<SUT>>();
                        assert_eq!(addresses.len(), n);
                    }
                }
            }

            #[cfg(test)]
            mod [<uniffi_tests_of_ $address_type:snake>] {
                use super::*;

                #[allow(clippy::upper_case_acronyms)]
                type SUT = [< $address_type:camel Address >];

                #[test]
                fn map_to_network() {
                    let sut = SUT::sample();
                    assert_eq!([<$address_type:snake _address_map_to_network>](&sut, sut.network_id()), sut); // unchanged
                }

                #[test]
                fn random_address() {
                    let n = 100;
                    for network_id in NetworkID::all() {
                        let addresses = (0..n)
                            .map(|_| [<new_ $address_type:snake _address_random>](network_id))
                            .collect::<HashSet<SUT>>();
                        assert_eq!(addresses.len(), n);
                    }
                }
            }

            impl IntoScryptoAddress for [< $address_type:camel Address >] {
                fn scrypto(&self) -> ScryptoGlobalAddress {
                    ScryptoGlobalAddress::try_from(self.node_id())
                    .expect("Should always be able to convert a Sargon Address into radix engine 'GlobalAddress'.")
                }

                fn network_id(&self) -> NetworkID {
                    self.secret_magic.network_id().try_into().expect("Should have known all network ids")
                }
            }

            impl AddressViaRet for [< $address_type:camel Address >] {
                fn new(
                    node_id: impl Into<ScryptoNodeId>,
                    network_id: NetworkID,
                ) -> Result<Self, CommonError> {
                    let node_id: ScryptoNodeId = node_id.into();
                    [< Ret $address_type:camel Address >]::new(node_id.clone(), network_id.discriminant())
                    .map_err(|e| {
                        error!("Failed create address, from node and network_id, RET error: {:?}", e);
                        CommonError::FailedToCreateAddressViaRetAddressFromNodeIdAndNetworkID { node_id_as_hex: node_id.to_hex(), network_id }
                    })
                    .map(|i| [< $address_type:camel Address >]::from(i))
                }


            }

            impl TryInto<ScryptoDynamicGlobalAddress> for &[< $address_type:camel Address >] {
                type Error = crate::CommonError;

                fn try_into(
                    self,
                ) -> Result<ScryptoDynamicGlobalAddress, Self::Error> {
                    Ok(ScryptoDynamicGlobalAddress::Static(self.scrypto()))
                }
            }
        }
    };
}

decl_ret_wrapped_address!(
    /// Address to an AccessController that controls an Account or Identity (Persona),
    /// it said entity has been "securified", e.g.:
    /// `"accesscontroller_rdx1c0duj4lq0dc3cpl8qd420fpn5eckh8ljeysvjm894lyl5ja5yq6y5a"`
    ///
    /// When a user applies a SecurityStructureConfiguration for the first time on a
    /// non-securified entity (and signs and submit the resulting TX) said entity is
    /// "assigned" an AccessControllerAddress by the network.
    ///
    /// An `AccessControllerAddress` has the [Scrypto's `EntityType`][entt] `GlobalAccessController`.
    ///
    /// Implementation wise we wrap [Radix Engine Toolkit's `CanonicalAccessControllerAddress`][ret], and
    /// give it UniFFI support, as a `uniffi::Record` (we also own Serde).
    ///
    /// [entt]: https://github.com/radixdlt/radixdlt-scrypto/blob/fc196e21aacc19c0a3dbb13f3cd313dccf4327ca/radix-engine-common/src/types/entity_type.rs
    /// [ret]: https://github.com/radixdlt/radix-engine-toolkit/blob/34fcc3d5953f4fe131d63d4ee2c41259a087e7a5/crates/radix-engine-toolkit/src/models/canonical_address_types.rs#L247-L248
    accessController
);
decl_ret_wrapped_address!(
    /// Human readable address of an account. Always starts with `"account_"``, for example:
    ///
    /// `account_rdx16xlfcpp0vf7e3gqnswv8j9k58n6rjccu58vvspmdva22kf3aplease`
    ///
    /// Most commonly the user will see this address in its abbreviated
    /// form which is:
    ///
    /// `acco...please`
    ///
    /// Addresses are checksummed, as per Bech32. **Only** *Account* addresses starts with
    /// the prefix `account_`.
    ///
    /// There are fundamentally three different sub-types ([Scrypto's `EntityType`][entt]) of AccountAddresses:
    /// * GlobalAccount
    /// * GlobalVirtualSecp256k1Account
    /// * GlobalVirtualEd25519Account
    ///
    /// Implementation wise we wrap [Radix Engine Toolkit's `CanonicalAccountAddress`][ret], and
    /// give it UniFFI support, as a `uniffi::Record` (we also own Serde).
    ///
    /// [entt]: https://github.com/radixdlt/radixdlt-scrypto/blob/fc196e21aacc19c0a3dbb13f3cd313dccf4327ca/radix-engine-common/src/types/entity_type.rs
    /// [ret]: https://github.com/radixdlt/radix-engine-toolkit/blob/34fcc3d5953f4fe131d63d4ee2c41259a087e7a5/crates/radix-engine-toolkit/src/models/canonical_address_types.rs#L224-L228
    account
);
decl_ret_wrapped_address!(
    /// An address to some On-Ledger (OnNetwork) component, e.g. a Dapp, being an instantiation
    /// of some Scrypto blueprint, e.g:
    /// `"component_rdx1cptxxxxxxxxxfaucetxxxxxxxxx000527798379xxxxxxxxxfaucet"`
    ///
    /// There are fundamentally two different sub-types ([Scrypto's `EntityType`][entt]) of ComponentAddress:
    /// * GlobalGenericComponent
    /// * InternalGenericComponent
    ///
    /// Implementation wise we wrap [Radix Engine Toolkit's `CanonicalComponentAddress`][ret], and
    /// give it UniFFI support, as a `uniffi::Record` (we also own Serde).
    ///
    /// [entt]: https://github.com/radixdlt/radixdlt-scrypto/blob/fc196e21aacc19c0a3dbb13f3cd313dccf4327ca/radix-engine-common/src/types/entity_type.rs
    /// [ret]: https://github.com/radixdlt/radix-engine-toolkit/blob/34fcc3d5953f4fe131d63d4ee2c41259a087e7a5/crates/radix-engine-toolkit/src/models/canonical_address_types.rs#L243-L246
    component
);
decl_ret_wrapped_address!(
    /// Human readable address of an identity, which are used by Personas. Always starts with
    /// the prefix `"identity_"`, for example:
    ///
    /// `identity_rdx12tgzjrz9u0xz4l28vf04hz87eguclmfaq4d2p8f8lv7zg9ssnzku8j`
    ///
    /// Addresses are checksummed, as per Bech32. **Only** *Identity* addresses starts with
    /// the prefix `"identity_"`.
    ///
    /// There are fundamentally three different sub-types ([Scrypto's `EntityType`][entt]) of IdentityAddresses:
    /// * GlobalIdentity,
    /// * GlobalVirtualSecp256k1Identity,
    /// * GlobalVirtualEd25519Identity
    ///
    /// ```
    /// extern crate sargon;
    /// use sargon::prelude::*;
    ///
    /// assert_eq!(
    ///     "identity_rdx12tgzjrz9u0xz4l28vf04hz87eguclmfaq4d2p8f8lv7zg9ssnzku8j".parse::<IdentityAddress>().unwrap().network_id(),
    ///     NetworkID::Mainnet
    /// );
    /// ```
    ///
    /// Implementation wise we wrap [Radix Engine Toolkit's `CanonicalIdentityAddress`][ret], and
    /// give it UniFFI support, as a `uniffi::Record` (we also own Serde).
    ///
    /// [entt]: https://github.com/radixdlt/radixdlt-scrypto/blob/fc196e21aacc19c0a3dbb13f3cd313dccf4327ca/radix-engine-common/src/types/entity_type.rs
    /// [ret]: https://github.com/radixdlt/radix-engine-toolkit/blob/34fcc3d5953f4fe131d63d4ee2c41259a087e7a5/crates/radix-engine-toolkit/src/models/canonical_address_types.rs#L229-L234
    identity
);
decl_ret_wrapped_address!(
    /// Addresses identifying an OnLedger (OnNetwork) Liquidity Pool (LP) of tokens that users can contribute
    /// Liquidity too, e.g.:
    /// `"pool_rdx1c325zs6dz3un8ykkjavy9fkvvyzarkaehgsl408qup6f95aup3le3w"`
    ///
    /// Typically users contribute to Liquidity Pools by using a Dapp and the Radix Wallet.
    ///
    /// There are fundamentally three different sub-types ([Scrypto's `EntityType`][entt]) of PoolAddresses:
    /// * GlobalOneResourcePool
    /// * GlobalTwoResourcePool
    /// * GlobalMultiResourcePool
    ///
    /// Implementation wise we wrap [Radix Engine Toolkit's `CanonicalPoolAddress`][ret], and
    /// give it UniFFI support, as a `uniffi::Record` (we also own Serde).
    ///
    /// [entt]: https://github.com/radixdlt/radixdlt-scrypto/blob/fc196e21aacc19c0a3dbb13f3cd313dccf4327ca/radix-engine-common/src/types/entity_type.rs
    /// [ret]: https://github.com/radixdlt/radix-engine-toolkit/blob/34fcc3d5953f4fe131d63d4ee2c41259a087e7a5/crates/radix-engine-toolkit/src/models/canonical_address_types.rs#L256-L261
    pool
);
decl_ret_wrapped_address!(
    /// The unique address identifying a package - which is a collection of blueprints on Ledger, e.g.:
    /// `"package_rdx1pkgxxxxxxxxxfaucetxxxxxxxxx000034355863xxxxxxxxxfaucet"`
    ///
    /// PackageAddress has [Scrypto's `EntityType`][entt] type `GlobalPackage`.
    ///
    /// Implementation wise we wrap [Radix Engine Toolkit's `CanonicalPackageAddress`][ret], and
    /// give it UniFFI support, as a `uniffi::Record` (we also own Serde).
    ///
    /// [entt]: https://github.com/radixdlt/radixdlt-scrypto/blob/fc196e21aacc19c0a3dbb13f3cd313dccf4327ca/radix-engine-common/src/types/entity_type.rs
    /// [ret]: https://github.com/radixdlt/radix-engine-toolkit/blob/34fcc3d5953f4fe131d63d4ee2c41259a087e7a5/crates/radix-engine-toolkit/src/models/canonical_address_types.rs#L241C29-L241C42
    package
);
decl_ret_wrapped_address!(
    /// Addresses identifying an asset, either fungible (Token) or non-fungible (NFT), on the Radix network, e.g.
    /// `"resource_rdx1tknxxxxxxxxxradxrdxxxxxxxxx009923554798xxxxxxxxxradxrd"`
    /// Being the unique identifier of the Radix Token, the Rad, on mainnet.
    ///
    /// There are fundamentally two different sub-types ([Scrypto's `EntityType`][entt]) of ResourceAddresses:
    /// * GlobalFungibleResourceManager
    /// * GlobalNonFungibleResourceManager
    ///
    /// Implementation wise we wrap [Radix Engine Toolkit's `CanonicalResourceAddress`][ret], and
    /// give it UniFFI support, as a `uniffi::Record` (we also own Serde).
    ///
    /// [entt]: https://github.com/radixdlt/radixdlt-scrypto/blob/fc196e21aacc19c0a3dbb13f3cd313dccf4327ca/radix-engine-common/src/types/entity_type.rs
    /// [ret]: https://github.com/radixdlt/radix-engine-toolkit/blob/34fcc3d5953f4fe131d63d4ee2c41259a087e7a5/crates/radix-engine-toolkit/src/models/canonical_address_types.rs#L236-L239
    resource
);
decl_ret_wrapped_address!(
    /// Address to a Validator that secures the network by validating transactions, users can stake to these
    /// validators (Delegated Proof of Stake) by using the Dashboard and sending a TX to the Radix Wallet to sign;
    /// e.g.:
    /// `"validator_rdx1sd5368vqdmjk0y2w7ymdts02cz9c52858gpyny56xdvzuheepdeyy0"`
    ///
    /// A `ValidatorAddress` has the [Scrypto's `EntityType`][entt] `GlobalValidator`.
    ///
    /// Implementation wise we wrap [Radix Engine Toolkit's `CanonicalValidatorAddress`][ret], and
    /// give it UniFFI support, as a `uniffi::Record` (we also own Serde).
    ///
    /// [entt]: https://github.com/radixdlt/radixdlt-scrypto/blob/fc196e21aacc19c0a3dbb13f3cd313dccf4327ca/radix-engine-common/src/types/entity_type.rs
    /// [ret]: https://github.com/radixdlt/radix-engine-toolkit/blob/34fcc3d5953f4fe131d63d4ee2c41259a087e7a5/crates/radix-engine-toolkit/src/models/canonical_address_types.rs#L249-L250
    validator
);
decl_ret_wrapped_address!(
    /// Addresses to a specific vault, owned by a user, holding asset of one kind, either fungible or non-fungible.
    /// Identities cannot own assets so they do not have vaults, but Accounts do, e.g.:
    /// `"internal_vault_rdx1tz474x29nxxd4k2p2reete9xyz4apawv63dphxkr00qt23vyju49fq"`
    ///
    /// There are fundamentally two different sub-types ([Scrypto's `EntityType`][entt]) of VaultAddresses:
    /// * InternalFungibleVault
    /// * InternalNonFungibleVault
    ///
    /// Implementation wise we wrap [Radix Engine Toolkit's `CanonicalVaultAddress`][ret], and
    /// give it UniFFI support, as a `uniffi::Record` (we also own Serde).
    ///
    /// [entt]: https://github.com/radixdlt/radixdlt-scrypto/blob/fc196e21aacc19c0a3dbb13f3cd313dccf4327ca/radix-engine-common/src/types/entity_type.rs
    /// [ret]: https://github.com/radixdlt/radix-engine-toolkit/blob/34fcc3d5953f4fe131d63d4ee2c41259a087e7a5/crates/radix-engine-toolkit/src/models/canonical_address_types.rs#L251-L255
    vault
);

#[cfg(test)]
mod tests {
    use super::*;

    #[test]
    fn account_address_from_invalid_node_id() {
        let unknown_node_id = ScryptoNodeId::new(222, &[0xff; 29]);
        assert_eq!(
            <AccountAddress as AddressViaRet>::new(unknown_node_id, NetworkID::Mainnet),
            Err(CommonError::FailedToCreateAddressViaRetAddressFromNodeIdAndNetworkID {
                node_id_as_hex: "deffffffffffffffffffffffffffffffffffffffffffffffffffffffffff".to_owned(), 
                network_id: NetworkID::Mainnet,
            })
        );
    }
}<|MERGE_RESOLUTION|>--- conflicted
+++ resolved
@@ -159,10 +159,6 @@
             impl [< $address_type:camel Address >] {
 
                 pub fn random(network_id: NetworkID) -> Self {
-<<<<<<< HEAD
-                    let entity_byte = Self::sample().node_id().as_bytes()[0];
-                    let node_id = ScryptoNodeId::new(entity_byte, &generate_byte_array::<{ ScryptoNodeId::RID_LENGTH }>());
-=======
                     Self::with_node_id_bytes(&generate_byte_array::<{ ScryptoNodeId::RID_LENGTH }>(), network_id)
                 }
 
@@ -172,7 +168,6 @@
                 ) -> Self {
                     let entity_byte = Self::sample().node_id().as_bytes()[0];
                     let node_id = ScryptoNodeId::new(entity_byte, node_id_bytes);
->>>>>>> 79973b9c
                     let ret_address = [<Ret $address_type:camel Address>]::new(node_id, network_id.discriminant()).unwrap();
                     Self::from(ret_address)
                 }
