--- conflicted
+++ resolved
@@ -190,8 +190,6 @@
         assert!(!check_if_profile_json_contains_legacy_p2p_links(
             BagOfBytes::new()
         ));
-<<<<<<< HEAD
-=======
     }
 
     #[test]
@@ -214,6 +212,5 @@
             BagOfBytes::new(),
             password.to_owned()
         ));
->>>>>>> c124c5a0
     }
 }