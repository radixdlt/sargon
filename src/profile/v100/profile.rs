use crate::prelude::*;

/// Representation of the Radix Wallet, contains a list of
/// users Accounts, Personas, Authorized Dapps per network
/// the user has used. It also contains all FactorSources,
/// FactorInstances and wallet App preferences.
///
/// ```
/// extern crate sargon;
/// use sargon::prelude::*;
///
/// assert_eq!(Profile::sample(), Profile::sample())
/// ```
#[derive(
    Serialize,
    Deserialize,
    Clone,
    PartialEq,
    Eq,
    Hash,
    derive_more::Display,
    derive_more::Debug,
    uniffi::Record,
)]
#[serde(rename_all = "camelCase")]
#[display("{}", self.description())]
#[debug("{}", self.pretty_json())]
pub struct Profile {
    /// The header of a Profile(Snapshot) contains crucial metadata
    /// about this Profile, such as which JSON data format it is
    /// compatible with and which device was used to create it and
    /// a hint about its contents.
    pub header: Header,

    /// All sources of factors, used for authorization such as spending funds, contains no
    /// secrets.
    pub factor_sources: FactorSources,

    /// Settings for this profile in the app, contains default security configs
    /// as well as display settings.
    pub app_preferences: AppPreferences,

    /// An ordered mapping of NetworkID -> `Profile.Network`, containing
    /// all the users Accounts, Personas and AuthorizedDapps the user
    /// has created and interacted with on this network.
    pub networks: ProfileNetworks,
}

impl Profile {
    pub fn analyze_contents_of_file(
        bytes: impl AsRef<[u8]>,
    ) -> ProfileFileContents {
        let json = bytes.as_ref();
        if let Ok(profile) = Profile::new_from_json_bytes(json) {
            return ProfileFileContents::PlaintextProfile(profile);
        };

        if serde_json::from_slice::<EncryptedProfileSnapshot>(json).is_ok() {
            return ProfileFileContents::EncryptedProfile;
        };

        ProfileFileContents::NotProfile
    }
}

impl Profile {
    pub fn description(&self) -> String {
        format!(
            r#"
			header: {}
			factor_sources: {}
			networks: {}
			app_pref: {}
			"#,
            self.header,
            self.factor_sources,
            self.networks,
            self.app_preferences,
        )
    }

    pub fn pretty_json(&self) -> String {
        serde_json::to_string_pretty(self).expect("should never fail")
    }
}

impl Profile {
    /// Creates a new Profile from the `DeviceFactorSource`, without any
    /// networks (thus no accounts).
    pub fn new(
        device_factor_source: DeviceFactorSource,
        creating_device: DeviceInfo,
    ) -> Self {
        let header = Header::new(creating_device);
        Self::with(
            header,
            FactorSources::with_bdfs(device_factor_source),
            AppPreferences::default(),
            ProfileNetworks::new(),
        )
    }

    pub fn with(
        header: Header,
        factor_sources: FactorSources,
        app_preferences: AppPreferences,
        networks: ProfileNetworks,
    ) -> Self {
        if factor_sources.is_empty() {
            panic!("FactorSources MUST NOT be empty.")
        }
        debug!("Creating new Profile, header: {:?}", &header);
        Self {
            header,
            factor_sources,
            app_preferences,
            networks,
        }
    }

    pub fn new_from_encryption_bytes(
        json: impl AsRef<[u8]>,
        password: impl AsRef<str>,
    ) -> Result<Self> {
        let json = json.as_ref();
        serde_json::from_slice::<EncryptedProfileSnapshot>(json)
		.map_err(|e| {
			error!("Failed to deserialize JSON as EncryptedProfileSnapshot, error: {:?}", e);
            CommonError::FailedToDeserializeJSONToValue {
                json_byte_count: json.len() as u64,
                type_name: type_name::<EncryptedProfileSnapshot>(),
            }})
		    .and_then(|encrypted| encrypted.decrypt(password))
    }

    pub fn to_encryption_bytes(&self, password: impl AsRef<str>) -> Vec<u8> {
        let encrypted =
            EncryptedProfileSnapshot::encrypting(self, password, None, None);
        serde_json::to_vec(&encrypted).expect(
            "JSON serialization of EncryptedProfileSnapshot should never fail.",
        )
    }
}

impl Profile {
    /// Returns the unique ID of this Profile (just an alias for `header.id`).
    pub fn id(&self) -> ProfileID {
        self.header.id
    }

    /// Returns a clone of the updated account if found, else None.
    pub fn update_account<F>(
        &mut self,
        address: &AccountAddress,
        mutate: F,
    ) -> Option<Account>
    where
        F: FnMut(&mut Account),
    {
        self.networks.update_account(address, mutate)
    }

    pub fn update_factor_source<S, M>(
        &mut self,
        factor_source_id: &FactorSourceID,
        mut mutate: M,
    ) -> Result<bool>
    where
        S: IsFactorSource,
        M: FnMut(S) -> Result<S>,
    {
        self.factor_sources
            .maybe_update_with(factor_source_id, |f| {
                S::try_from(f.clone())
                    .map_err(|_| CommonError::CastFactorSourceWrongKind {
                        expected: S::kind(),
                        found: f.factor_source_kind(),
                    })
                    .and_then(|element| {
                        mutate(element).map(|modified| modified.into())
                    })
            })
    }
}

impl Profile {
    pub fn check_if_profile_json_contains_legacy_p2p_links(
        json: impl AsRef<[u8]>,
    ) -> bool {
        let json = json.as_ref();
        serde_json::from_slice::<ProtoProfileMaybeWithLegacyP2PLinks>(json)
            .map_or_else(|_| false, |s| !s.app_preferences.p2p_links.is_empty())
    }

    pub fn check_if_encrypted_profile_json_contains_legacy_p2p_links(
        json: impl AsRef<[u8]>,
        password: impl AsRef<str>,
    ) -> bool {
        let json = json.as_ref();
        serde_json::from_slice::<EncryptedProfileSnapshot>(json)
		.map_err(|e| {
			error!("Failed to deserialize JSON as EncryptedProfileSnapshot, error: {:?}", e);
            CommonError::FailedToDeserializeJSONToValue {
                json_byte_count: json.len() as u64,
                type_name: type_name::<EncryptedProfileSnapshot>(),
            }})
		    .and_then(|encrypted| encrypted.decrypt_to_bytes(password))
			.map_or_else(|_| false, Profile::check_if_profile_json_contains_legacy_p2p_links)
    }
}

impl HasSampleValues for Profile {
    fn sample() -> Self {
        let networks = ProfileNetworks::sample();
        let mut header = Header::sample();
        header.content_hint = networks.content_hint();
        Self::with(
            header,
            FactorSources::sample(),
            AppPreferences::sample(),
            networks,
        )
    }

    fn sample_other() -> Self {
        let networks = ProfileNetworks::sample_other();
        let mut header = Header::sample_other();
        header.content_hint = networks.content_hint();
        Self::with(
            header,
            FactorSources::sample_other(),
            AppPreferences::sample_other(),
            networks,
        )
    }
}

#[cfg(test)]
mod tests {
    use super::*;

    #[allow(clippy::upper_case_acronyms)]
    type SUT = Profile;

    #[test]
    fn inequality() {
        assert_ne!(SUT::sample(), SUT::sample_other());
    }

    #[test]
    fn equality() {
        assert_eq!(SUT::sample(), SUT::sample());
        assert_eq!(SUT::sample_other(), SUT::sample_other());
    }

    #[should_panic(expected = "FactorSources MUST NOT be empty.")]
    #[test]
    fn not_allowed_to_create_profile_with_empty_factor_source() {
        let _ = SUT::with(
            Header::sample(),
            IdentifiedVecOf::new(),
            AppPreferences::sample(),
            ProfileNetworks::sample(),
        );
    }

    #[test]
    fn serialize_empty_factor_sources_is_err() {
        let mut sut = SUT::sample();
        sut.factor_sources = FactorSources::new();
        assert!(serde_json::to_value(sut).is_err());
    }

    #[test]
    fn equality_display() {
        // This test might seem trivial, in fact it is not,
        // Profile is such a big data type that it is easy
        // to accidentally print internals (debug) for display
        // if not done right.
        pretty_assertions::assert_eq!(
            SUT::sample().to_string(),
            SUT::sample().to_string(),
        );
    }

    #[test]
    fn equality_debug() {
        // This test might seem trivial, in fact it is not,
        // Profile is such a big data type that it is easy
        // to accidentally print internals (debug) for display
        // if not done right.
        pretty_assertions::assert_eq!(
            format!("{:?}", SUT::sample()),
            format!("{:?}", SUT::sample())
        );
    }

    #[test]
    fn update_factor_source_not_update_when_factor_source_not_found() {
        let mut sut = SUT::sample();
        let wrong_id: &FactorSourceID =
            &LedgerHardwareWalletFactorSource::sample_other().id.into();

        assert_eq!(
            sut.update_factor_source(
                wrong_id,
                |lfs: LedgerHardwareWalletFactorSource| { Ok(lfs) }
            ),
            Ok(false)
        );
    }

    #[test]
    fn change_supported_curve_of_factor_source() {
        let mut sut = SUT::sample();
        let id: &FactorSourceID = &DeviceFactorSource::sample().id.into();
        assert!(sut.factor_sources.contains_id(FactorSourceID::from(
            DeviceFactorSource::sample().id
        )));

        assert_eq!(
            sut.factor_sources
                .get_id(id)
                .unwrap()
                .as_device()
                .unwrap()
                .common
                .crypto_parameters
                .supported_curves
                .items(),
            [SLIP10Curve::Curve25519]
        );

        assert_eq!(
            sut.update_factor_source(id, |mut dfs: DeviceFactorSource| {
                dfs.common.crypto_parameters =
                    FactorSourceCryptoParameters::babylon_olympia_compatible();
                Ok(dfs)
            }),
            Ok(true)
        );

        // test failure
        assert_eq!(
            sut.update_factor_source(id, |_: DeviceFactorSource| {
                Err(CommonError::UpdateFactorSourceMutateFailed)
            }),
            Err(CommonError::UpdateFactorSourceMutateFailed)
        );

        assert_eq!(
            sut.factor_sources
                .get_id(id)
                .unwrap()
                .as_device()
                .unwrap()
                .common
                .crypto_parameters
                .supported_curves
                .items(),
            [SLIP10Curve::Curve25519, SLIP10Curve::Secp256k1]
        );
    }

    #[test]
    fn add_supported_curve_to_factor_source_failure_cast_wrong_factor_source_kind(
    ) {
        let mut sut = SUT::sample();
        let id: &FactorSourceID = &DeviceFactorSource::sample().id.into();

        assert!(sut.factor_sources.contains_id(FactorSourceID::from(
            DeviceFactorSource::sample().id
        )));

        assert_eq!(
            sut.factor_sources
                .get_id(id)
                .unwrap()
                .as_device()
                .unwrap()
                .common
                .crypto_parameters
                .supported_curves
                .items(),
            [SLIP10Curve::Curve25519]
        );

        assert_eq!(
            sut.update_factor_source(
                id,
                |mut lfs: LedgerHardwareWalletFactorSource| {
                    lfs.common.crypto_parameters =
                    FactorSourceCryptoParameters::babylon_olympia_compatible();
                    Ok(lfs)
                }
            ),
            Err(CommonError::CastFactorSourceWrongKind {
                expected: FactorSourceKind::LedgerHQHardwareWallet,
                found: FactorSourceKind::Device
            })
        );

        // Remains unchanged
        assert_eq!(
            sut.factor_sources
                .get_id(id)
                .unwrap()
                .as_device()
                .unwrap()
                .common
                .crypto_parameters
                .supported_curves
                .items(),
            [SLIP10Curve::Curve25519]
        );
    }

    #[test]
    fn test_analyze_contents_of_file_plaintext_profile() {
        let sut = SUT::sample();
        let bytes = sut.to_json_bytes();
        let contents = SUT::analyze_contents_of_file(bytes);
        assert_eq!(contents, ProfileFileContents::PlaintextProfile(sut));
    }

    #[test]
    fn test_analyze_contents_of_file_encrypted_profile() {
        let sut = SUT::sample();
        let bytes = sut.to_encryption_bytes("super secret");
        let contents = SUT::analyze_contents_of_file(bytes);
        assert_eq!(contents, ProfileFileContents::EncryptedProfile);
    }

    #[test]
    fn test_analyze_contents_of_file_not_profile() {
        let contents = SUT::analyze_contents_of_file(Exactly32Bytes::sample());
        assert_eq!(contents, ProfileFileContents::NotProfile);
    }

    #[test]
    fn update_name_of_accounts() {
        let mut sut = SUT::sample();
        let account = sut
            .networks
            .get_id(NetworkID::Mainnet)
            .unwrap()
            .accounts
            .get_at_index(0)
            .unwrap()
            .clone();

        assert_eq!(account.display_name.value, "Alice");
        assert!(sut
            .update_account(&account.address, |a| a.display_name =
                DisplayName::new("Satoshi").unwrap())
            .is_some());

        assert_eq!(
            sut.networks
                .get_id(NetworkID::Mainnet)
                .unwrap()
                .accounts
                .get_at_index(0)
                .unwrap()
                .display_name
                .value,
            "Satoshi"
        );
    }

    #[test]
    fn hash() {
        let n = 100;
        let set = (0..n)
            .map(|_| {
                SUT::new(
                    PrivateHierarchicalDeterministicFactorSource::generate_new_babylon(
						true,
                        &DeviceInfo::sample(),
                    )
                    .factor_source,
                    DeviceInfo::sample()
                )
            })
            .collect::<HashSet<_>>();
        assert_eq!(set.len(), n);
    }

    #[test]
    fn to_json_bytes_new_from_json_bytes() {
        let sut = SUT::sample();

        let encoded = sut.to_json_bytes();
        let profile_result = SUT::new_from_json_bytes(encoded).unwrap();
        assert_eq!(profile_result, sut);
    }

    #[test]
    fn new_from_json_bytes_error() {
        let malformed_profile_snapshot = BagOfBytes::from("{}".as_bytes());
        assert_eq!(
            SUT::new_from_json_bytes(malformed_profile_snapshot.clone()),
            Result::Err(CommonError::FailedToDeserializeJSONToValue {
                json_byte_count: malformed_profile_snapshot.len() as u64,
                type_name: String::from("Profile")
            })
        );
    }

    #[test]
    fn from_encryption_bytes_valid() {
        let json =
            serde_json::to_vec(&EncryptedProfileSnapshot::sample()).unwrap();
        let sut = SUT::new_from_encryption_bytes(json, "babylon").unwrap();
        assert_eq!(
            sut.header.id,
            ProfileID::from_str("e5e4477b-e47b-4b64-bbc8-f8f40e8beb74")
                .unwrap()
        );
    }

    #[test]
    fn from_encryption_bytes_invalid_is_err() {
        assert_eq!(
            SUT::new_from_encryption_bytes(
                Vec::from_iter([0xde, 0xad, 0xbe, 0xef]),
                "invalid"
            ),
            Err(CommonError::FailedToDeserializeJSONToValue {
                json_byte_count: 4,
                type_name: type_name::<EncryptedProfileSnapshot>()
            })
        );
    }

    #[test]
    fn encryption_roundtrip() {
        let sut = SUT::sample();
        let password = "super secret";
        let encryption_bytes = sut.to_encryption_bytes(password);
        assert_eq!(
            SUT::new_from_encryption_bytes(encryption_bytes, password).unwrap(),
            sut
        );
    }

    #[test]
    fn check_if_profile_json_contains_legacy_p2p_links_when_p2p_links_are_present(
    ) {
        let json = r#"
        {
            "appPreferences": {
              "p2pLinks": [
                {
                  "connectionPassword": "babebabebabebabebabebabebabebabebabebabebabebabebabebabebabebabe",
                  "displayName": "Brave on PC"
                }
              ]
            }
          }
        "#;
        assert!(SUT::check_if_profile_json_contains_legacy_p2p_links(
            json.as_bytes()
        ));
    }

    #[test]
    fn check_if_profile_json_contains_legacy_p2p_links_when_empty_json() {
        assert!(!SUT::check_if_profile_json_contains_legacy_p2p_links(
            BagOfBytes::new()
        ));
    }

    #[test]
    fn check_if_profile_json_contains_legacy_p2p_links_when_empty_p2p_links() {
        let json = r#"
        {
            "appPreferences": {
                "p2pLinks": []
              }
            }
          }
        "#;
        assert!(!SUT::check_if_profile_json_contains_legacy_p2p_links(
            json.as_bytes()
        ));
    }

    #[test]
    fn check_if_profile_json_contains_legacy_p2p_links_in_profile_snapshot_version_100(
    ) {
        let json = include_str!(concat!(
            env!("FIXTURES_VECTOR"),
            "only_plaintext_profile_snapshot_version_100.json"
        ));
        assert!(SUT::check_if_profile_json_contains_legacy_p2p_links(
            json.as_bytes()
        ));
<<<<<<< HEAD
=======
    }

    #[test]
    fn check_if_encrypted_profile_json_contains_legacy_p2p_links_when_p2p_links_are_present(
    ) {
        let json =
            serde_json::to_vec(&EncryptedProfileSnapshot::sample()).unwrap();
        let password = "babylon";
        assert!(
            SUT::check_if_encrypted_profile_json_contains_legacy_p2p_links(
                json, password
            )
        );
    }

    #[test]
    fn check_if_encrypted_profile_json_contains_legacy_p2p_links_when_empty_json(
    ) {
        let password = "babylon";
        assert!(
            !SUT::check_if_encrypted_profile_json_contains_legacy_p2p_links(
                BagOfBytes::new(),
                password
            )
        );
>>>>>>> c124c5a0
    }

    #[test]
    fn json_roundtrip() {
        let sut = SUT::sample();
        assert_eq_after_json_roundtrip(
            &sut,
            r#"
            {
				"header": {
					"snapshotVersion": 100,
					"id": "12345678-bbbb-cccc-dddd-abcd12345678",
					"creatingDevice": {
						"id": "66f07ca2-a9d9-49e5-8152-77aca3d1dd74",
						"date": "2023-09-11T16:05:56.000Z",
						"description": { "name": "iPhone", "model": "iPhone" }
					},
					"lastUsedOnDevice": {
						"id": "66f07ca2-a9d9-49e5-8152-77aca3d1dd74",
						"date": "2023-09-11T16:05:56.000Z",
						"description": { "name": "iPhone", "model": "iPhone" }
					},
					"lastModified": "2023-09-11T16:05:56.000Z",
					"contentHint": {
						"numberOfAccountsOnAllNetworksInTotal": 4,
						"numberOfPersonasOnAllNetworksInTotal": 0,
						"numberOfNetworks": 2
					}
				},
				"factorSources": [
					{
						"discriminator": "device",
						"device": {
							"id": {
								"kind": "device",
								"body": "3c986ebf9dcd9167a97036d3b2c997433e85e6cc4e4422ad89269dac7bfea240"
							},
							"common": {
								"cryptoParameters": {
									"supportedCurves": [
										"curve25519"
									],
									"supportedDerivationPathSchemes": [
										"cap26"
									]
								},
								"addedOn": "2023-09-11T16:05:56.000Z",
								"lastUsedOn": "2023-09-11T16:05:56.000Z",
								"flags": [
									"main"
								]
							},
							"hint": {
								"name": "Unknown Name",
								"model": "iPhone",
								"mnemonicWordCount": 24
							}
						}
					},
					{
						"discriminator": "ledgerHQHardwareWallet",
						"ledgerHQHardwareWallet": {
							"id": {
								"kind": "ledgerHQHardwareWallet",
								"body": "3c986ebf9dcd9167a97036d3b2c997433e85e6cc4e4422ad89269dac7bfea240"
							},
							"common": {
								"cryptoParameters": {
									"supportedCurves": [
										"curve25519"
									],
									"supportedDerivationPathSchemes": [
										"cap26"
									]
								},
								"addedOn": "2023-09-11T16:05:56.000Z",
								"lastUsedOn": "2023-09-11T16:05:56.000Z",
								"flags": [
									"main"
								]
							},
							"hint": {
								"name": "Orange, scratched",
								"model": "nanoS+"
							}
						}
					}
				],
				"appPreferences": {
					"display": {
						"isCurrencyAmountVisible": true,
						"fiatCurrencyPriceTarget": "usd"
					},
					"gateways": {
						"current": "https://rcnet-v3.radixdlt.com/",
						"saved": [
							{
								"network": {
									"name": "zabanet",
									"id": 14,
									"displayDescription": "RCnet-V3 (Test Network)"
								},
								"url": "https://rcnet-v3.radixdlt.com/"
							},
							{
								"network": {
									"name": "mainnet",
									"id": 1,
									"displayDescription": "Mainnet"
								},
								"url": "https://mainnet.radixdlt.com/"
							},
							{
								"network": {
									"name": "stokenet",
									"id": 2,
									"displayDescription": "Stokenet"
								},
								"url": "https://babylon-stokenet-gateway.radixdlt.com/"
							}
						]
					},
					"security": {
						"isCloudProfileSyncEnabled": true,
						"isDeveloperModeEnabled": true,
						"structureConfigurationReferences": []
					},
					"transaction": {
						"defaultDepositGuarantee": "0.975"
					}
				},
				"networks": [
					{
						"networkID": 1,
						"accounts": [
							{
								"networkID": 1,
								"address": "account_rdx12yy8n09a0w907vrjyj4hws2yptrm3rdjv84l9sr24e3w7pk7nuxst8",
								"displayName": "Alice",
								"securityState": {
									"discriminator": "unsecured",
									"unsecuredEntityControl": {
										"transactionSigning": {
											"factorSourceID": {
												"discriminator": "fromHash",
												"fromHash": {
													"kind": "device",
													"body": "3c986ebf9dcd9167a97036d3b2c997433e85e6cc4e4422ad89269dac7bfea240"
												}
											},
											"badge": {
												"discriminator": "virtualSource",
												"virtualSource": {
													"discriminator": "hierarchicalDeterministicPublicKey",
													"hierarchicalDeterministicPublicKey": {
														"publicKey": {
															"curve": "curve25519",
															"compressedData": "d24cc6af91c3f103d7f46e5691ce2af9fea7d90cfb89a89d5bba4b513b34be3b"
														},
														"derivationPath": {
															"scheme": "cap26",
															"path": "m/44H/1022H/1H/525H/1460H/0H"
														}
													}
												}
											}
										}
									}
								},
								"appearanceID": 0,
								"flags": [],
								"onLedgerSettings": {
									"thirdPartyDeposits": {
										"depositRule": "acceptAll",
										"assetsExceptionList": [],
										"depositorsAllowList": []
									}
								}
							},
							{
								"networkID": 1,
								"address": "account_rdx129a9wuey40lducsf6yu232zmzk5kscpvnl6fv472r0ja39f3hced69",
								"displayName": "Bob",
								"securityState": {
									"discriminator": "unsecured",
									"unsecuredEntityControl": {
										"transactionSigning": {
											"factorSourceID": {
												"discriminator": "fromHash",
												"fromHash": {
													"kind": "device",
													"body": "3c986ebf9dcd9167a97036d3b2c997433e85e6cc4e4422ad89269dac7bfea240"
												}
											},
											"badge": {
												"discriminator": "virtualSource",
												"virtualSource": {
													"discriminator": "hierarchicalDeterministicPublicKey",
													"hierarchicalDeterministicPublicKey": {
														"publicKey": {
															"curve": "curve25519",
															"compressedData": "08740a2fd178c40ce71966a6537f780978f7f00548cfb59196344b5d7d67e9cf"
														},
														"derivationPath": {
															"scheme": "cap26",
															"path": "m/44H/1022H/1H/525H/1460H/1H"
														}
													}
												}
											}
										}
									}
								},
								"appearanceID": 1,
								"flags": [],
								"onLedgerSettings": {
									"thirdPartyDeposits": {
										"depositRule": "acceptAll",
										"assetsExceptionList": [],
										"depositorsAllowList": []
									}
								}
							}
						],
						"personas": [
							{
								"networkID": 1,
								"address": "identity_rdx122kttqch0eehzj6f9nkkxcw7msfeg9udurq5u0ysa0e92c59w0mg6x",
								"displayName": "Satoshi",
								"securityState": {
									"discriminator": "unsecured",
									"unsecuredEntityControl": {
										"transactionSigning": {
											"factorSourceID": {
												"discriminator": "fromHash",
												"fromHash": {
													"kind": "device",
													"body": "3c986ebf9dcd9167a97036d3b2c997433e85e6cc4e4422ad89269dac7bfea240"
												}
											},
											"badge": {
												"discriminator": "virtualSource",
												"virtualSource": {
													"discriminator": "hierarchicalDeterministicPublicKey",
													"hierarchicalDeterministicPublicKey": {
														"publicKey": {
															"curve": "curve25519",
															"compressedData": "983ab1d3a77dd6b30bb8a5d59d490a0380cc0aa9ab464983d3fc581fcf64543f"
														},
														"derivationPath": {
															"scheme": "cap26",
															"path": "m/44H/1022H/1H/618H/1460H/0H"
														}
													}
												}
											}
										}
									}
								},
								"flags": [],
								"personaData": {
									"name": {
										"id": "00000000-0000-0000-0000-000000000000",
										"value": {
											"variant": "eastern",
											"familyName": "Nakamoto",
											"givenNames": "Satoshi",
											"nickname": "Satoshi"
										}
									},
									"phoneNumbers": [
										{
											"id": "00000000-0000-0000-0000-000000000001",
											"value": "+46123456789"
										},
										{
											"id": "00000000-0000-0000-0000-000000000002",
											"value": "+44987654321"
										}
									],
									"emailAddresses": [
										{
											"id": "00000000-0000-0000-0000-000000000003",
											"value": "sat@os.hi"
										},
										{
											"id": "00000000-0000-0000-0000-000000000004",
											"value": "satoshi@nakamoto.btc"
										}
									]
								}
							},
							{
								"networkID": 1,
								"address": "identity_rdx12gcd4r799jpvztlffgw483pqcen98pjnay988n8rmscdswd872xy62",
								"displayName": "Batman",
								"securityState": {
									"discriminator": "unsecured",
									"unsecuredEntityControl": {
										"transactionSigning": {
											"factorSourceID": {
												"discriminator": "fromHash",
												"fromHash": {
													"kind": "device",
													"body": "3c986ebf9dcd9167a97036d3b2c997433e85e6cc4e4422ad89269dac7bfea240"
												}
											},
											"badge": {
												"discriminator": "virtualSource",
												"virtualSource": {
													"discriminator": "hierarchicalDeterministicPublicKey",
													"hierarchicalDeterministicPublicKey": {
														"publicKey": {
															"curve": "curve25519",
															"compressedData": "1fe80badc0520334ee339e4010491d417ca3aed0c9621698b10655529f0ee506"
														},
														"derivationPath": {
															"scheme": "cap26",
															"path": "m/44H/1022H/1H/618H/1460H/1H"
														}
													}
												}
											}
										}
									}
								},
								"flags": [],
								"personaData": {
									"name": {
										"id": "00000000-0000-0000-0000-000000000000",
										"value": {
											"variant": "western",
											"familyName": "Wayne",
											"givenNames": "Bruce",
											"nickname": "Batman"
										}
									},
									"phoneNumbers": [
										{
											"id": "00000000-0000-0000-0000-000000000001",
											"value": "+1 13 371 337"
										}
									],
									"emailAddresses": [
										{
											"id": "00000000-0000-0000-0000-000000000002",
											"value": "bat@m.an"
										}
									]
								}
							}
						],
						"authorizedDapps": [
							{
								"networkID": 1,
								"dAppDefinitionAddress": "account_rdx12x0xfz2yumu2qsh6yt0v8xjfc7et04vpsz775kc3yd3xvle4w5d5k5",
								"displayName": "Radix Dashboard",
								"referencesToAuthorizedPersonas": [
									{
										"identityAddress": "identity_rdx122kttqch0eehzj6f9nkkxcw7msfeg9udurq5u0ysa0e92c59w0mg6x",
										"lastLogin": "2024-01-31T14:23:45.000Z",
										"sharedAccounts": {
											"request": {
												"quantifier": "exactly",
												"quantity": 2
											},
											"ids": [
												"account_rdx12yy8n09a0w907vrjyj4hws2yptrm3rdjv84l9sr24e3w7pk7nuxst8",
												"account_rdx129a9wuey40lducsf6yu232zmzk5kscpvnl6fv472r0ja39f3hced69"
											]
										},
										"sharedPersonaData": {
											"name": "00000000-0000-0000-0000-000000000000",
											"emailAddresses": {
												"request": {
													"quantifier": "exactly",
													"quantity": 2
												},
												"ids": [
													"00000000-0000-0000-0000-000000000003",
													"00000000-0000-0000-0000-000000000004"
												]
											},
											"phoneNumbers": {
												"request": {
													"quantifier": "exactly",
													"quantity": 2
												},
												"ids": [
													"00000000-0000-0000-0000-000000000001",
													"00000000-0000-0000-0000-000000000002"
												]
											}
										}
									},
									{
										"identityAddress": "identity_rdx12gcd4r799jpvztlffgw483pqcen98pjnay988n8rmscdswd872xy62",
										"lastLogin": "2024-01-31T14:23:45.000Z",
										"sharedAccounts": {
											"request": {
												"quantifier": "atLeast",
												"quantity": 1
											},
											"ids": [
												"account_rdx129a9wuey40lducsf6yu232zmzk5kscpvnl6fv472r0ja39f3hced69"
											]
										},
										"sharedPersonaData": {
											"name": "00000000-0000-0000-0000-000000000000",
											"emailAddresses": {
												"request": {
													"quantifier": "exactly",
													"quantity": 1
												},
												"ids": [
													"00000000-0000-0000-0000-000000000002"
												]
											},
											"phoneNumbers": {
												"request": {
													"quantifier": "exactly",
													"quantity": 1
												},
												"ids": [
													"00000000-0000-0000-0000-000000000001"
												]
											}
										}
									}
								]
							},
							{
								"networkID": 1,
								"dAppDefinitionAddress": "account_rdx12xuhw6v30chdkhcu7qznz9vu926vxefr4h4tdvc0mdckg9rq4afx9t",
								"displayName": "Gumball Club",
								"referencesToAuthorizedPersonas": [
									{
										"identityAddress": "identity_rdx12gcd4r799jpvztlffgw483pqcen98pjnay988n8rmscdswd872xy62",
										"lastLogin": "2024-01-31T14:23:45.000Z",
										"sharedAccounts": {
											"request": {
												"quantifier": "atLeast",
												"quantity": 1
											},
											"ids": [
												"account_rdx129a9wuey40lducsf6yu232zmzk5kscpvnl6fv472r0ja39f3hced69"
											]
										},
										"sharedPersonaData": {
											"name": "00000000-0000-0000-0000-000000000000",
											"emailAddresses": {
												"request": {
													"quantifier": "exactly",
													"quantity": 1
												},
												"ids": [
													"00000000-0000-0000-0000-000000000002"
												]
											},
											"phoneNumbers": {
												"request": {
													"quantifier": "exactly",
													"quantity": 1
												},
												"ids": [
													"00000000-0000-0000-0000-000000000001"
												]
											}
										}
									}
								]
							}
						]
					},
					{
						"networkID": 2,
						"accounts": [
							{
								"networkID": 2,
								"address": "account_tdx_2_1289zm062j788dwrjefqkfgfeea5tkkdnh8htqhdrzdvjkql4kxceql",
								"displayName": "Nadia",
								"securityState": {
									"discriminator": "unsecured",
									"unsecuredEntityControl": {
										"transactionSigning": {
											"factorSourceID": {
												"discriminator": "fromHash",
												"fromHash": {
													"kind": "device",
													"body": "3c986ebf9dcd9167a97036d3b2c997433e85e6cc4e4422ad89269dac7bfea240"
												}
											},
											"badge": {
												"discriminator": "virtualSource",
												"virtualSource": {
													"discriminator": "hierarchicalDeterministicPublicKey",
													"hierarchicalDeterministicPublicKey": {
														"publicKey": {
															"curve": "curve25519",
															"compressedData": "18c7409458a82281711b668f833b0485e8fb58a3ceb8a728882bf6b83d3f06a9"
														},
														"derivationPath": {
															"scheme": "cap26",
															"path": "m/44H/1022H/2H/525H/1460H/0H"
														}
													}
												}
											}
										}
									}
								},
								"appearanceID": 0,
								"flags": [],
								"onLedgerSettings": {
									"thirdPartyDeposits": {
										"depositRule": "acceptAll",
										"assetsExceptionList": [],
										"depositorsAllowList": []
									}
								}
							},
							{
								"networkID": 2,
								"address": "account_tdx_2_129663ef7fj8azge3y6sl73lf9vyqt53ewzlf7ul2l76mg5wyqlqlpr",
								"displayName": "Olivia",
								"securityState": {
									"discriminator": "unsecured",
									"unsecuredEntityControl": {
										"transactionSigning": {
											"factorSourceID": {
												"discriminator": "fromHash",
												"fromHash": {
													"kind": "device",
													"body": "3c986ebf9dcd9167a97036d3b2c997433e85e6cc4e4422ad89269dac7bfea240"
												}
											},
											"badge": {
												"discriminator": "virtualSource",
												"virtualSource": {
													"discriminator": "hierarchicalDeterministicPublicKey",
													"hierarchicalDeterministicPublicKey": {
														"publicKey": {
															"curve": "curve25519",
															"compressedData": "26b3fd7f65f01ff8e418a56722fde9cc6fc18dc983e0474e6eb6c1cf3bd44f23"
														},
														"derivationPath": {
															"scheme": "cap26",
															"path": "m/44H/1022H/2H/525H/1460H/1H"
														}
													}
												}
											}
										}
									}
								},
								"appearanceID": 1,
								"flags": [
									"deletedByUser"
								],
								"onLedgerSettings": {
									"thirdPartyDeposits": {
										"depositRule": "acceptAll",
										"assetsExceptionList": [],
										"depositorsAllowList": []
									}
								}
							}
						],
						"personas": [
							{
								"networkID": 2,
								"address": "identity_tdx_2_12fk6qyu2860xyx2jk7j6ex464ccrnxrve4kpaa8qyxx99y5627ahhc",
								"displayName": "Skywalker",
								"securityState": {
									"discriminator": "unsecured",
									"unsecuredEntityControl": {
										"transactionSigning": {
											"factorSourceID": {
												"discriminator": "fromHash",
												"fromHash": {
													"kind": "device",
													"body": "3c986ebf9dcd9167a97036d3b2c997433e85e6cc4e4422ad89269dac7bfea240"
												}
											},
											"badge": {
												"discriminator": "virtualSource",
												"virtualSource": {
													"discriminator": "hierarchicalDeterministicPublicKey",
													"hierarchicalDeterministicPublicKey": {
														"publicKey": {
															"curve": "curve25519",
															"compressedData": "3c4d6f1267485854313c1ed81aea193b8f750cd081e3aa4dea29b93c34ca2261"
														},
														"derivationPath": {
															"scheme": "cap26",
															"path": "m/44H/1022H/2H/618H/1460H/0H"
														}
													}
												}
											}
										}
									}
								},
								"flags": [],
								"personaData": {
									"name": {
										"id": "00000000-0000-0000-0000-000000000000",
										"value": {
											"variant": "eastern",
											"familyName": "Skywalker",
											"givenNames": "Leia",
											"nickname": "Princess Leia"
										}
									},
									"phoneNumbers": [
										{
											"id": "00000000-0000-0000-0000-000000000001",
											"value": "+42 3 456 789"
										}
									],
									"emailAddresses": [
										{
											"id": "00000000-0000-0000-0000-000000000002",
											"value": "leia@sky.walker"
										}
									]
								}
							},
							{
								"networkID": 2,
								"address": "identity_tdx_2_12gr0d9da3jvye7mdrreljyqs35esjyjsl9r8t5v96hq6fq367cln08",
								"displayName": "Granger",
								"securityState": {
									"discriminator": "unsecured",
									"unsecuredEntityControl": {
										"transactionSigning": {
											"factorSourceID": {
												"discriminator": "fromHash",
												"fromHash": {
													"kind": "device",
													"body": "3c986ebf9dcd9167a97036d3b2c997433e85e6cc4e4422ad89269dac7bfea240"
												}
											},
											"badge": {
												"discriminator": "virtualSource",
												"virtualSource": {
													"discriminator": "hierarchicalDeterministicPublicKey",
													"hierarchicalDeterministicPublicKey": {
														"publicKey": {
															"curve": "curve25519",
															"compressedData": "b6885032393165d56cce19850c2a3dbb80733d21c78c7314223e9c3a75f64c8d"
														},
														"derivationPath": {
															"scheme": "cap26",
															"path": "m/44H/1022H/2H/618H/1460H/1H"
														}
													}
												}
											}
										}
									}
								},
								"flags": [
									"deletedByUser"
								],
								"personaData": {
									"name": {
										"id": "00000000-0000-0000-0000-000000000000",
										"value": {
											"variant": "western",
											"familyName": "Granger",
											"givenNames": "Hermione",
											"nickname": "Hermy"
										}
									},
									"phoneNumbers": [
										{
											"id": "00000000-0000-0000-0000-000000000001",
											"value": "+44 123 456 77"
										}
									],
									"emailAddresses": [
										{
											"id": "00000000-0000-0000-0000-000000000002",
											"value": "granger.h@hogwarts.uk.co"
										}
									]
								}
							}
						],
						"authorizedDapps": [
							{
								"networkID": 2,
								"dAppDefinitionAddress": "account_tdx_2_128evrrwfp8gj9240qq0m06ukhwaj2cmejluxxreanzjwq62vmlf8r4",
								"displayName": "Dev Console",
								"referencesToAuthorizedPersonas": [
									{
										"identityAddress": "identity_tdx_2_12fk6qyu2860xyx2jk7j6ex464ccrnxrve4kpaa8qyxx99y5627ahhc",
										"lastLogin": "2024-01-31T14:23:45.000Z",
										"sharedAccounts": {
											"request": {
												"quantifier": "exactly",
												"quantity": 2
											},
											"ids": [
												"account_tdx_2_1289zm062j788dwrjefqkfgfeea5tkkdnh8htqhdrzdvjkql4kxceql",
												"account_tdx_2_129663ef7fj8azge3y6sl73lf9vyqt53ewzlf7ul2l76mg5wyqlqlpr"
											]
										},
										"sharedPersonaData": {
											"name": "00000000-0000-0000-0000-000000000000",
											"emailAddresses": {
												"request": {
													"quantifier": "exactly",
													"quantity": 1
												},
												"ids": [
													"00000000-0000-0000-0000-000000000002"
												]
											},
											"phoneNumbers": {
												"request": {
													"quantifier": "exactly",
													"quantity": 1
												},
												"ids": [
													"00000000-0000-0000-0000-000000000001"
												]
											}
										}
									},
									{
										"identityAddress": "identity_tdx_2_12gr0d9da3jvye7mdrreljyqs35esjyjsl9r8t5v96hq6fq367cln08",
										"lastLogin": "2024-01-31T14:23:45.000Z",
										"sharedAccounts": {
											"request": {
												"quantifier": "atLeast",
												"quantity": 1
											},
											"ids": [
												"account_tdx_2_129663ef7fj8azge3y6sl73lf9vyqt53ewzlf7ul2l76mg5wyqlqlpr"
											]
										},
										"sharedPersonaData": {
											"name": "00000000-0000-0000-0000-000000000000",
											"emailAddresses": {
												"request": {
													"quantifier": "exactly",
													"quantity": 1
												},
												"ids": [
													"00000000-0000-0000-0000-000000000002"
												]
											},
											"phoneNumbers": {
												"request": {
													"quantifier": "exactly",
													"quantity": 1
												},
												"ids": [
													"00000000-0000-0000-0000-000000000001"
												]
											}
										}
									}
								]
							},
							{
								"networkID": 2,
								"dAppDefinitionAddress": "account_tdx_2_12yf9gd53yfep7a669fv2t3wm7nz9zeezwd04n02a433ker8vza6rhe",
								"displayName": "Sandbox",
								"referencesToAuthorizedPersonas": [
									{
										"identityAddress": "identity_tdx_2_12gr0d9da3jvye7mdrreljyqs35esjyjsl9r8t5v96hq6fq367cln08",
										"lastLogin": "2024-01-31T14:23:45.000Z",
										"sharedAccounts": {
											"request": {
												"quantifier": "atLeast",
												"quantity": 1
											},
											"ids": [
												"account_tdx_2_129663ef7fj8azge3y6sl73lf9vyqt53ewzlf7ul2l76mg5wyqlqlpr"
											]
										},
										"sharedPersonaData": {
											"name": "00000000-0000-0000-0000-000000000000",
											"emailAddresses": {
												"request": {
													"quantifier": "exactly",
													"quantity": 1
												},
												"ids": [
													"00000000-0000-0000-0000-000000000002"
												]
											},
											"phoneNumbers": {
												"request": {
													"quantifier": "exactly",
													"quantity": 1
												},
												"ids": [
													"00000000-0000-0000-0000-000000000001"
												]
											}
										}
									}
								]
							}
						]
					}
				]
			}
            "#,
        );
    }
}<|MERGE_RESOLUTION|>--- conflicted
+++ resolved
@@ -596,8 +596,6 @@
         assert!(SUT::check_if_profile_json_contains_legacy_p2p_links(
             json.as_bytes()
         ));
-<<<<<<< HEAD
-=======
     }
 
     #[test]
@@ -623,7 +621,6 @@
                 password
             )
         );
->>>>>>> c124c5a0
     }
 
     #[test]
