#![feature(async_closure)]
#![feature(let_chains)]
#![feature(core_intrinsics)]
#![allow(unused_imports)]
#![allow(internal_features)]

mod core;
mod gateway_api;
mod hierarchical_deterministic;
mod home_cards;
mod profile;
mod radix_connect;
mod system;
<<<<<<< HEAD
=======
mod types;
>>>>>>> e8cb9242
mod wrapped_radix_engine_toolkit;

pub mod prelude {

    pub use crate::core::*;
    pub use crate::gateway_api::*;
    pub use crate::hierarchical_deterministic::*;
    pub use crate::home_cards::*;
    pub use crate::profile::*;
    pub use crate::radix_connect::*;
    pub use crate::system::*;
    pub use crate::wrapped_radix_engine_toolkit::*;

    pub(crate) use radix_rust::prelude::{
        BTreeSet, HashMap, HashSet, IndexMap, IndexSet,
    };

    pub(crate) use ::hex::decode as hex_decode;
    pub(crate) use ::hex::encode as hex_encode;
    pub(crate) use iso8601_timestamp::Timestamp;
    pub(crate) use itertools::Itertools;
    pub(crate) use log::{debug, error, info, trace, warn};
    pub(crate) use serde::{
        de, ser::SerializeStruct, Deserialize, Deserializer, Serialize,
        Serializer,
    };
    pub(crate) use serde_json::json;
    pub(crate) use serde_repr::{Deserialize_repr, Serialize_repr};
    pub(crate) use serde_with::*;
    pub(crate) use zeroize::{Zeroize, ZeroizeOnDrop};

    pub use radix_common::math::traits::CheckedMul as ScryptoCheckedMul;
    pub(crate) use std::cmp::Ordering;
    pub(crate) use std::collections::BTreeMap;
    pub(crate) use std::fmt::{Debug, Display, Formatter};
    pub(crate) use std::fs;
    pub(crate) use std::hash::Hash as StdHash;
    pub use std::ops::{Add, AddAssign, Deref, Div, Mul, Neg, Sub};
    pub(crate) use std::str::FromStr;
    pub(crate) use std::sync::{Arc, RwLock};

    pub(crate) use strum::FromRepr;
    pub(crate) use strum::IntoEnumIterator;
    pub(crate) use url::Url;
    pub(crate) use uuid::Uuid;

    pub(crate) use enum_as_inner::EnumAsInner;
    pub(crate) use paste::*;
    pub(crate) use radix_engine::{
        blueprints::consensus_manager::UnstakeData as ScryptoUnstakeData,
        system::system_modules::execution_trace::ResourceSpecifier as ScryptoResourceSpecifier,
        transaction::{
            FeeLocks as ScryptoFeeLocks,
            TransactionReceiptV1 as ScryptoTransactionReceipt,
            VersionedTransactionReceipt as ScryptoVersionedTransactionReceipt,
        },
    };
    pub(crate) use sbor::Versioned;

    pub(crate) use radix_common::{
        address::AddressBech32Encoder as ScryptoAddressBech32Encoder,
        crypto::{
            blake2b_256_hash, verify_ed25519 as scrypto_verify_ed25519,
            verify_secp256k1 as scrypto_verify_secp256k1,
            Ed25519PrivateKey as ScryptoEd25519PrivateKey,
            Ed25519PublicKey as ScryptoEd25519PublicKey,
            Ed25519PublicKeyHash as ScryptoEd25519PublicKeyHash,
            Ed25519Signature as ScryptoEd25519Signature, Hash as ScryptoHash,
            IsHash as ScryptoIsHash, PublicKey as ScryptoPublicKey,
            PublicKeyHash as ScryptoPublicKeyHash,
            Secp256k1PrivateKey as ScryptoSecp256k1PrivateKey,
            Secp256k1PublicKey as ScryptoSecp256k1PublicKey,
            Secp256k1PublicKeyHash as ScryptoSecp256k1PublicKeyHash,
            Secp256k1Signature as ScryptoSecp256k1Signature,
        },
        data::scrypto::{
            model::{
                BytesNonFungibleLocalId as ScryptoBytesNonFungibleLocalId,
                IntegerNonFungibleLocalId as ScryptoIntegerNonFungibleLocalId,
                NonFungibleLocalId as ScryptoNonFungibleLocalId,
                RUIDNonFungibleLocalId as ScryptoRUIDNonFungibleLocalId,
                StringNonFungibleLocalId as ScryptoStringNonFungibleLocalId,
            },
            scrypto_decode as Scrypto_scrypto_decode,
            scrypto_encode as Scrypto_scrypto_encode,
        },
        math::{
            Decimal as ScryptoDecimal192, RoundingMode as ScryptoRoundingMode,
        },
        network::NetworkDefinition as ScryptoNetworkDefinition,
        prelude::{
            recover_secp256k1 as Scrypto_recover_secp256k1,
            FromPublicKey as ScryptoFromPublicKey,
            ManifestAddress as ScryptoManifestAddress,
            ManifestBucket as ScryptoManifestBucket,
            ManifestCustomValue as ScryptoManifestCustomValue,
            ManifestCustomValueKind as ScryptoManifestCustomValueKind,
            ManifestEncode as ScryptoManifestEncode,
            ManifestValue as ScryptoManifestValue,
            NonFungibleData as ScryptoNonFungibleData,
            NonFungibleGlobalId as ScryptoNonFungibleGlobalId,
            NonFungibleIdType as ScryptoNonFungibleIdType, XRD,
        },
        types::{
            ComponentAddress as ScryptoComponentAddress,
            EntityType as ScryptoEntityType,
            GlobalAddress as ScryptoGlobalAddress, NodeId as ScryptoNodeId,
            ResourceAddress as ScryptoResourceAddress,
        },
        ManifestSbor as ScryptoManifestSbor, ScryptoSbor,
    };
    pub(crate) use radix_engine_interface::blueprints::{
        account::{
            DefaultDepositRule as ScryptoDefaultDepositRule,
            ResourcePreference as ScryptoResourcePreference,
        },
        resource::ResourceOrNonFungible as ScryptoResourceOrNonFungible,
    };
    pub(crate) use radix_engine_interface::prelude::{
        AccessRule as ScryptoAccessRule,
        AccessRuleNode as ScryptoAccessRuleNode, Epoch as ScryptoEpoch,
        FungibleResourceRoles as ScryptoFungibleResourceRoles,
        MetadataInit as ScryptoMetadataInit,
        MetadataValue as ScryptoMetadataValue,
        ModuleConfig as ScryptoModuleConfig,
        NonFungibleResourceRoles as ScryptoNonFungibleResourceRoles,
        OwnerRole as ScryptoOwnerRole, ProofRule as ScryptoProofRule,
        RoleAssignmentInit as ScryptoRoleAssignmentInit,
        ToMetadataEntry as ScryptoToMetadataEntry,
        UncheckedUrl as ScryptoUncheckedUrl,
    };

    pub(crate) use enum_iterator::all;

    pub(crate) use radix_transactions::{
        builder::{
            ExistingManifestBucket as ScryptoExistingManifestBucket,
            ManifestNameRegistrar as ScryptoManifestNameRegistrar,
            NewManifestBucket as ScryptoNewManifestBucket,
            ResolvableArguments as ScryptoResolvableArguments,
            ResolvableComponentAddress as ScryptoResolvableComponentAddress,
        },
        manifest::{
            compile as scrypto_compile, decompile as scrypto_decompile,
            generator::{GeneratorError, GeneratorErrorKind},
            lexer::{LexerError, LexerErrorKind},
            token::{Position, Span},
            CompileError as ScryptoCompileError,
            MockBlobProvider as ScryptoMockBlobProvider,
        },
        model::{
            BlobV1 as ScryptoBlob, BlobsV1 as ScryptoBlobs,
            DynamicComponentAddress as ScryptoDynamicComponentAddress,
            DynamicGlobalAddress as ScryptoDynamicGlobalAddress,
            DynamicResourceAddress as ScryptoDynamicResourceAddress,
            HashHasHrp as ScryptoHashHasHrp,
            InstructionV1 as ScryptoInstruction,
            InstructionsV1 as ScryptoInstructions,
            IntentHash as ScryptoIntentHash,
            IntentSignatureV1 as ScryptoIntentSignature,
            IntentSignaturesV1 as ScryptoIntentSignatures,
            IntentV1 as ScryptoIntent,
            MessageContentsV1 as ScryptoMessageContents,
            MessageV1 as ScryptoMessage,
            NotarizedTransactionV1 as ScryptoNotarizedTransaction,
            NotarySignatureV1 as ScryptoNotarySignature,
            PlaintextMessageV1 as ScryptoPlaintextMessage,
            SignatureV1 as ScryptoSignature,
            SignatureWithPublicKeyV1 as ScryptoSignatureWithPublicKey,
            SignedIntentHash as ScryptoSignedIntentHash,
            SignedIntentV1 as ScryptoSignedIntent,
            TransactionHashBech32Decoder as ScryptoTransactionHashBech32Decoder,
            TransactionHashBech32Encoder as ScryptoTransactionHashBech32Encoder,
            TransactionHeaderV1 as ScryptoTransactionHeader,
        },
        prelude::{
            ManifestBuilder as ScryptoManifestBuilder,
            TransactionManifestV1 as ScryptoTransactionManifest,
        },
    };

    pub(crate) use radix_engine_toolkit_json::models::{
        common::SerializableNonFungibleLocalId as RetNonFungibleLocalId,
        scrypto::non_fungible_global_id::{
            SerializableNonFungibleGlobalId as RetNonFungibleGlobalId,
            SerializableNonFungibleGlobalIdInternal as RetNonFungibleGlobalIdInternal,
        },
    };

    pub use radix_engine_toolkit::{
        functions::{
            instructions::{
                compile as RET_compile_instructions,
                decompile as RET_decompile_instructions,
                extract_addresses as RET_ins_extract_addresses,
            },
            intent::{compile as RET_intent_compile, hash as ret_hash_intent},
            manifest::summary as RET_summary,
            notarized_transaction::{
                compile as RET_compile_notarized_tx,
                decompile as RET_decompile_notarize_tx,
            },
            signed_intent::hash as RET_signed_intent_hash,
        },
        models::{
            canonical_address_types::{
                CanonicalAccessControllerAddress as RetAccessControllerAddress,
                CanonicalAccountAddress as RetAccountAddress,
                CanonicalAddress as RetIsAddressTrait,
                CanonicalComponentAddress as RetComponentAddress,
                CanonicalIdentityAddress as RetIdentityAddress,
                CanonicalPackageAddress as RetPackageAddress,
                CanonicalPoolAddress as RetPoolAddress,
                CanonicalResourceAddress as RetResourceAddress,
                CanonicalValidatorAddress as RetValidatorAddress,
                CanonicalVaultAddress as RetVaultAddress,
            },
            node_id::TypedNodeId as RetTypedNodeId,
        },
        transaction_types::{
            DetailedManifestClass as RetDetailedManifestClass,
            ExecutionSummary as RetExecutionSummary,
            FeeSummary as RetFeeSummary,
            FungibleResourceIndicator as RetFungibleResourceIndicator,
            ManifestSummary as RetManifestSummary,
            NewEntities as RetNewEntities,
            NonFungibleResourceIndicator as RetNonFungibleResourceIndicator,
            Operation as RetOperation, Predicted as RetPredicted,
            ReservedInstruction as RetReservedInstruction,
            ResourceIndicator as RetResourceIndicator,
            TrackedPoolContribution as RetTrackedPoolContribution,
            TrackedPoolRedemption as RetTrackedPoolRedemption,
            TrackedValidatorClaim as RetTrackedValidatorClaim,
            TrackedValidatorStake as RetTrackedValidatorStake,
            Update as RetUpdate,
        },
    };
}

pub use prelude::*;

// Use `Url` as a custom type, with `String` as the Builtin
uniffi::custom_type!(Url, String);

// Use `url::Url` as a custom type, with `String` as the Builtin
#[cfg(not(tarpaulin_include))] // Tested in binding tests (e.g. test*.swift files)
impl UniffiCustomTypeConverter for Url {
    type Builtin = String;

    fn into_custom(val: Self::Builtin) -> uniffi::Result<Self> {
        Ok(Url::parse(&val)?)
    }

    fn from_custom(obj: Self) -> Self::Builtin {
        obj.into()
    }
}

// Use `Timestamp` as a custom type, with `String` as the Builtin
uniffi::custom_type!(Timestamp, String);

#[cfg(not(tarpaulin_include))] // Tested in binding tests (e.g. test*.swift files)
impl UniffiCustomTypeConverter for Timestamp {
    type Builtin = String;

    fn into_custom(val: Self::Builtin) -> uniffi::Result<Self> {
        Timestamp::parse(val.as_str())
            .ok_or(CommonError::InvalidISO8601String { bad_value: val })
            .map_err(|e| e.into())
    }

    fn from_custom(obj: Self) -> Self::Builtin {
        obj.to_string()
    }
}

// Use `Uuid` as a custom type, with `String` as the Builtin
uniffi::custom_type!(Uuid, String);

#[cfg(not(tarpaulin_include))] // Tested in binding tests (e.g. test*.swift files)
impl UniffiCustomTypeConverter for Uuid {
    type Builtin = String;
    fn into_custom(val: Self::Builtin) -> uniffi::Result<Self> {
        Uuid::try_parse(val.as_str()).map_err(|e| e.into())
    }
    fn from_custom(obj: Self) -> Self::Builtin {
        obj.to_string()
    }
}

uniffi::include_scaffolding!("sargon");<|MERGE_RESOLUTION|>--- conflicted
+++ resolved
@@ -11,10 +11,7 @@
 mod profile;
 mod radix_connect;
 mod system;
-<<<<<<< HEAD
-=======
 mod types;
->>>>>>> e8cb9242
 mod wrapped_radix_engine_toolkit;
 
 pub mod prelude {
